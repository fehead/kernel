/*
 * linux/mm/compaction.c
 *
 * Memory compaction for the reduction of external fragmentation. Note that
 * this heavily depends upon page migration to do all the real heavy
 * lifting
 *
 * Copyright IBM Corp. 2007-2010 Mel Gorman <mel@csn.ul.ie>
 */
#include <linux/swap.h>
#include <linux/migrate.h>
#include <linux/compaction.h>
#include <linux/mm_inline.h>
#include <linux/backing-dev.h>
#include <linux/sysctl.h>
#include <linux/sysfs.h>
#include <linux/balloon_compaction.h>
#include <linux/page-isolation.h>
#include <linux/kasan.h>
#include "internal.h"

#ifdef CONFIG_COMPACTION
static inline void count_compact_event(enum vm_event_item item)
{
	count_vm_event(item);
}

static inline void count_compact_events(enum vm_event_item item, long delta)
{
	count_vm_events(item, delta);
}
#else
#define count_compact_event(item) do { } while (0)
#define count_compact_events(item, delta) do { } while (0)
#endif

#if defined CONFIG_COMPACTION || defined CONFIG_CMA
#ifdef CONFIG_TRACEPOINTS
static const char *const compaction_status_string[] = {
	"deferred",
	"skipped",
	"continue",
	"partial",
	"complete",
	"no_suitable_page",
	"not_suitable_zone",
};
#endif

#define CREATE_TRACE_POINTS
#include <trace/events/compaction.h>

static unsigned long release_freepages(struct list_head *freelist)
{
	struct page *page, *next;
	unsigned long high_pfn = 0;

/* IAMROOT-12:
 * -------------
 * freelist(isolation된)에 있는 order 0 페이지들 모두를 다시 버디시스템으로 돌려보낸다.
 */
	list_for_each_entry_safe(page, next, freelist, lru) {
		unsigned long pfn = page_to_pfn(page);
		list_del(&page->lru);
		__free_page(page);
		if (pfn > high_pfn)
			high_pfn = pfn;
	}

/* IAMROOT-12:
 * -------------
 * 반환한 페이지 중 가장 상위 pfn을 반환한다.
 */
	return high_pfn;
}

static void map_pages(struct list_head *list)
{
	struct page *page;

	list_for_each_entry(page, list, lru) {

		arch_alloc_page(page, 0);
/* IAMROOT-12:
 * -------------
 * 아래 2개 함수는 메모리 디버그 관련 함수
 */
		kernel_map_pages(page, 1, 1);
		kasan_alloc_pages(page, 0);
	}
}

static inline bool migrate_async_suitable(int migratetype)
{

/* IAMROOT-12:
 * -------------
 * cma 타입이나 movable 타입에 대해서만 async migration을 지원한다.
 */
	return is_migrate_cma(migratetype) || migratetype == MIGRATE_MOVABLE;
}

/*
 * Check that the whole (or subset of) a pageblock given by the interval of
 * [start_pfn, end_pfn) is valid and within the same zone, before scanning it
 * with the migration of free compaction scanner. The scanners then need to
 * use only pfn_valid_within() check for arches that allow holes within
 * pageblocks.
 *
 * Return struct page pointer of start_pfn, or NULL if checks were not passed.
 *
 * It's possible on some configurations to have a setup like node0 node1 node0
 * i.e. it's possible that all pages within a zones range of pages do not
 * belong to a single zone. We assume that a border between node0 and node1
 * can occur within a single pageblock, but not a node0 node1 node0
 * interleaving within a single pageblock. It is therefore sufficient to check
 * the first and last page of a pageblock and avoid checking each individual
 * page in a pageblock.
 */
/* IAMROOT-12:
 * -------------
 * start_pfn ~ end_pfn이 같은 zone에 있는 경우 start_pfn을 반환한다.
 * (보통 페이지블럭 단위로 start_pfn값과 end_pfn 값을 부여해서 해당 
 * 페이지 블럭이 같은 zone에 있는 상태인지 확인할 목적이다)
 */
/* IAMROOT-12 fehead (2016-11-19):
 * --------------------------
 * free 압축 스캐너의 마이그레이션으로 스캔하기 전에 [start_pfn, end_pfn) 간격으
 * 로 주어진 페이지 블록의 전체 (또는 하위 세트)가 유효하고 동일한 영역 내에서
 * 유효한지 확인하십시오. 그런 다음 스캐너는 pfn_valid_within()만 사용하여 페이
 * 지 블록 내에서 구멍을 허용하는 아치를 확인해야합니다.
 *
 * start_pfn의 구조체 페이지 포인터를 반환하거나 검사가 통과되지 않으면 NULL을
 * 반환합니다.
 *
 * 일부 구성에서는 node0 node1 node0과 같은 설정을 가질 수 있습니다. 즉, 영역의
 * 페이지 범위 내의 모든 페이지가 단일 영역에 속하지 않을 수도 있습니다. 노드 0
 * 과 노드 1 사이의 경계는 단일 페이지 블록 내에서 발생할 수 있지만 단일 페이지
 * 블록 내에서 노드 0 노드 1 노드 0이 인터리빙되지는 않는다고 가정합니다. 따라서
 * 페이지 블록의 첫 페이지와 마지막 페이지를 확인하고 페이지 블록의 각 개별 페이
 * 지를 검사하지 않아도됩니다.
 */
static struct page *pageblock_pfn_to_page(unsigned long start_pfn,
				unsigned long end_pfn, struct zone *zone)
{
	struct page *start_page;
	struct page *end_page;

	/* end_pfn is one past the range we are checking */
	end_pfn--;

	if (!pfn_valid(start_pfn) || !pfn_valid(end_pfn))
		return NULL;

	start_page = pfn_to_page(start_pfn);

	if (page_zone(start_page) != zone)
		return NULL;

	end_page = pfn_to_page(end_pfn);

	/* This gives a shorter code than deriving page_zone(end_page) */
	if (page_zone_id(start_page) != page_zone_id(end_page))
		return NULL;

	return start_page;
}

#ifdef CONFIG_COMPACTION

/* Do not skip compaction more than 64 times */

/* IAMROOT-12:
 * -------------
 * compaction 유예를 2^6 만큼 쌓이면 더 이상 유예하지 못한다.
 * 즉, compaction을 진행해야 한다.
 */
#define COMPACT_MAX_DEFER_SHIFT 6

/*
 * Compaction is deferred when compaction fails to result in a page
 * allocation success. 1 << compact_defer_limit compactions are skipped up
 * to a limit of 1 << COMPACT_MAX_DEFER_SHIFT
 */
void defer_compaction(struct zone *zone, int order)
{
	zone->compact_considered = 0;
	zone->compact_defer_shift++;

/* IAMROOT-12:
 * -------------
 * 기존 실패했던 order보다 작은 order로 요청했는데도 불구하고 실패한 케이스이므로
 * 실패 order를 update한다.
 */
	if (order < zone->compact_order_failed)
		zone->compact_order_failed = order;

/* IAMROOT-12:
 * -------------
 * compact_defer_shift는 6을 초과하지 못하게 제한한다.
 */
	if (zone->compact_defer_shift > COMPACT_MAX_DEFER_SHIFT)
		zone->compact_defer_shift = COMPACT_MAX_DEFER_SHIFT;

	trace_mm_compaction_defer_compaction(zone, order);
}

/* Returns true if compaction should be skipped this time */
<<<<<<< HEAD
/* IAMROOT-12 fehead (2016-11-12):
 * --------------------------
 * return false: compaction를 시도한다.
 *	true: compaction를 미루어라(유예하라).
=======

/* IAMROOT-12:
 * -------------
 * compaction 유예가 필요한 경우 true를 반환한다.
 *
 * 최종 실패한 order 보다 작은 order로 시도하는 경우 compaction 유예와 관련없이
 * 항상 false를 반환하여 compaction을 진행하게 한다.
 *
 * 최종 실패한 order와 같거나 큰 order로 요청한 경우는 compaction 유예를 할 수 
 * 있는데 compaction complete가 발생할 때 마다 유예해야하는 횟수가 늘어난다.
 * 처음 compaction complete가 발생하기 전에는 유예하지 않고, 
 * 다은 compaction complete가 발생할 때마다 유예 횟수가 2의 차수 단위로 
 * 증가하는데 최대 64까지 증가한다.)
>>>>>>> 2ca1ddfc
 */
bool compaction_deferred(struct zone *zone, int order)
{

/* IAMROOT-12:
 * -------------
 * defer_limit는 1, 2, 4, 8, 16, 32, 64까지 가능(compact_defer_shift가 max가 6)
 *
 * compaction을 시도하는데 compact_defer_shift가 1일 때에는 유예하지 않고,
 * 증가함에 따라 유예횟수가 증가된다. 최종 6이 되는 경우 compaction을 시도할 때
 * 63번 유예한 후 64번째에 compaction을 시도하게 된다.
 *
 * (너무 빈번한 compaction을 막기 위한 조치)
 */
	unsigned long defer_limit = 1UL << zone->compact_defer_shift;

/* IAMROOT-12:
 * -------------
 * 최근 실패시 order 값이 담겨 있고, 이 보다 작은 order만 compaction 시도한다.
 */
	if (order < zone->compact_order_failed)
		return false;

	/* Avoid possible overflow */

/* IAMROOT-12:
 * -------------
 * compact_considered가 defer_limit 이상인 경우 그 값을 제한 시키고 
 * compaction 시도하게 한다.
 */
	if (++zone->compact_considered > defer_limit)
		zone->compact_considered = defer_limit;

	if (zone->compact_considered >= defer_limit)
		return false;

	trace_mm_compaction_deferred(zone, order);

/* IAMROOT-12:
 * -------------
 * true인 경우 compaction 유예를 한다.
 */
	return true;
}

/*
 * Update defer tracking counters after successful compaction of given order,
 * which means an allocation either succeeded (alloc_success == true) or is
 * expected to succeed.
 */
/* IAMROOT-12 fehead (2016-12-03):
 * --------------------------
 * 지정된 순서의 압축이 성공한 후 지연 추적 카운터를 업데이트합니다. 즉, 할당이
 * 성공했거나 성공할 것으로 예상됩니다 (alloc_success == true).
 */
void compaction_defer_reset(struct zone *zone, int order,
		bool alloc_success)
{
/* IAMROOT-12:
 * -------------
 * alloc_success가 true인 경우 요청한 zone에 대해 defer 상태를 클리어한다.
 *                 false인 경우 클리어하지 않는다.
 *
 * alloc_success 여부와 상관없이 요청 order가 실패 order보다 같거나 큰 경우
 * 요청 order+1로 실패 order를 갱신한다.
 */
	if (alloc_success) {
		zone->compact_considered = 0;
		zone->compact_defer_shift = 0;
	}
	if (order >= zone->compact_order_failed)
		zone->compact_order_failed = order + 1;

	trace_mm_compaction_defer_reset(zone, order);
}

/* Returns true if restarting compaction after many failures */
bool compaction_restarting(struct zone *zone, int order)
{
/* IAMROOT-12:
 * -------------
 * 최근 compact 시 실패하였던 order 보다 작은 order로 요청한 경우 
 * 리스타팅 중이 아니다.
 */
	if (order < zone->compact_order_failed)
		return false;

/* IAMROOT-12:
 * -------------
 * compacton 유예가 한도까지 온 경우이면서 
 */
	return zone->compact_defer_shift == COMPACT_MAX_DEFER_SHIFT &&
		zone->compact_considered >= 1UL << zone->compact_defer_shift;
}

/* Returns true if the pageblock should be scanned for pages to isolate. */
static inline bool isolation_suitable(struct compact_control *cc,
					struct page *page)
{

/* IAMROOT-12:
 * -------------
 * ignore_skip_hint가 설정된 경우 skip에 대한 hint를 사용하지 말고 무조건 
 * isolation 하도록 true를 반환한다.
 */

	if (cc->ignore_skip_hint)
		return true;

/* IAMROOT-12:
 * -------------
 * 해당 페이지의 페이지블럭에 skip bit가 설정된 경우 isolation을 하지 않도록
 * false를 반한한다.
 */

	return !get_pageblock_skip(page);
}

/*
 * This function is called to clear all cached information on pageblocks that
 * should be skipped for page isolation when the migrate and free page scanner
 * meet.
 */
static void __reset_isolation_suitable(struct zone *zone)
{
	unsigned long start_pfn = zone->zone_start_pfn;
	unsigned long end_pfn = zone_end_pfn(zone);
	unsigned long pfn;

/* IAMROOT-12:
 * -------------
 * migrate 스캐너(sync/async)에 zone 시작 pfn으로 리셋 (위로 증가)
 * free 스캐너에 zone 끝 pfn으로 리셋 (아래로 증가)
 */
	zone->compact_cached_migrate_pfn[0] = start_pfn;
	zone->compact_cached_migrate_pfn[1] = start_pfn;
	zone->compact_cached_free_pfn = end_pfn;
	zone->compact_blockskip_flush = false;

	/* Walk the zone and mark every pageblock as suitable for isolation */

/* IAMROOT-12:
 * -------------
 * start_pfn ~ end_pfn 까지의 페이지블럭단위로 페이지블럭의 PB_migrate_skip 비트를
 * 클리어한다. (zone의 모든 페이지 블럭의 migrate skip 비트를 클리어해서 
 * 다시 시작할 수 있도록 준비한다) 
 */
	for (pfn = start_pfn; pfn < end_pfn; pfn += pageblock_nr_pages) {
		struct page *page;

		cond_resched();

		if (!pfn_valid(pfn))
			continue;

		page = pfn_to_page(pfn);
		if (zone != page_zone(page))
			continue;

		clear_pageblock_skip(page);
	}
}

void reset_isolation_suitable(pg_data_t *pgdat)
{
	int zoneid;

	for (zoneid = 0; zoneid < MAX_NR_ZONES; zoneid++) {
		struct zone *zone = &pgdat->node_zones[zoneid];
		if (!populated_zone(zone))
			continue;

		/* Only flush if a full compaction finished recently */
		if (zone->compact_blockskip_flush)
			__reset_isolation_suitable(zone);
	}
}

/*
 * If no pages were isolated then mark this pageblock to be skipped in the
 * future. The information is later cleared by __reset_isolation_suitable().
 */
static void update_pageblock_skip(struct compact_control *cc,
			struct page *page, unsigned long nr_isolated,
			bool migrate_scanner)
{
	struct zone *zone = cc->zone;
	unsigned long pfn;

	if (cc->ignore_skip_hint)
		return;

	if (!page)
		return;

	if (nr_isolated)
		return;

	set_pageblock_skip(page);

	pfn = page_to_pfn(page);

	/* Update where async and sync compaction should restart */
	if (migrate_scanner) {
		if (pfn > zone->compact_cached_migrate_pfn[0])
			zone->compact_cached_migrate_pfn[0] = pfn;
		if (cc->mode != MIGRATE_ASYNC &&
		    pfn > zone->compact_cached_migrate_pfn[1])
			zone->compact_cached_migrate_pfn[1] = pfn;
	} else {
		if (pfn < zone->compact_cached_free_pfn)
			zone->compact_cached_free_pfn = pfn;
	}
}
#else
static inline bool isolation_suitable(struct compact_control *cc,
					struct page *page)
{
	return true;
}

static void update_pageblock_skip(struct compact_control *cc,
			struct page *page, unsigned long nr_isolated,
			bool migrate_scanner)
{
}
#endif /* CONFIG_COMPACTION */

/*
 * Compaction requires the taking of some coarse locks that are potentially
 * very heavily contended. For async compaction, back out if the lock cannot
 * be taken immediately. For sync compaction, spin on the lock if needed.
 *
 * Returns true if the lock is held
 * Returns false if the lock is not held and compaction should abort
 */
static bool compact_trylock_irqsave(spinlock_t *lock, unsigned long *flags,
						struct compact_control *cc)
{
	if (cc->mode == MIGRATE_ASYNC) {
		if (!spin_trylock_irqsave(lock, *flags)) {
			cc->contended = COMPACT_CONTENDED_LOCK;
			return false;
		}
	} else {
		spin_lock_irqsave(lock, *flags);
	}

	return true;
}

/*
 * Compaction requires the taking of some coarse locks that are potentially
 * very heavily contended. The lock should be periodically unlocked to avoid
 * having disabled IRQs for a long time, even when there is nobody waiting on
 * the lock. It might also be that allowing the IRQs will result in
 * need_resched() becoming true. If scheduling is needed, async compaction
 * aborts. Sync compaction schedules.
 * Either compaction type will also abort if a fatal signal is pending.
 * In either case if the lock was locked, it is dropped and not regained.
 *
 * Returns true if compaction should abort due to fatal signal pending, or
 *		async compaction due to need_resched()
 * Returns false when compaction can continue (sync compaction might have
 *		scheduled)
 */
static bool compact_unlock_should_abort(spinlock_t *lock,
		unsigned long flags, bool *locked, struct compact_control *cc)
{
	if (*locked) {
		spin_unlock_irqrestore(lock, flags);
		*locked = false;
	}

	if (fatal_signal_pending(current)) {
		cc->contended = COMPACT_CONTENDED_SCHED;
		return true;
	}

	if (need_resched()) {
		if (cc->mode == MIGRATE_ASYNC) {
			cc->contended = COMPACT_CONTENDED_SCHED;
			return true;
		}
		cond_resched();
	}

	return false;
}

/*
 * Aside from avoiding lock contention, compaction also periodically checks
 * need_resched() and either schedules in sync compaction or aborts async
 * compaction. This is similar to what compact_unlock_should_abort() does, but
 * is used where no lock is concerned.
 *
 * Returns false when no scheduling was needed, or sync compaction scheduled.
 * Returns true when async compaction should abort.
 */
/* IAMROOT-12 fehead (2016-11-19):
 * --------------------------
 * 잠금 경합을 피하는 것 외에도, 압축은 need_resched()를 정기적으로 점검하고
 * 동기화 압축에서 스케줄을 지정하거나 비동기 압축을 중단합니다.
 * 이것은 compact_unlock_should_abort()가하는 것과 비슷하지만 잠금이 관련되지
 * 않은 곳에서 사용됩니다.
 *
 * 스케줄링이 필요하지 않은 경우 false를 반환하거나 스케줄 된 동기화 압축을 반환합니다.
 * 비동기 컴팩 션이 중단 될 때 true를 리턴합니다. 
 */
static inline bool compact_should_abort(struct compact_control *cc)
{
	/* async compaction aborts if contended */

/* IAMROOT-12:
 * -------------
 * 리스케쥴 요청이 있으면서 스케쥴링 혼잡을 contended에 기록하고 abort 처리를
 * 하도록 true를 반환한다.
 */
	if (need_resched()) {
		if (cc->mode == MIGRATE_ASYNC) {
			cc->contended = COMPACT_CONTENDED_SCHED;
			return true;
		}

		cond_resched();
	}

	return false;
}

/* Returns true if the page is within a block suitable for migration to */
static bool suitable_migration_target(struct page *page)
{
	/* If the page is a large free page, then disallow migration */
	if (PageBuddy(page)) {
		/*
		 * We are checking page_order without zone->lock taken. But
		 * the only small danger is that we skip a potentially suitable
		 * pageblock, so it's not worth to check order for valid range.
		 */
		if (page_order_unsafe(page) >= pageblock_order)
			return false;
	}

	/* If the block is MIGRATE_MOVABLE or MIGRATE_CMA, allow migration */
	if (migrate_async_suitable(get_pageblock_migratetype(page)))
		return true;

	/* Otherwise skip the block */
	return false;
}

/*
 * Isolate free pages onto a private freelist. If @strict is true, will abort
 * returning 0 on any invalid PFNs or non-free pages inside of the pageblock
 * (even though it may still end up isolating some pages).
 */
static unsigned long isolate_freepages_block(struct compact_control *cc,
				unsigned long *start_pfn,
				unsigned long end_pfn,
				struct list_head *freelist,
				bool strict)
{
	int nr_scanned = 0, total_isolated = 0;
	struct page *cursor, *valid_page = NULL;
	unsigned long flags = 0;
	bool locked = false;
	unsigned long blockpfn = *start_pfn;

	cursor = pfn_to_page(blockpfn);

	/* Isolate free pages. */
	for (; blockpfn < end_pfn; blockpfn++, cursor++) {
		int isolated, i;
		struct page *page = cursor;

		/*
		 * Periodically drop the lock (if held) regardless of its
		 * contention, to give chance to IRQs. Abort if fatal signal
		 * pending or async compaction detects need_resched()
		 */

/* IAMROOT-12:
 * -------------
 * 약 32개 단위로 abort 조건을 확인한다.
 */
		if (!(blockpfn % SWAP_CLUSTER_MAX)
		    && compact_unlock_should_abort(&cc->zone->lock, flags,
								&locked, cc))
			break;

		nr_scanned++;
		if (!pfn_valid_within(blockpfn))
			goto isolate_fail;

		if (!valid_page)
			valid_page = page;

/* IAMROOT-12:
 * -------------
 * 버디 시스템에서 free 페이지를 찾아와야하기 때문에 Buddy 플래그가 설정되어 
 * 있어야 한다.
 */
		if (!PageBuddy(page))
			goto isolate_fail;

		/*
		 * If we already hold the lock, we can skip some rechecking.
		 * Note that if we hold the lock now, checked_pageblock was
		 * already set in some previous iteration (or strict is true),
		 * so it is correct to skip the suitable migration target
		 * recheck as well.
		 */
		if (!locked) {
			/*
			 * The zone lock must be held to isolate freepages.
			 * Unfortunately this is a very coarse lock and can be
			 * heavily contended if there are parallel allocations
			 * or parallel compactions. For async compaction do not
			 * spin on the lock and we acquire the lock as late as
			 * possible.
			 */
			locked = compact_trylock_irqsave(&cc->zone->lock,
								&flags, cc);
			if (!locked)
				break;

			/* Recheck this is a buddy page under lock */
			if (!PageBuddy(page))
				goto isolate_fail;
		}

		/* Found a free page, break it into order-0 pages */

/* IAMROOT-12:
 * -------------
 * 요청 페이지를 버디에서 제거한 후 order 0 페이지로 분리하여 가져온다.
 */
		isolated = split_free_page(page);
		total_isolated += isolated;

/* IAMROOT-12:
 * -------------
 * 분리된 order-0 페이지들을 모두 freelist에 추가한다.
 */
		for (i = 0; i < isolated; i++) {
			list_add(&page->lru, freelist);
			page++;
		}

		/* If a page was split, advance to the end of it */
		if (isolated) {
			cc->nr_freepages += isolated;
			if (!strict &&
				cc->nr_migratepages <= cc->nr_freepages) {
				blockpfn += isolated;
				break;
			}

			blockpfn += isolated - 1;
			cursor += isolated - 1;
			continue;
		}

isolate_fail:
		if (strict)
			break;
		else
			continue;

	}

	trace_mm_compaction_isolate_freepages(*start_pfn, blockpfn,
					nr_scanned, total_isolated);

	/* Record how far we have got within the block */
	*start_pfn = blockpfn;

	/*
	 * If strict isolation is requested by CMA then check that all the
	 * pages requested were isolated. If there were any failures, 0 is
	 * returned and CMA will fail.
	 */
	if (strict && blockpfn < end_pfn)
		total_isolated = 0;

	if (locked)
		spin_unlock_irqrestore(&cc->zone->lock, flags);

	/* Update the pageblock-skip if the whole pageblock was scanned */
	if (blockpfn == end_pfn)
		update_pageblock_skip(cc, valid_page, total_isolated, false);

	count_compact_events(COMPACTFREE_SCANNED, nr_scanned);
	if (total_isolated)
		count_compact_events(COMPACTISOLATED, total_isolated);
	return total_isolated;
}

/**
 * isolate_freepages_range() - isolate free pages.
 * @start_pfn: The first PFN to start isolating.
 * @end_pfn:   The one-past-last PFN.
 *
 * Non-free pages, invalid PFNs, or zone boundaries within the
 * [start_pfn, end_pfn) range are considered errors, cause function to
 * undo its actions and return zero.
 *
 * Otherwise, function returns one-past-the-last PFN of isolated page
 * (which may be greater then end_pfn if end fell in a middle of
 * a free page).
 */
unsigned long
isolate_freepages_range(struct compact_control *cc,
			unsigned long start_pfn, unsigned long end_pfn)
{
	unsigned long isolated, pfn, block_end_pfn;
	LIST_HEAD(freelist);

	pfn = start_pfn;
	block_end_pfn = ALIGN(pfn + 1, pageblock_nr_pages);

	for (; pfn < end_pfn; pfn += isolated,
				block_end_pfn += pageblock_nr_pages) {
		/* Protect pfn from changing by isolate_freepages_block */
		unsigned long isolate_start_pfn = pfn;

		block_end_pfn = min(block_end_pfn, end_pfn);

		/*
		 * pfn could pass the block_end_pfn if isolated freepage
		 * is more than pageblock order. In this case, we adjust
		 * scanning range to right one.
		 */
		if (pfn >= block_end_pfn) {
			block_end_pfn = ALIGN(pfn + 1, pageblock_nr_pages);
			block_end_pfn = min(block_end_pfn, end_pfn);
		}

		if (!pageblock_pfn_to_page(pfn, block_end_pfn, cc->zone))
			break;

		isolated = isolate_freepages_block(cc, &isolate_start_pfn,
						block_end_pfn, &freelist, true);

		/*
		 * In strict mode, isolate_freepages_block() returns 0 if
		 * there are any holes in the block (ie. invalid PFNs or
		 * non-free pages).
		 */
		if (!isolated)
			break;

		/*
		 * If we managed to isolate pages, it is always (1 << n) *
		 * pageblock_nr_pages for some non-negative n.  (Max order
		 * page may span two pageblocks).
		 */
	}

	/* split_free_page does not map the pages */
	map_pages(&freelist);

	if (pfn < end_pfn) {
		/* Loop terminated early, cleanup. */
		release_freepages(&freelist);
		return 0;
	}

	/* We don't use freelists for anything. */
	return pfn;
}

/* Update the number of anon and file isolated pages in the zone */
static void acct_isolated(struct zone *zone, struct compact_control *cc)
{
	struct page *page;
	unsigned int count[2] = { 0, };

	if (list_empty(&cc->migratepages))
		return;

/* IAMROOT-12:
 * -------------
 * migratepages 리스트에 있는 모든 엔트리에서 파일 캐시 페이지인 경우 
 * NR_ISOLATED_FILE 카운터를 증가시키고 그렇지 않은 경우 NR_ISOLATED_ANON
 * 카운터를 증가시킨다. (페이지 수 만큼)
 */
	list_for_each_entry(page, &cc->migratepages, lru)
		count[!!page_is_file_cache(page)]++;

	mod_zone_page_state(zone, NR_ISOLATED_ANON, count[0]);
	mod_zone_page_state(zone, NR_ISOLATED_FILE, count[1]);
}

/* Similar to reclaim, but different enough that they don't share logic */
static bool too_many_isolated(struct zone *zone)
{
	unsigned long active, inactive, isolated;

	inactive = zone_page_state(zone, NR_INACTIVE_FILE) +
					zone_page_state(zone, NR_INACTIVE_ANON);
	active = zone_page_state(zone, NR_ACTIVE_FILE) +
					zone_page_state(zone, NR_ACTIVE_ANON);
	isolated = zone_page_state(zone, NR_ISOLATED_FILE) +
					zone_page_state(zone, NR_ISOLATED_ANON);

	return isolated > (inactive + active) / 2;
}

/**
 * isolate_migratepages_block() - isolate all migrate-able pages within
 *				  a single pageblock
 * @cc:		Compaction control structure.
 * @low_pfn:	The first PFN to isolate
 * @end_pfn:	The one-past-the-last PFN to isolate, within same pageblock
 * @isolate_mode: Isolation mode to be used.
 *
 * Isolate all pages that can be migrated from the range specified by
 * [low_pfn, end_pfn). The range is expected to be within same pageblock.
 * Returns zero if there is a fatal signal pending, otherwise PFN of the
 * first page that was not scanned (which may be both less, equal to or more
 * than end_pfn).
 *
 * The pages are isolated on cc->migratepages list (not required to be empty),
 * and cc->nr_migratepages is updated accordingly. The cc->migrate_pfn field
 * is neither read nor updated.
 */

/* IAMROOT-12:
 * -------------
 * 한 개의 페이지블럭에서 옮길 수 있는 페이지 들을 찾아 cc->migratepages에 
 * 추가한다.
 */
static unsigned long
isolate_migratepages_block(struct compact_control *cc, unsigned long low_pfn,
			unsigned long end_pfn, isolate_mode_t isolate_mode)
{
	struct zone *zone = cc->zone;
	unsigned long nr_scanned = 0, nr_isolated = 0;
	struct list_head *migratelist = &cc->migratepages;
	struct lruvec *lruvec;
	unsigned long flags = 0;
	bool locked = false;
	struct page *page = NULL, *valid_page = NULL;
	unsigned long start_pfn = low_pfn;

	/*
	 * Ensure that there are not too many pages isolated from the LRU
	 * list by either parallel reclaimers or compaction. If there are,
	 * delay for some time until fewer pages are isolated
	 */

/* IAMROOT-12:
 * -------------
 * 낮은 확률로 과도한 isolation이 발생한 경우에만 sync일 때 0.1초를 쉰다.
 */
	while (unlikely(too_many_isolated(zone))) {
		/* async migration should just abort */
		if (cc->mode == MIGRATE_ASYNC)
			return 0;

		congestion_wait(BLK_RW_ASYNC, HZ/10);

		if (fatal_signal_pending(current))
			return 0;
	}


/* IAMROOT-12:
 * -------------
 * 다시 한 번 async에서 리스케쥴 요청이 있는지 확인한다.
 */

	if (compact_should_abort(cc))
		return 0;

	/* Time to isolate some pages for migration */
	for (; low_pfn < end_pfn; low_pfn++) {
		/*
		 * Periodically drop the lock (if held) regardless of its
		 * contention, to give chance to IRQs. Abort async compaction
		 * if contended.
		 */

/* IAMROOT-12:
 * -------------
 * 대략 32번에 한 번씩 compaction을 중지해야 하는 경우가 발생하는지 확인한다
 */
		if (!(low_pfn % SWAP_CLUSTER_MAX)
		    && compact_unlock_should_abort(&zone->lru_lock, flags,
								&locked, cc))
			break;

		if (!pfn_valid_within(low_pfn))
			continue;
		nr_scanned++;

		page = pfn_to_page(low_pfn);

		if (!valid_page)
			valid_page = page;

		/*
		 * Skip if free. We read page order here without zone lock
		 * which is generally unsafe, but the race window is small and
		 * the worst thing that can happen is that we skip some
		 * potential isolation targets.
		 */

/* IAMROOT-12:
 * -------------
 * 버디 페이지인 경우에는 skip 한다. (지금은 사용중인 페이지를 찾는 중이다)
 */
		if (PageBuddy(page)) {
			unsigned long freepage_order = page_order_unsafe(page);

			/*
			 * Without lock, we cannot be sure that what we got is
			 * a valid page order. Consider only values in the
			 * valid order range to prevent low_pfn overflow.
			 */
			if (freepage_order > 0 && freepage_order < MAX_ORDER)
				low_pfn += (1UL << freepage_order) - 1;
			continue;
		}

		/*
		 * Check may be lockless but that's ok as we recheck later.
		 * It's possible to migrate LRU pages and balloon pages
		 * Skip any other type of page
		 */

/* IAMROOT-12:
 * -------------
 * lru 페이지가 아닌 페이지들은 skip하는데, 예외적으로 ballon movable 페이지가 
 * isolation 가능하면 isolation을 한다.
 */
		if (!PageLRU(page)) {
			if (unlikely(balloon_page_movable(page))) {
				if (balloon_page_isolate(page)) {
					/* Successfully isolated */
					goto isolate_success;
				}
			}
			continue;
		}

		/*
		 * PageLRU is set. lru_lock normally excludes isolation
		 * splitting and collapsing (collapsing has already happened
		 * if PageLRU is set) but the lock is not necessarily taken
		 * here and it is wasteful to take it just to check transhuge.
		 * Check TransHuge without lock and skip the whole pageblock if
		 * it's either a transhuge or hugetlbfs page, as calling
		 * compound_order() without preventing THP from splitting the
		 * page underneath us may return surprising results.
		 */

/* IAMROOT-12:
 * -------------
 * transparent huge page는 skip 한다.
 */
		if (PageTransHuge(page)) {
			if (!locked)
				low_pfn = ALIGN(low_pfn + 1,
						pageblock_nr_pages) - 1;
			else
				low_pfn += (1 << compound_order(page)) - 1;

			continue;
		}

		/*
		 * Migration will fail if an anonymous page is pinned in memory,
		 * so avoid taking lru_lock and isolating it unnecessarily in an
		 * admittedly racy check.
		 */

/* IAMROOT-12:
 * -------------
 * 매핑되지 않았으면서 페이지 참조 횟수가 매핑 카운터보다 큰 경우 skip 한다.
 */
		if (!page_mapping(page) &&
		    page_count(page) > page_mapcount(page))
			continue;

		/* If we already hold the lock, we can skip some rechecking */
		if (!locked) {
			locked = compact_trylock_irqsave(&zone->lru_lock,
								&flags, cc);
			if (!locked)
				break;

			/* Recheck PageLRU and PageTransHuge under lock */
			if (!PageLRU(page))
				continue;
			if (PageTransHuge(page)) {
				low_pfn += (1 << compound_order(page)) - 1;
				continue;
			}
		}

/* IAMROOT-12:
 * -------------
 * memcg가 설정된 경우 zone->lruvec이 아니라 memcg의 lruvec를 가져온다.
 */
		lruvec = mem_cgroup_page_lruvec(page, zone);

		/* Try isolate the page */
/* IAMROOT-12:
 * -------------
 * 요청 페이지가 isolation 되지 않은 경우 skip 한다.
 */
		if (__isolate_lru_page(page, isolate_mode) != 0)
			continue;

		VM_BUG_ON_PAGE(PageTransCompound(page), page);

		/* Successfully isolated */

/* IAMROOT-12:
 * -------------
 * 기존(zone->lruvec or mz->lruvec)에 있는 lruvec 리스트에서 해당 페이지를 
 * 제거한다.
 */
		del_page_from_lru_list(page, lruvec, page_lru(page));

isolate_success:

/* IAMROOT-12:
 * -------------
 * 해당 페이지를 일단 migratelist에 추가한다.
 */
		list_add(&page->lru, migratelist);
		cc->nr_migratepages++;
		nr_isolated++;

		/* Avoid isolating too much */

/* IAMROOT-12:
 * -------------
 * 32개 페이지가 isolate된 경우 중간에 루프를 탈출한다.
 */
		if (cc->nr_migratepages == COMPACT_CLUSTER_MAX) {
			++low_pfn;
			break;
		}
	}

	/*
	 * The PageBuddy() check could have potentially brought us outside
	 * the range to be scanned.
	 */
	if (unlikely(low_pfn > end_pfn))
		low_pfn = end_pfn;

	if (locked)
		spin_unlock_irqrestore(&zone->lru_lock, flags);

	/*
	 * Update the pageblock-skip information and cached scanner pfn,
	 * if the whole pageblock was scanned without isolating any page.
	 */

/* IAMROOT-12:
 * -------------
 * 마지막까지 처리된 페이지블럭, 즉 현재 시점에서 더 이상 isolate할 페이지가 
 * 없는 경우 이 페이지블럭의 skip 플래그를 1로 설정한다.
 *
 * 다음에 스캔할때에는 이 페이지를 skip 처리한다.
 */
	if (low_pfn == end_pfn)
		update_pageblock_skip(cc, valid_page, nr_isolated, true);

	trace_mm_compaction_isolate_migratepages(start_pfn, low_pfn,
						nr_scanned, nr_isolated);

	count_compact_events(COMPACTMIGRATE_SCANNED, nr_scanned);
	if (nr_isolated)
		count_compact_events(COMPACTISOLATED, nr_isolated);

	return low_pfn;
}

/**
 * isolate_migratepages_range() - isolate migrate-able pages in a PFN range
 * @cc:        Compaction control structure.
 * @start_pfn: The first PFN to start isolating.
 * @end_pfn:   The one-past-last PFN.
 *
 * Returns zero if isolation fails fatally due to e.g. pending signal.
 * Otherwise, function returns one-past-the-last PFN of isolated page
 * (which may be greater than end_pfn if end fell in a middle of a THP page).
 */
unsigned long
isolate_migratepages_range(struct compact_control *cc, unsigned long start_pfn,
							unsigned long end_pfn)
{
	unsigned long pfn, block_end_pfn;

	/* Scan block by block. First and last block may be incomplete */
	pfn = start_pfn;
	block_end_pfn = ALIGN(pfn + 1, pageblock_nr_pages);

	for (; pfn < end_pfn; pfn = block_end_pfn,
				block_end_pfn += pageblock_nr_pages) {

		block_end_pfn = min(block_end_pfn, end_pfn);

		if (!pageblock_pfn_to_page(pfn, block_end_pfn, cc->zone))
			continue;

		pfn = isolate_migratepages_block(cc, pfn, block_end_pfn,
							ISOLATE_UNEVICTABLE);

		/*
		 * In case of fatal failure, release everything that might
		 * have been isolated in the previous iteration, and signal
		 * the failure back to caller.
		 */
		if (!pfn) {
			putback_movable_pages(&cc->migratepages);
			cc->nr_migratepages = 0;
			break;
		}

		if (cc->nr_migratepages == COMPACT_CLUSTER_MAX)
			break;
	}
	acct_isolated(cc->zone, cc);

	return pfn;
}

#endif /* CONFIG_COMPACTION || CONFIG_CMA */
#ifdef CONFIG_COMPACTION
/*
 * Based on information in the current compact_control, find blocks
 * suitable for isolating free pages from and then isolate them.
 */
static void isolate_freepages(struct compact_control *cc)
{
	struct zone *zone = cc->zone;
	struct page *page;
	unsigned long block_start_pfn;	/* start of current pageblock */
	unsigned long isolate_start_pfn; /* exact pfn we start at */
	unsigned long block_end_pfn;	/* end of current pageblock */
	unsigned long low_pfn;	     /* lowest pfn scanner is able to scan */
	struct list_head *freelist = &cc->freepages;

	/*
	 * Initialise the free scanner. The starting point is where we last
	 * successfully isolated from, zone-cached value, or the end of the
	 * zone when isolating for the first time. For looping we also need
	 * this pfn aligned down to the pageblock boundary, because we do
	 * block_start_pfn -= pageblock_nr_pages in the for loop.
	 * For ending point, take care when isolating in last pageblock of a
	 * a zone which ends in the middle of a pageblock.
	 * The low boundary is the end of the pageblock the migration scanner
	 * is using.
	 */

/* IAMROOT-12:
 * -------------
 * free 스캐너가 동작하는 페이지 블럭의 시작 pfn 부터 끝 pfn을 구한다.
 */
	isolate_start_pfn = cc->free_pfn;
	block_start_pfn = cc->free_pfn & ~(pageblock_nr_pages-1);
	block_end_pfn = min(block_start_pfn + pageblock_nr_pages,
						zone_end_pfn(zone));
	low_pfn = ALIGN(cc->migrate_pfn + 1, pageblock_nr_pages);

	/*
	 * Isolate free pages until enough are available to migrate the
	 * pages on cc->migratepages. We stop searching if the migrate
	 * and free page scanners meet or enough free pages are isolated.
	 */

/* IAMROOT-12:
 * -------------
 * 현재 페이지 블럭이 migrate 스캐너보다 높은 위치에서 움직일 때
 */
	for (; block_start_pfn >= low_pfn &&
			cc->nr_migratepages > cc->nr_freepages;
				block_end_pfn = block_start_pfn,
				block_start_pfn -= pageblock_nr_pages,
				isolate_start_pfn = block_start_pfn) {

		/*
		 * This can iterate a massively long zone without finding any
		 * suitable migration targets, so periodically check if we need
		 * to schedule, or even abort async compaction.
		 */

/* IAMROOT-12:
 * -------------
 * 약 32번에 한 번씩 compact abort 케이스가 있는 경우 break
 */
		if (!(block_start_pfn % (SWAP_CLUSTER_MAX * pageblock_nr_pages))
						&& compact_should_abort(cc))
			break;

/* IAMROOT-12:
 * -------------
 * 처리할 페이지블럭 하나가 같은 zone에 있는지 확인한다.
 */
		page = pageblock_pfn_to_page(block_start_pfn, block_end_pfn,
									zone);
		if (!page)
			continue;

		/* Check the block is suitable for migration */
		if (!suitable_migration_target(page))
			continue;

		/* If isolation recently failed, do not retry */
		if (!isolation_suitable(cc, page))
			continue;

		/* Found a block suitable for isolating free pages from. */

/* IAMROOT-12:
 * -------------
 * free 스캐너로부터 스캔한 free 페이지들을 order-0 페이지로 spilit하여 
 * freelist에 담아온다.
 */
		isolate_freepages_block(cc, &isolate_start_pfn,
					block_end_pfn, freelist, false);

		/*
		 * Remember where the free scanner should restart next time,
		 * which is where isolate_freepages_block() left off.
		 * But if it scanned the whole pageblock, isolate_start_pfn
		 * now points at block_end_pfn, which is the start of the next
		 * pageblock.
		 * In that case we will however want to restart at the start
		 * of the previous pageblock.
		 */

/* IAMROOT-12:
 * -------------
 * 다음 free 스캔 위치를 저장한다.
 */
		cc->free_pfn = (isolate_start_pfn < block_end_pfn) ?
				isolate_start_pfn :
				block_start_pfn - pageblock_nr_pages;

		/*
		 * isolate_freepages_block() might have aborted due to async
		 * compaction being contended
		 */
		if (cc->contended)
			break;
	}

	/* split_free_page does not map the pages */
	map_pages(freelist);

	/*
	 * If we crossed the migrate scanner, we want to keep it that way
	 * so that compact_finished() may detect this
	 */

/* IAMROOT-12:
 * -------------
 * migrate 스캐너와 free 스캐너가 cross되어 만났음을 뜻하며 여기서 종료 처리한다.
 */
	if (block_start_pfn < low_pfn)
		cc->free_pfn = cc->migrate_pfn;
}

/*
 * This is a migrate-callback that "allocates" freepages by taking pages
 * from the isolated freelists in the block we are migrating to.
 */
static struct page *compaction_alloc(struct page *migratepage,
					unsigned long data,
					int **result)
{
	struct compact_control *cc = (struct compact_control *)data;
	struct page *freepage;

	/*
	 * Isolate free pages if necessary, and if we are not aborting due to
	 * contention.
	 */

/* IAMROOT-12:
 * -------------
 * cc->freepages에 free 스캔된 페이지가 등록되는데 이 곳이 비어 있는 경우 
 * free 스캐너를 통해서 free 페이지를 받아온다.
 */
	if (list_empty(&cc->freepages)) {
		if (!cc->contended)
			isolate_freepages(cc);

		if (list_empty(&cc->freepages))
			return NULL;
	}

/* IAMROOT-12:
 * -------------
 * free 페이지(order-0 페이지)를 하나 분리하고 반환한다.
 */
	freepage = list_entry(cc->freepages.next, struct page, lru);
	list_del(&freepage->lru);
	cc->nr_freepages--;

	return freepage;
}

/*
 * This is a migrate-callback that "frees" freepages back to the isolated
 * freelist.  All pages on the freelist are from the same zone, so there is no
 * special handling needed for NUMA.
 */
static void compaction_free(struct page *page, unsigned long data)
{
	struct compact_control *cc = (struct compact_control *)data;

	list_add(&page->lru, &cc->freepages);
	cc->nr_freepages++;
}

/* possible outcome of isolate_migratepages */
typedef enum {
	ISOLATE_ABORT,		/* Abort compaction now */
	ISOLATE_NONE,		/* No pages isolated, continue scanning */
	ISOLATE_SUCCESS,	/* Pages isolated, migrate */
} isolate_migrate_t;

/*
 * Isolate all pages that can be migrated from the first suitable block,
 * starting at the block pointed to by the migrate scanner pfn within
 * compact_control.
 */
/* IAMROOT-12 fehead (2016-11-19):
 * --------------------------
 * compact_control 내의 마이그레이션 스캐너 pfn이 가리키는 블록에서 시작하여 첫
 * 번째 적합한 블록에서 마이그레이션 할 수있는 모든 페이지를 격리합니다.
 */
static isolate_migrate_t isolate_migratepages(struct zone *zone,
					struct compact_control *cc)
{
	unsigned long low_pfn, end_pfn;
	struct page *page;
	const isolate_mode_t isolate_mode =
		(cc->mode == MIGRATE_ASYNC ? ISOLATE_ASYNC_MIGRATE : 0);

	/*
	 * Start at where we last stopped, or beginning of the zone as
	 * initialized by compact_zone()
	 */

/* IAMROOT-12:
 * -------------
 * 1개의 페이지블럭에 대해서 low_pfn ~ end_pfn 까지 옮길 수 있는 페이지를 
 * cc->migratepages 리스트에 추가한다. 1개 이상의 페이지가 담기는 경우 
 * success를 반환한다. (이 페이지 블럭을 다 스캔한 경우 skip flag를 설정한다)
 */
	low_pfn = cc->migrate_pfn;

	/* Only scan within a pageblock boundary */
	end_pfn = ALIGN(low_pfn + 1, pageblock_nr_pages);

	/*
	 * Iterate over whole pageblocks until we find the first suitable.
	 * Do not cross the free scanner.
	 */
	for (; end_pfn <= cc->free_pfn;
			low_pfn = end_pfn, end_pfn += pageblock_nr_pages) {

		/*
		 * This can potentially iterate a massively long zone with
		 * many pageblocks unsuitable, so periodically check if we
		 * need to schedule, or even abort async compaction.
		 */
		/* IAMROOT-12 fehead (2016-11-19):
		 * --------------------------
		 * 이것은 잠재적으로 많은 페이지 블록이 부적합한 대규모의 영역을
		 * 반복 할 수 있으므로 주기적으로 확인하거나 비동기 압축을 중단
		 * 해야하는지 정기적으로 확인하십시오.
		 */

/* IAMROOT-12:
 * -------------
 * 대략 32개 페이지 블럭 처리 마다 async 모드에서 리스케쥴 요청이 있는지 
 * 확인하여 루프를 탈출한다.
 */
		if (!(low_pfn % (SWAP_CLUSTER_MAX * pageblock_nr_pages))
						&& compact_should_abort(cc))
			break;

/* IAMROOT-12:
 * -------------
 * 페이지블럭이 zone 경계에 물려있는 경우 skip 한다.
 */
		page = pageblock_pfn_to_page(low_pfn, end_pfn, zone);
		if (!page)
			continue;

		/* If isolation recently failed, do not retry */
/* IAMROOT-12:
 * -------------
 * 해당 페이지의 페이지블럭에 skip bit가 설정된 경우 isolation을 하지 않도록
 * 한다. 단 cc->ignore_skip_hint가 설정된 경우 무조건 isolation을 하도록 한다.
 */
		if (!isolation_suitable(cc, page))
			continue;

		/*
		 * For async compaction, also only scan in MOVABLE blocks.
		 * Async compaction is optimistic to see if the minimum amount
		 * of work satisfies the allocation.
		 */
/* IAMROOT-12:
 * -------------
 * cma 타입이나 movable 타입에 대해서만 async migration을 지원한다.
 * sync migration의 경우는 migrate 타입에 상관없이 migration을 수행한다.
 */
		if (cc->mode == MIGRATE_ASYNC &&
		    !migrate_async_suitable(get_pageblock_migratetype(page)))
			continue;

		/* Perform the isolation */
/* IAMROOT-12:
 * -------------
 * 한 개의 페이지블럭에서 옮길 수 있는 페이지 들을 찾아 cc->migratepages에 
 * 추가한다. (최대 한 번에 32개 페이지)
 */
		low_pfn = isolate_migratepages_block(cc, low_pfn, end_pfn,
								isolate_mode);
/* IAMROOT-12:
 * -------------
 * 혼잡하거나 abort된 경우 ISOLATE_ABORT를 반환한다.
 */
		if (!low_pfn || cc->contended) {
			acct_isolated(zone, cc);
			return ISOLATE_ABORT;
		}

		/*
		 * Either we isolated something and proceed with migration. Or
		 * we failed and compact_zone should decide if we should
		 * continue or not.
		 */
		break;
	}

	acct_isolated(zone, cc);
	/*
	 * Record where migration scanner will be restarted. If we end up in
	 * the same pageblock as the free scanner, make the scanners fully
	 * meet so that compact_finished() terminates compaction.
	 */

/* IAMROOT-12:
 * -------------
 * 현재 처리한 페이지블럭이 free 스캐너보다 아래에 있는 경우 migrate 스캐너의 
 * 시작 pfn에 low_pfn을 대입시켜 중단된 위치부터 계속 스캔할 수 있도록 한다.
 * 그렇지 않은 경우 cc->migrate_pfn에 cc->free_pfn을 대입하여 종료됨을 
 * 알 수 있다.
 */
	cc->migrate_pfn = (end_pfn <= cc->free_pfn) ? low_pfn : cc->free_pfn;


/* IAMROOT-12:
 * -------------
 * migrate 페이지가 1개 이상인 경우 SUCCESS를 반환한다.
 */
	return cc->nr_migratepages ? ISOLATE_SUCCESS : ISOLATE_NONE;
}

/* IAMROOT-12 fehead (2016-11-19):
 * --------------------------
 * @return COMPACT_PARTIAL, COMPACT_COMPLETE, COMPACT_NO_SUITABLE_PAGE,
 * COMPACT_CONTINUE;
 */
static int __compact_finished(struct zone *zone, struct compact_control *cc,
			    const int migratetype)
{
	unsigned int order;
	unsigned long watermark;

	if (cc->contended || fatal_signal_pending(current))
		return COMPACT_PARTIAL;

	/* Compaction run completes if the migrate and free scanner meet */
	/* IAMROOT-12 fehead (2016-11-19):
	 * --------------------------
	 * 마이그레이션 및 프리 스캐너가 만나는 경우 압축 실행이 완료됩니다.
	 */

/* IAMROOT-12:
 * -------------
 * migrate 스캐너와 free 스캐너가 중간에서 만났을 때 다시 시작 위치를 zone의
 * 시작과 끝으로 재설정하고 COMPACT_COMPLETE를 반환한다.
 */
	if (cc->free_pfn <= cc->migrate_pfn) {
		/* Let the next compaction start anew. */
		zone->compact_cached_migrate_pfn[0] = zone->zone_start_pfn;
		zone->compact_cached_migrate_pfn[1] = zone->zone_start_pfn;
		zone->compact_cached_free_pfn = zone_end_pfn(zone);

		/*
		 * Mark that the PG_migrate_skip information should be cleared
		 * by kswapd when it goes to sleep. kswapd does not set the
		 * flag itself as the decision to be clear should be directly
		 * based on an allocation request.
		 */
		/* IAMROOT-12 fehead (2016-11-19):
		 * --------------------------
		 * sleep 상태가되면 kswapd가 PG_migrate_skip 정보를 지워야 함을
		 * 표시하십시오. kswapd는 지우기 요청이 할당 요청에 직접 기반해
		 * 야하므로 플래그 자체를 설정하지 않습니다.
		 */

/* IAMROOT-12:
 * -------------
 * kswapd가 페이지 할당을 요청한 경우가 아닌 다른 곳에서 메모리 할당 요청인 경우
 * 에는 kswapd가 sleep할 때 각 페이지블럭의 skip bit를 클리어하는데 이를 하지
 * 않도록 요청한다.
 */
		if (!current_is_kswapd())
			zone->compact_blockskip_flush = true;

		return COMPACT_COMPLETE;
	}

	/*
	 * order == -1 is expected when compacting via
	 * /proc/sys/vm/compact_memory
	 */

/* IAMROOT-12:
 * -------------
 * 수동 compaction 요청인 경우
 */
	if (cc->order == -1)
		return COMPACT_CONTINUE;

	/* Compaction run is not finished if the watermark is not met */
	watermark = low_wmark_pages(zone);

	if (!zone_watermark_ok(zone, cc->order, watermark, cc->classzone_idx,
							cc->alloc_flags))
		return COMPACT_CONTINUE;

/* IAMROOT-12:
 * -------------
 * 현재 이 시점에서 확보한 free 페이지가 low 워터마크 이상인 경우 
 * 요청한 order 페이지가 있는 경우 compaction이 다 완료되지 않았지만
 * compaction을 통해 요청한 만큼의 페이지를 확보했다는 의미로 
 * COMPACT_PARTIAL을 반환한다.
 */
	/* Direct compactor: Is a suitable page free? */
	for (order = cc->order; order < MAX_ORDER; order++) {
		struct free_area *area = &zone->free_area[order];

		/* Job done if page is free of the right migratetype */
		if (!list_empty(&area->free_list[migratetype]))
			return COMPACT_PARTIAL;

		/* Job done if allocation would set block type */
		if (order >= pageblock_order && area->nr_free)
			return COMPACT_PARTIAL;
	}

	/* IAMROOT-12 fehead (2016-11-19):
	 * --------------------------
	 * 적합한 페이지가 없다.
	 */
	return COMPACT_NO_SUITABLE_PAGE;
}

static int compact_finished(struct zone *zone, struct compact_control *cc,
			    const int migratetype)
{
	int ret;

/* IAMROOT-12:
 * -------------
 * compaction을 끝내도 되는지 확인한다. 
 * (COMPACT_PARTIAL인 경우 페이지를 확보한 케이스이다)
 */
	ret = __compact_finished(zone, cc, migratetype);
	trace_mm_compaction_finished(zone, cc->order, ret);
	if (ret == COMPACT_NO_SUITABLE_PAGE)
		ret = COMPACT_CONTINUE;

	return ret;
}

/*
 * compaction_suitable: Is this suitable to run compaction on this zone now?
 * Returns
 *   COMPACT_SKIPPED  - If there are too few free pages for compaction
 *   COMPACT_PARTIAL  - If the allocation would succeed without compaction
 *   COMPACT_CONTINUE - If compaction should run now
 */
static unsigned long __compaction_suitable(struct zone *zone, int order,
					int alloc_flags, int classzone_idx)
{
	int fragindex;
	unsigned long watermark;

	/*
	 * order == -1 is expected when compacting via
	 * /proc/sys/vm/compact_memory
	 */

/* IAMROOT-12:
 * -------------
 * "echo 1 > /proc/ss/vm/compact_memory"를 수행하면 강제로 compaction을 수행한다.
 */
	if (order == -1)
		return COMPACT_CONTINUE;

	watermark = low_wmark_pages(zone);
	/*
	 * If watermarks for high-order allocation are already met, there
	 * should be no need for compaction at all.
	 */

/* IAMROOT-12:
 * -------------
 * 회수된 free 페이지가 low 워터마크를 초과 및 order 페이지가 있는 경우 skip
 */
	if (zone_watermark_ok(zone, order, watermark, classzone_idx,
								alloc_flags))
		return COMPACT_PARTIAL;

	/*
	 * Watermarks for order-0 must be met for compaction. Note the 2UL.
	 * This is because during migration, copies of pages need to be
	 * allocated and for a short time, the footprint is higher
	 */
	/* IAMROOT-12 fehead (2016-11-12):
	 * --------------------------
	 * order의 2배만큼 워터마크를 올리고(더 깐깐하게 처리) order 0을 검사한다.
	 */

/* IAMROOT-12:
 * -------------
 * migration 하는 동안 order의 두 배 페이지 수만큼 잠시 짧은 시간동안 내부에서
 * 할당을 하여 사용하므로 워터마크 기준을 상향시켜서 워터마크 기준을 통과하는지 
 * 체크한다.
 */
	watermark += (2UL << order);
	if (!zone_watermark_ok(zone, 0, watermark, classzone_idx, alloc_flags))
		return COMPACT_SKIPPED;

	/*
	 * fragmentation index determines if allocation failures are due to
	 * low memory or external fragmentation
	 *
	 * index of -1000 would imply allocations might succeed depending on
	 * watermarks, but we already failed the high-order watermark check
	 * index towards 0 implies failure is due to lack of memory
	 * index towards 1000 implies failure is due to fragmentation
	 *
	 * Only compact if a failure would be due to fragmentation.
	 */

/* IAMROOT-12:
 * -------------
 * 요청 order로 compaction 할 때 성공 확률을 판단하기 위해 요청 order에 대한 
 * 파편화 인덱스 값을 알아와서 그 값이 "/proc/sys/vm/extfrag_threshold" 
 * 값(default=500)을 초과하는 경우 compaction을 시도하게 한다.
 */
	fragindex = fragmentation_index(zone, order);
	if (fragindex >= 0 && fragindex <= sysctl_extfrag_threshold)
		return COMPACT_NOT_SUITABLE_ZONE;

	return COMPACT_CONTINUE;
}

unsigned long compaction_suitable(struct zone *zone, int order,
					int alloc_flags, int classzone_idx)
{
	unsigned long ret;

/* IAMROOT-12:
 * -------------
 * compaction 시도를 위한 조건(파편화 인덱스 비교)을 만족시키는지 알아온다.
 * (COMPACT_NOT_SUITABLE_ZONE = 불만족하여 skip을 반환한댜)
 */
	ret = __compaction_suitable(zone, order, alloc_flags, classzone_idx);
	trace_mm_compaction_suitable(zone, order, ret);
	if (ret == COMPACT_NOT_SUITABLE_ZONE)
		ret = COMPACT_SKIPPED;

	return ret;
}

/* IAMROOT-12 fehead (2016-11-12):
 * --------------------------
 * struct compact_control cc = {
 * 	.nr_freepages = 0,
 * 	.nr_migratepages = 0,
 * 	.order = order,
 * 	.gfp_mask = gfp_mask,
 * 	.zone = zone,
 * 	.mode = mode,
 * 	.alloc_flags = alloc_flags,
 * 	.classzone_idx = classzone_idx,
 * };
 */
static int compact_zone(struct zone *zone, struct compact_control *cc)
{
	int ret;
	unsigned long start_pfn = zone->zone_start_pfn;
	unsigned long end_pfn = zone_end_pfn(zone);
	const int migratetype = gfpflags_to_migratetype(cc->gfp_mask);
	const bool sync = cc->mode != MIGRATE_ASYNC;
	unsigned long last_migrated_pfn = 0;

/* IAMROOT-12:
 * -------------
 * compaction 시도를 위한 조건(파편화 인덱스 비교)을 만족시키는지 알아온다.
 *   - COMPACT_PARTIAL: 비교 전에 이미 order에 맞는 free 페이지가 생겼다.
 *   - COMPACT_SKIPPED: 파편화 인덱스 비교하여 적절하지 못하여 skip 
 *   - COMPACT_CONTINUE: 파편화 인덱스 비교하여 적절하므로 compactio 시도 
 */
	ret = compaction_suitable(zone, cc->order, cc->alloc_flags,
							cc->classzone_idx);
	switch (ret) {
	case COMPACT_PARTIAL:
	case COMPACT_SKIPPED:
		/* Compaction is likely to fail */
		return ret;
	case COMPACT_CONTINUE:
		/* Fall through to compaction */
		;
	}

	/*
	 * Clear pageblock skip if there were failures recently and compaction
	 * is about to be retried after being deferred. kswapd does not do
	 * this reset as it'll reset the cached information when going to sleep.
	 */

/* IAMROOT-12:
 * -------------
 * compaction 실패가 마지막 횟수까지 도달하였고 kswapd가 활동 상태가 아닌 경우
 * compaction을 다시 처음부터 하기 위해 zone의 usemap(pageblock_flags)에서 
 * 모든 PB_migrate_skip 비트를 clear한다.
 */
	if (compaction_restarting(zone, cc->order) && !current_is_kswapd())
		__reset_isolation_suitable(zone);

	/*
	 * Setup to move all movable pages to the end of the zone. Used cached
	 * information on where the scanners should start but check that it
	 * is initialised by ensuring the values are within zone boundaries.
	 */
	/* IAMROOT-12 fehead (2016-11-19):
	 * --------------------------
	 * 모든 이동 가능한 페이지를 영역의 끝으로 이동하려면 설치하십시오. 스캐
	 * 너가 시작해야하는 위치에 캐싱 된 정보가 있지만 값이 영역 경계 내에 있
	 * 는지 확인하여 초기화되었는지 확인하십시오.
	 */

/* IAMROOT-12:
 * -------------
 * 이 루틴에 들어올 때 마다 zone에 저장된 migrate/free 스캐너의 위치를 알아온다.
 */
	cc->migrate_pfn = zone->compact_cached_migrate_pfn[sync];
	cc->free_pfn = zone->compact_cached_free_pfn;

/* IAMROOT-12:
 * -------------
 * free 스캐너가 zone 범위를 벗어나는 경우 페이지 블럭단위로 정렬한 end pfn
 * 값으로 설정한다.
 */
	if (cc->free_pfn < start_pfn || cc->free_pfn > end_pfn) {
		cc->free_pfn = end_pfn & ~(pageblock_nr_pages-1);
		zone->compact_cached_free_pfn = cc->free_pfn;
	}

/* IAMROOT-12:
 * -------------
 * migrate 스캐너가 zone 범위를 벗어나는 경우 페이지 블럭단위로 정렬한 end pfn
 * 값으로 설정한다.
 */
	if (cc->migrate_pfn < start_pfn || cc->migrate_pfn > end_pfn) {
		cc->migrate_pfn = start_pfn;
		zone->compact_cached_migrate_pfn[0] = cc->migrate_pfn;
		zone->compact_cached_migrate_pfn[1] = cc->migrate_pfn;
	}

	trace_mm_compaction_begin(start_pfn, cc->migrate_pfn,
				cc->free_pfn, end_pfn, sync);

/* IAMROOT-12:
 * -------------
 * per-cpu로 관리되는 아래 4개의 pagevec 리스트에서 관리되는 페이지를 회수하여 
 * lruvec로 옮긴다.
 *	- lru_add_pvec
 *	- lru_rotate_pvecs
 *	- lru_deactivate_pvecs
 *	- activate_page_pvecs
 */
	migrate_prep_local();

	while ((ret = compact_finished(zone, cc, migratetype)) ==
						COMPACT_CONTINUE) {
		int err;
		unsigned long isolate_start_pfn = cc->migrate_pfn;

/* IAMROOT-12:
 * -------------
 * isolation 시작
 */
		switch (isolate_migratepages(zone, cc)) {
		case ISOLATE_ABORT:
			ret = COMPACT_PARTIAL;

/* IAMROOT-12:
 * -------------
 * cc->migratepages로 옮긴 모든 페이지들을 원래 lru로 원위치 시킨다.
 */
			putback_movable_pages(&cc->migratepages);
			cc->nr_migratepages = 0;
			goto out;
		case ISOLATE_NONE:
			/*
			 * We haven't isolated and migrated anything, but
			 * there might still be unflushed migrations from
			 * previous cc->order aligned block.
			 */
			goto check_drain;
		case ISOLATE_SUCCESS:
			;
		}

/* IAMROOT-12:
 * -------------
 * migration을 수행한다. (cc->migratepages -> cc->freepages)
 */
		err = migrate_pages(&cc->migratepages, compaction_alloc,
				compaction_free, (unsigned long)cc, cc->mode,
				MR_COMPACTION);

		trace_mm_compaction_migratepages(cc->nr_migratepages, err,
							&cc->migratepages);

		/* All pages were either migrated or will be released */

/* IAMROOT-12:
 * -------------
 * 처리가 되지 않고 남아 있는 migratepages들을 lru 캐시를 통해 lruvec으로 되돌려놓는다.
 */
		cc->nr_migratepages = 0;
		if (err) {
			putback_movable_pages(&cc->migratepages);
			/*
			 * migrate_pages() may return -ENOMEM when scanners meet
			 * and we want compact_finished() to detect it
			 */
			if (err == -ENOMEM && cc->free_pfn > cc->migrate_pfn) {
				ret = COMPACT_PARTIAL;
				goto out;
			}
		}

		/*
		 * Record where we could have freed pages by migration and not
		 * yet flushed them to buddy allocator. We use the pfn that
		 * isolate_migratepages() started from in this loop iteration
		 * - this is the lowest page that could have been isolated and
		 * then freed by migration.
		 */
		if (!last_migrated_pfn)
			last_migrated_pfn = isolate_start_pfn;

check_drain:
		/*
		 * Has the migration scanner moved away from the previous
		 * cc->order aligned block where we migrated from? If yes,
		 * flush the pages that were freed, so that they can merge and
		 * compact_finished() can detect immediately if allocation
		 * would succeed.
		 */
		/* IAMROOT-12 fehead (2016-11-26):
		 * --------------------------
		 * 마이그레이션 스캐너가 마이그레이션 한 이전의 cc->order 정렬
		 * 블록에서 멀리 이동 했습니까? 그렇다면 해제 된 페이지를 제거하
		 * 여 병합하고 compact_finished()가 할당이 성공하면 즉시 감지 할
		 * 수 있도록합니다.
		 */
		if (cc->order > 0 && last_migrated_pfn) {
			int cpu;

/* IAMROOT-12:
 * -------------
 * cc->migrate_pfn을 cc->order 단위로 절삭 정렬
 */
			unsigned long current_block_start =
				cc->migrate_pfn & ~((1UL << cc->order) - 1);

			if (last_migrated_pfn < current_block_start) {
				cpu = get_cpu();
/* IAMROOT-12:
 * -------------
 * zone에 있는 order-0 버디 시스템으로 pcp에 있는 order-0 페이지들을 
 * 보내줘야 free 페이지들이 짝을 이루어 상향 combine 되면서 order가 
 * 상향된다. 이렇게 해줘야 요청한 order 페이지에 대한 성공률이 
 * 높아진다.
 *
 * lru per-cpu 캐시에 있는 페이지들을 lruvec에 모두 옮긴다.
 * pcp per-cpu 캐시에 있는 페이지들을 버디시스템에 모두 옮긴다. 
 */
				lru_add_drain_cpu(cpu);
				drain_local_pages(zone);
				put_cpu();
				/* No more flushing until we migrate again */
				last_migrated_pfn = 0;
			}
		}

	}

out:
	/*
	 * Release free pages and update where the free scanner should restart,
	 * so we don't leave any returned pages behind in the next attempt.
	 */
	/* IAMROOT-12 fehead (2016-12-03):
	 * --------------------------
	 * 사용 가능한 페이지를 해제하고 free 스캐너를 다시 시작해야하는 위치를
	 * 업데이트하십시오. 따라서 다음 시도에서 반환 된 페이지를 남겨 두지 않
	 * 습니다.
	 */
	if (cc->nr_freepages > 0) {

/* IAMROOT-12:
 * -------------
 * free 스캐너가 isolation한 페이지들을 다시 버디시스템으로 돌려보낸다.
 * (free_pfn: free 시킨 페이지 중 가장 상위 pfn)
 */
		unsigned long free_pfn = release_freepages(&cc->freepages);

		cc->nr_freepages = 0;
		VM_BUG_ON(free_pfn == 0);
		/* The cached pfn is always the first in a pageblock */
		free_pfn &= ~(pageblock_nr_pages-1);
		/*
		 * Only go back, not forward. The cached pfn might have been
		 * already reset to zone end in compact_finished()
		 */

/* IAMROOT-12:
 * -------------
 * 다음 scan시 시작할 free 스캐너 위치를 기억한다.
 */
		if (free_pfn > zone->compact_cached_free_pfn)
			zone->compact_cached_free_pfn = free_pfn;
	}

	trace_mm_compaction_end(start_pfn, cc->migrate_pfn,
				cc->free_pfn, end_pfn, sync, ret);

	return ret;
}

static unsigned long compact_zone_order(struct zone *zone, int order,
		gfp_t gfp_mask, enum migrate_mode mode, int *contended,
		int alloc_flags, int classzone_idx)
{
	unsigned long ret;

/* IAMROOT-12:
 * -------------
 * compact 요청 첫 시도시 nr_freepages가 0부터 시작
 */
	struct compact_control cc = {
		.nr_freepages = 0,
		.nr_migratepages = 0,
		.order = order,
		.gfp_mask = gfp_mask,
		.zone = zone,
		.mode = mode,
		.alloc_flags = alloc_flags,
		.classzone_idx = classzone_idx,
	};
	INIT_LIST_HEAD(&cc.freepages);
	INIT_LIST_HEAD(&cc.migratepages);

	ret = compact_zone(zone, &cc);

	VM_BUG_ON(!list_empty(&cc.freepages));
	VM_BUG_ON(!list_empty(&cc.migratepages));

	*contended = cc.contended;
	return ret;
}

int sysctl_extfrag_threshold = 500;

/**
 * try_to_compact_pages - Direct compact to satisfy a high-order allocation
 * @gfp_mask: The GFP mask of the current allocation
 * @order: The order of the current allocation
 * @alloc_flags: The allocation flags of the current allocation
 * @ac: The context of current allocation
 * @mode: The migration mode for async, sync light, or sync migration
 * @contended: Return value that determines if compaction was aborted due to
 *	       need_resched() or lock contention
 *
 * This is the main entry point for direct page compaction.
 */
unsigned long try_to_compact_pages(gfp_t gfp_mask, unsigned int order,
			int alloc_flags, const struct alloc_context *ac,
			enum migrate_mode mode, int *contended)
{
	int may_enter_fs = gfp_mask & __GFP_FS;
	int may_perform_io = gfp_mask & __GFP_IO;
	struct zoneref *z;
	struct zone *zone;
	int rc = COMPACT_DEFERRED;
	int all_zones_contended = COMPACT_CONTENDED_LOCK; /* init for &= op */

	*contended = COMPACT_CONTENDED_NONE;

	/* Check if the GFP flags allow compaction */
/* IAMROOT-12:
 * -------------
 * order 0 페이지는 compaction을 해도 소용 없다. 또한 fs/io 요청이 없는 경우 skip 한다.
 */
	if (!order || !may_enter_fs || !may_perform_io)
		return COMPACT_SKIPPED;

	trace_mm_compaction_try_to_compact_pages(order, gfp_mask, mode);

	/* Compact each zone in the list */
	for_each_zone_zonelist_nodemask(zone, z, ac->zonelist, ac->high_zoneidx,
								ac->nodemask) {
		int status;
		int zone_contended;

/* IAMROOT-12:
 * -------------
 * compaction 유예 상황이면 skip
 */
		if (compaction_deferred(zone, order))
			continue;

		status = compact_zone_order(zone, order, gfp_mask, mode,
				&zone_contended, alloc_flags,
				ac->classzone_idx);
		rc = max(status, rc);
		/*
		 * It takes at least one zone that wasn't lock contended
		 * to clear all_zones_contended.
		 */

/* IAMROOT-12:
 * -------------
 * zonelist를 돌면서 모든 후보 zone에서 하나라도 contended 상황이 없으면 클리어된다.
 */
		all_zones_contended &= zone_contended;

		/* If a normal allocation would succeed, stop compacting */
		if (zone_watermark_ok(zone, order, low_wmark_pages(zone),
					ac->classzone_idx, alloc_flags)) {
			/*
			 * We think the allocation will succeed in this zone,
			 * but it is not certain, hence the false. The caller
			 * will repeat this with true if allocation indeed
			 * succeeds in this zone.
			 */
<<<<<<< HEAD
			/* IAMROOT-12 fehead (2016-12-03):
			 * --------------------------
			 * 우리는 할당이이 영역에서 성공할 것이라고 생각하지만
			 * 확실하지 않습니다. 따라서 거짓입니다.
			 * 호출자는 실제로이 영역에서 할당이 성공하면 true로 반복합니다.
			 */
=======

/* IAMROOT-12:
 * -------------
 * low 워터마크 기준을 충족하는 경우 요청 order가 compaction 실패 order 값보다 
 * 같거나 큰 경우 요청 order +1을 설정한다.
 */
>>>>>>> 2ca1ddfc
			compaction_defer_reset(zone, order, false);
			/*
			 * It is possible that async compaction aborted due to
			 * need_resched() and the watermarks were ok thanks to
			 * somebody else freeing memory. The allocation can
			 * however still fail so we better signal the
			 * need_resched() contention anyway (this will not
			 * prevent the allocation attempt).
			 */
			if (zone_contended == COMPACT_CONTENDED_SCHED)
				*contended = COMPACT_CONTENDED_SCHED;

			goto break_loop;
		}

		if (mode != MIGRATE_ASYNC && status == COMPACT_COMPLETE) {
			/*
			 * We think that allocation won't succeed in this zone
			 * so we defer compaction there. If it ends up
			 * succeeding after all, it will be reset.
			 */

/* IAMROOT-12:
 * -------------
 * async 모드가 아니면서 compact 완료시 defer를 최대 6까지 증가시킨다.
 * ("echo 1 > /proc/sys/vm/compact_memory"로 manual compaction을 시도할 때
 * MIGRATE_SYNC 모드로 compaction을 진행하는데 이 때 유예 시스템을 가동한다)
 */
			defer_compaction(zone, order);
		}

		/*
		 * We might have stopped compacting due to need_resched() in
		 * async compaction, or due to a fatal signal detected. In that
		 * case do not try further zones and signal need_resched()
		 * contention.
		 */
		if ((zone_contended == COMPACT_CONTENDED_SCHED)
					|| fatal_signal_pending(current)) {
			*contended = COMPACT_CONTENDED_SCHED;
			goto break_loop;
		}

		continue;
break_loop:
		/*
		 * We might not have tried all the zones, so  be conservative
		 * and assume they are not all lock contended.
		 */
		all_zones_contended = 0;
		break;
	}

	/*
	 * If at least one zone wasn't deferred or skipped, we report if all
	 * zones that were tried were lock contended.
	 */
	if (rc > COMPACT_SKIPPED && all_zones_contended)
		*contended = COMPACT_CONTENDED_LOCK;

	return rc;
}


/* Compact all zones within a node */
static void __compact_pgdat(pg_data_t *pgdat, struct compact_control *cc)
{
	int zoneid;
	struct zone *zone;

	for (zoneid = 0; zoneid < MAX_NR_ZONES; zoneid++) {

		zone = &pgdat->node_zones[zoneid];
		if (!populated_zone(zone))
			continue;

		cc->nr_freepages = 0;
		cc->nr_migratepages = 0;
		cc->zone = zone;
		INIT_LIST_HEAD(&cc->freepages);
		INIT_LIST_HEAD(&cc->migratepages);

		if (cc->order == -1 || !compaction_deferred(zone, cc->order))
			compact_zone(zone, cc);

		if (cc->order > 0) {
			if (zone_watermark_ok(zone, cc->order,
						low_wmark_pages(zone), 0, 0))
				compaction_defer_reset(zone, cc->order, false);
		}

		VM_BUG_ON(!list_empty(&cc->freepages));
		VM_BUG_ON(!list_empty(&cc->migratepages));
	}
}

void compact_pgdat(pg_data_t *pgdat, int order)
{
	struct compact_control cc = {
		.order = order,
		.mode = MIGRATE_ASYNC,
	};

	if (!order)
		return;

	__compact_pgdat(pgdat, &cc);
}

static void compact_node(int nid)
{
	struct compact_control cc = {
		.order = -1,
		.mode = MIGRATE_SYNC,
		.ignore_skip_hint = true,
	};

	__compact_pgdat(NODE_DATA(nid), &cc);
}

/* Compact all nodes in the system */
static void compact_nodes(void)
{
	int nid;

	/* Flush pending updates to the LRU lists */
	lru_add_drain_all();

	for_each_online_node(nid)
		compact_node(nid);
}

/* The written value is actually unused, all memory is compacted */
int sysctl_compact_memory;

/* This is the entry point for compacting all nodes via /proc/sys/vm */
int sysctl_compaction_handler(struct ctl_table *table, int write,
			void __user *buffer, size_t *length, loff_t *ppos)
{
	if (write)
		compact_nodes();

	return 0;
}

int sysctl_extfrag_handler(struct ctl_table *table, int write,
			void __user *buffer, size_t *length, loff_t *ppos)
{
	proc_dointvec_minmax(table, write, buffer, length, ppos);

	return 0;
}

#if defined(CONFIG_SYSFS) && defined(CONFIG_NUMA)
static ssize_t sysfs_compact_node(struct device *dev,
			struct device_attribute *attr,
			const char *buf, size_t count)
{
	int nid = dev->id;

	if (nid >= 0 && nid < nr_node_ids && node_online(nid)) {
		/* Flush pending updates to the LRU lists */
		lru_add_drain_all();

		compact_node(nid);
	}

	return count;
}
static DEVICE_ATTR(compact, S_IWUSR, NULL, sysfs_compact_node);

int compaction_register_node(struct node *node)
{
	return device_create_file(&node->dev, &dev_attr_compact);
}

void compaction_unregister_node(struct node *node)
{
	return device_remove_file(&node->dev, &dev_attr_compact);
}
#endif /* CONFIG_SYSFS && CONFIG_NUMA */

#endif /* CONFIG_COMPACTION */<|MERGE_RESOLUTION|>--- conflicted
+++ resolved
@@ -206,13 +206,11 @@
 }
 
 /* Returns true if compaction should be skipped this time */
-<<<<<<< HEAD
 /* IAMROOT-12 fehead (2016-11-12):
  * --------------------------
  * return false: compaction를 시도한다.
  *	true: compaction를 미루어라(유예하라).
-=======
-
+ */
 /* IAMROOT-12:
  * -------------
  * compaction 유예가 필요한 경우 true를 반환한다.
@@ -225,7 +223,6 @@
  * 처음 compaction complete가 발생하기 전에는 유예하지 않고, 
  * 다은 compaction complete가 발생할 때마다 유예 횟수가 2의 차수 단위로 
  * 증가하는데 최대 64까지 증가한다.)
->>>>>>> 2ca1ddfc
  */
 bool compaction_deferred(struct zone *zone, int order)
 {
@@ -2099,21 +2096,18 @@
 			 * will repeat this with true if allocation indeed
 			 * succeeds in this zone.
 			 */
-<<<<<<< HEAD
 			/* IAMROOT-12 fehead (2016-12-03):
 			 * --------------------------
 			 * 우리는 할당이이 영역에서 성공할 것이라고 생각하지만
 			 * 확실하지 않습니다. 따라서 거짓입니다.
 			 * 호출자는 실제로이 영역에서 할당이 성공하면 true로 반복합니다.
 			 */
-=======
 
 /* IAMROOT-12:
  * -------------
  * low 워터마크 기준을 충족하는 경우 요청 order가 compaction 실패 order 값보다 
  * 같거나 큰 경우 요청 order +1을 설정한다.
  */
->>>>>>> 2ca1ddfc
 			compaction_defer_reset(zone, order, false);
 			/*
 			 * It is possible that async compaction aborted due to
