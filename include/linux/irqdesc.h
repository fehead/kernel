#ifndef _LINUX_IRQDESC_H
#define _LINUX_IRQDESC_H

/*
 * Core internal functions to deal with irq descriptors
 *
 * This include will move to kernel/irq once we cleaned up the tree.
 * For now it's included from <linux/irq.h>
 */

struct irq_affinity_notify;
struct proc_dir_entry;
struct module;
struct irq_desc;
struct irq_domain;
struct pt_regs;

/**
 * struct irq_desc - interrupt descriptor
 * @irq_data:		per irq and chip data passed down to chip functions
 * @kstat_irqs:		irq stats per cpu
 * @handle_irq:		highlevel irq-events handler
 * @preflow_handler:	handler called before the flow handler (currently used by sparc)
 * @action:		the irq action chain
 * @status:		status information
 * @core_internal_state__do_not_mess_with_it: core internal status information
 * @depth:		disable-depth, for nested irq_disable() calls
 * @wake_depth:		enable depth, for multiple irq_set_irq_wake() callers
 * @irq_count:		stats field to detect stalled irqs
 * @last_unhandled:	aging timer for unhandled count
 * @irqs_unhandled:	stats field for spurious unhandled interrupts
 * @threads_handled:	stats field for deferred spurious detection of threaded handlers
 * @threads_handled_last: comparator field for deferred spurious detection of theraded handlers
 * @lock:		locking for SMP
 * @affinity_hint:	hint to user space for preferred irq affinity
 * @affinity_notify:	context for notification of affinity changes
 * @pending_mask:	pending rebalanced interrupts
 * @threads_oneshot:	bitfield to handle shared oneshot threads
 * @threads_active:	number of irqaction threads currently running
 * @wait_for_threads:	wait queue for sync_irq to wait for threaded handlers
 * @nr_actions:		number of installed actions on this descriptor
 * @no_suspend_depth:	number of irqactions on a irq descriptor with
 *			IRQF_NO_SUSPEND set
 * @force_resume_depth:	number of irqactions on a irq descriptor with
 *			IRQF_FORCE_RESUME set
 * @dir:		/proc/irq/ procfs entry
 * @name:		flow handler name for /proc/interrupts output
 */
struct irq_desc {
	struct irq_data		irq_data;
	unsigned int __percpu	*kstat_irqs;
	irq_flow_handler_t	handle_irq;
#ifdef CONFIG_IRQ_PREFLOW_FASTEOI
	irq_preflow_handler_t	preflow_handler;
#endif
	struct irqaction	*action;	/* IRQ action list */
	unsigned int		status_use_accessors;
	unsigned int		core_internal_state__do_not_mess_with_it;
	unsigned int		depth;		/* nested irq disables */
	unsigned int		wake_depth;	/* nested wake enables */
	unsigned int		irq_count;	/* For detecting broken IRQs */
	unsigned long		last_unhandled;	/* Aging timer for unhandled count */
	unsigned int		irqs_unhandled;
	atomic_t		threads_handled;
	int			threads_handled_last;
	raw_spinlock_t		lock;
	struct cpumask		*percpu_enabled;
#ifdef CONFIG_SMP
	const struct cpumask	*affinity_hint;
	struct irq_affinity_notify *affinity_notify;
#ifdef CONFIG_GENERIC_PENDING_IRQ
	cpumask_var_t		pending_mask;
#endif
#endif
	unsigned long		threads_oneshot;
	atomic_t		threads_active;
	wait_queue_head_t       wait_for_threads;
#ifdef CONFIG_PM_SLEEP
	unsigned int		nr_actions;
	unsigned int		no_suspend_depth;
	unsigned int		cond_suspend_depth;
	unsigned int		force_resume_depth;
#endif
#ifdef CONFIG_PROC_FS
	struct proc_dir_entry	*dir;
#endif
	int			parent_irq;
	struct module		*owner;
	const char		*name;
} ____cacheline_internodealigned_in_smp;

#ifndef CONFIG_SPARSE_IRQ
extern struct irq_desc irq_desc[NR_IRQS];
#endif

static inline struct irq_data *irq_desc_get_irq_data(struct irq_desc *desc)
{
	return &desc->irq_data;
}

static inline struct irq_chip *irq_desc_get_chip(struct irq_desc *desc)
{
	return desc->irq_data.chip;
}

static inline void *irq_desc_get_chip_data(struct irq_desc *desc)
{
	return desc->irq_data.chip_data;
}

static inline void *irq_desc_get_handler_data(struct irq_desc *desc)
{
	return desc->irq_data.handler_data;
}

static inline struct msi_desc *irq_desc_get_msi_desc(struct irq_desc *desc)
{
	return desc->irq_data.msi_desc;
}

/*
 * Architectures call this to let the generic IRQ layer
 * handle an interrupt. If the descriptor is attached to an
 * irqchip-style controller then we call the ->handle_irq() handler,
 * and it calls __do_IRQ() if it's attached to an irqtype-style controller.
 */
static inline void generic_handle_irq_desc(unsigned int irq, struct irq_desc *desc)
{
<<<<<<< HEAD
/* IAMROOT-12 fehead (2017-04-29):
 * --------------------------
 * gic_handle_cascade_irq
=======

/* IAMROOT-12:
 * -------------
 * irq 디스크립터에 등록한 핸들러를 호출한다. (1차 내장 인터럽트 핸들러)
>>>>>>> aad8378f
 */
	desc->handle_irq(irq, desc);
}

int generic_handle_irq(unsigned int irq);

#ifdef CONFIG_HANDLE_DOMAIN_IRQ
/*
 * Convert a HW interrupt number to a logical one using a IRQ domain,
 * and handle the result interrupt number. Return -EINVAL if
 * conversion failed. Providing a NULL domain indicates that the
 * conversion has already been done.
 */
int __handle_domain_irq(struct irq_domain *domain, unsigned int hwirq,
			bool lookup, struct pt_regs *regs);

static inline int handle_domain_irq(struct irq_domain *domain,
				    unsigned int hwirq, struct pt_regs *regs)
{

/* IAMROOT-12:
 * -------------
 * lookup=true를 하는 것은 hwirq가 virq와 다르므로 lookup을 하여야 한다는 의미
 */
	return __handle_domain_irq(domain, hwirq, true, regs);
}
#endif

/* Test to see if a driver has successfully requested an irq */
static inline int irq_has_action(unsigned int irq)
{
	struct irq_desc *desc = irq_to_desc(irq);
	return desc->action != NULL;
}

/* caller has locked the irq_desc and both params are valid */
static inline void __irq_set_handler_locked(unsigned int irq,
					    irq_flow_handler_t handler)
{
/* IAMROOT-12:
 * -------------
 * irq에 대해 핸들러를 설정한다.
 */
	struct irq_desc *desc;

	desc = irq_to_desc(irq);
	desc->handle_irq = handler;
}

/* caller has locked the irq_desc and both params are valid */
static inline void
__irq_set_chip_handler_name_locked(unsigned int irq, struct irq_chip *chip,
				   irq_flow_handler_t handler, const char *name)
{

/* IAMROOT-12:
 * -------------
 * irq에 대해 chip과 irq 핸들러를 설정한다.
 */
	struct irq_desc *desc;

	desc = irq_to_desc(irq);
	irq_desc_get_irq_data(desc)->chip = chip;
	desc->handle_irq = handler;
	desc->name = name;
}

static inline int irq_balancing_disabled(unsigned int irq)
{
	struct irq_desc *desc;

	desc = irq_to_desc(irq);
	return desc->status_use_accessors & IRQ_NO_BALANCING_MASK;
}

static inline int irq_is_percpu(unsigned int irq)
{
	struct irq_desc *desc;

	desc = irq_to_desc(irq);
	return desc->status_use_accessors & IRQ_PER_CPU;
}

static inline void
irq_set_lockdep_class(unsigned int irq, struct lock_class_key *class)
{
	struct irq_desc *desc = irq_to_desc(irq);

	if (desc)
		lockdep_set_class(&desc->lock, class);
}

#ifdef CONFIG_IRQ_PREFLOW_FASTEOI
static inline void
__irq_set_preflow_handler(unsigned int irq, irq_preflow_handler_t handler)
{
	struct irq_desc *desc;

	desc = irq_to_desc(irq);
	desc->preflow_handler = handler;
}
#endif

#endif<|MERGE_RESOLUTION|>--- conflicted
+++ resolved
@@ -126,16 +126,13 @@
  */
 static inline void generic_handle_irq_desc(unsigned int irq, struct irq_desc *desc)
 {
-<<<<<<< HEAD
+/* IAMROOT-12:
+ * -------------
+ * irq 디스크립터에 등록한 핸들러를 호출한다. (1차 내장 인터럽트 핸들러)
+ */
 /* IAMROOT-12 fehead (2017-04-29):
  * --------------------------
  * gic_handle_cascade_irq
-=======
-
-/* IAMROOT-12:
- * -------------
- * irq 디스크립터에 등록한 핸들러를 호출한다. (1차 내장 인터럽트 핸들러)
->>>>>>> aad8378f
  */
 	desc->handle_irq(irq, desc);
 }
