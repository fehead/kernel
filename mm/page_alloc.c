/*
 *  linux/mm/page_alloc.c
 *
 *  Manages the free list, the system allocates free pages here.
 *  Note that kmalloc() lives in slab.c
 *
 *  Copyright (C) 1991, 1992, 1993, 1994  Linus Torvalds
 *  Swap reorganised 29.12.95, Stephen Tweedie
 *  Support of BIGMEM added by Gerhard Wichert, Siemens AG, July 1999
 *  Reshaped it to be a zoned allocator, Ingo Molnar, Red Hat, 1999
 *  Discontiguous memory support, Kanoj Sarcar, SGI, Nov 1999
 *  Zone balancing, Kanoj Sarcar, SGI, Jan 2000
 *  Per cpu hot/cold page lists, bulk allocation, Martin J. Bligh, Sept 2002
 *          (lots of bits borrowed from Ingo Molnar & Andrew Morton)
 */

#include <linux/stddef.h>
#include <linux/mm.h>
#include <linux/swap.h>
#include <linux/interrupt.h>
#include <linux/pagemap.h>
#include <linux/jiffies.h>
#include <linux/bootmem.h>
#include <linux/memblock.h>
#include <linux/compiler.h>
#include <linux/kernel.h>
#include <linux/kmemcheck.h>
#include <linux/kasan.h>
#include <linux/module.h>
#include <linux/suspend.h>
#include <linux/pagevec.h>
#include <linux/blkdev.h>
#include <linux/slab.h>
#include <linux/ratelimit.h>
#include <linux/oom.h>
#include <linux/notifier.h>
#include <linux/topology.h>
#include <linux/sysctl.h>
#include <linux/cpu.h>
#include <linux/cpuset.h>
#include <linux/memory_hotplug.h>
#include <linux/nodemask.h>
#include <linux/vmalloc.h>
#include <linux/vmstat.h>
#include <linux/mempolicy.h>
#include <linux/stop_machine.h>
#include <linux/sort.h>
#include <linux/pfn.h>
#include <linux/backing-dev.h>
#include <linux/fault-inject.h>
#include <linux/page-isolation.h>
#include <linux/page_ext.h>
#include <linux/debugobjects.h>
#include <linux/kmemleak.h>
#include <linux/compaction.h>
#include <trace/events/kmem.h>
#include <linux/prefetch.h>
#include <linux/mm_inline.h>
#include <linux/migrate.h>
#include <linux/page_ext.h>
#include <linux/hugetlb.h>
#include <linux/sched/rt.h>
#include <linux/page_owner.h>

#include <asm/sections.h>
#include <asm/tlbflush.h>
#include <asm/div64.h>
#include "internal.h"

/* prevent >1 _updater_ of zone percpu pageset ->high and ->batch fields */
static DEFINE_MUTEX(pcp_batch_high_lock);
#define MIN_PERCPU_PAGELIST_FRACTION	(8)

#ifdef CONFIG_USE_PERCPU_NUMA_NODE_ID
DEFINE_PER_CPU(int, numa_node);
EXPORT_PER_CPU_SYMBOL(numa_node);
#endif

#ifdef CONFIG_HAVE_MEMORYLESS_NODES
/*
 * N.B., Do NOT reference the '_numa_mem_' per cpu variable directly.
 * It will not be defined when CONFIG_HAVE_MEMORYLESS_NODES is not defined.
 * Use the accessor functions set_numa_mem(), numa_mem_id() and cpu_to_mem()
 * defined in <linux/topology.h>.
 */
DEFINE_PER_CPU(int, _numa_mem_);		/* Kernel "local memory" node */
EXPORT_PER_CPU_SYMBOL(_numa_mem_);
int _node_numa_mem_[MAX_NUMNODES];
#endif

/*
 * Array of node states.
 */
nodemask_t node_states[NR_NODE_STATES] __read_mostly = {
	[N_POSSIBLE] = NODE_MASK_ALL,
	[N_ONLINE] = { { [0] = 1UL } },
#ifndef CONFIG_NUMA
	[N_NORMAL_MEMORY] = { { [0] = 1UL } },
#ifdef CONFIG_HIGHMEM
	[N_HIGH_MEMORY] = { { [0] = 1UL } },
#endif
#ifdef CONFIG_MOVABLE_NODE
	[N_MEMORY] = { { [0] = 1UL } },
#endif
	[N_CPU] = { { [0] = 1UL } },
#endif	/* NUMA */
};
EXPORT_SYMBOL(node_states);

/* Protect totalram_pages and zone->managed_pages */
static DEFINE_SPINLOCK(managed_page_count_lock);

/* IAMROOT-12AB:
 * -------------
 * 남은 free 페이지 수(버디 시스템이 관리하는 페이지 수)
 * 각 zone->managed_pages을 더한 수와 동일
 */
unsigned long totalram_pages __read_mostly;
unsigned long totalreserve_pages __read_mostly;
unsigned long totalcma_pages __read_mostly;
/*
 * When calculating the number of globally allowed dirty pages, there
 * is a certain number of per-zone reserves that should not be
 * considered dirtyable memory.  This is the sum of those reserves
 * over all existing zones that contribute dirtyable memory.
 */
unsigned long dirty_balance_reserve __read_mostly;

int percpu_pagelist_fraction;
/* IAMROOT-12:
 * -------------
 * 부트업 타임에는 3개(wait, io, fs) 플래그를 제거하여 동작시키며,
 * 나중에 부트업이 끝나면 다시 전체 access가 가능하게 한다.
 */
/* IAMROOT-12 fehead (2016-10-22):
 * --------------------------
 * gfp_allowed_mask = 0x1ffff2f
 */
gfp_t gfp_allowed_mask __read_mostly = GFP_BOOT_MASK;

#ifdef CONFIG_PM_SLEEP
/*
 * The following functions are used by the suspend/hibernate code to temporarily
 * change gfp_allowed_mask in order to avoid using I/O during memory allocations
 * while devices are suspended.  To avoid races with the suspend/hibernate code,
 * they should always be called with pm_mutex held (gfp_allowed_mask also should
 * only be modified with pm_mutex held, unless the suspend/hibernate code is
 * guaranteed not to run in parallel with that modification).
 */

static gfp_t saved_gfp_mask;

void pm_restore_gfp_mask(void)
{
	WARN_ON(!mutex_is_locked(&pm_mutex));
	if (saved_gfp_mask) {
		gfp_allowed_mask = saved_gfp_mask;
		saved_gfp_mask = 0;
	}
}

void pm_restrict_gfp_mask(void)
{
	WARN_ON(!mutex_is_locked(&pm_mutex));
	WARN_ON(saved_gfp_mask);
	saved_gfp_mask = gfp_allowed_mask;
	gfp_allowed_mask &= ~GFP_IOFS;
}

bool pm_suspended_storage(void)
{
	if ((gfp_allowed_mask & GFP_IOFS) == GFP_IOFS)
		return false;
	return true;
}
#endif /* CONFIG_PM_SLEEP */

#ifdef CONFIG_HUGETLB_PAGE_SIZE_VARIABLE
int pageblock_order __read_mostly;
#endif

static void __free_pages_ok(struct page *page, unsigned int order);

/*
 * results with 256, 32 in the lowmem_reserve sysctl:
 *	1G machine -> (16M dma, 800M-16M normal, 1G-800M high)
 *	1G machine -> (16M dma, 784M normal, 224M high)
 *	NORMAL allocation will leave 784M/256 of ram reserved in the ZONE_DMA
 *	HIGHMEM allocation will leave 224M/32 of ram reserved in ZONE_NORMAL
 *	HIGHMEM allocation will leave (224M+784M)/256 of ram reserved in ZONE_DMA
 *
 * TBD: should special case ZONE_DMA32 machines here - in those we normally
 * don't need any ZONE_NORMAL reservation
 */
int sysctl_lowmem_reserve_ratio[MAX_NR_ZONES-1] = {
#ifdef CONFIG_ZONE_DMA
	 256,
#endif
#ifdef CONFIG_ZONE_DMA32
	 256,
#endif
#ifdef CONFIG_HIGHMEM
	 32,
#endif
	 32,
};

EXPORT_SYMBOL(totalram_pages);


/* IAMROOT-12AB:
 * -------------
 * Zone 명칭
 */
static char * const zone_names[MAX_NR_ZONES] = {
#ifdef CONFIG_ZONE_DMA
	 "DMA",
#endif
#ifdef CONFIG_ZONE_DMA32
	 "DMA32",
#endif
	 "Normal",
#ifdef CONFIG_HIGHMEM
	 "HighMem",
#endif
	 "Movable",
};

int min_free_kbytes = 1024;
int user_min_free_kbytes = -1;

/* IAMROOT-12AB:
 * -------------
 * lowmem - mem_page - cma_reserve 페이지 수
 */

static unsigned long __meminitdata nr_kernel_pages;

/* IAMROOT-12AB:
 * -------------
 * 전체 free 페이지 수
 */
static unsigned long __meminitdata nr_all_pages;
static unsigned long __meminitdata dma_reserve;

#ifdef CONFIG_HAVE_MEMBLOCK_NODE_MAP
static unsigned long __meminitdata arch_zone_lowest_possible_pfn[MAX_NR_ZONES];
static unsigned long __meminitdata arch_zone_highest_possible_pfn[MAX_NR_ZONES];
static unsigned long __initdata required_kernelcore;
static unsigned long __initdata required_movablecore;
static unsigned long __meminitdata zone_movable_pfn[MAX_NUMNODES];

/* movable_zone is the "real" zone pages in ZONE_MOVABLE are taken from */
int movable_zone;
EXPORT_SYMBOL(movable_zone);
#endif /* CONFIG_HAVE_MEMBLOCK_NODE_MAP */

#if MAX_NUMNODES > 1

/* IAMROOT-12AB:
 * -------------
 * 사용가능한 노드 id + 1
 */
int nr_node_ids __read_mostly = MAX_NUMNODES;
int nr_online_nodes __read_mostly = 1;
EXPORT_SYMBOL(nr_node_ids);
EXPORT_SYMBOL(nr_online_nodes);
#endif

/* IAMROOT-12:
 * -------------
 * page_group_by_mobility_disabled가 설정되는 경우 unmovable로만 동작
 */
int page_group_by_mobility_disabled __read_mostly;

void set_pageblock_migratetype(struct page *page, int migratetype)
{
	if (unlikely(page_group_by_mobility_disabled &&
		     migratetype < MIGRATE_PCPTYPES))
		migratetype = MIGRATE_UNMOVABLE;

	set_pageblock_flags_group(page, (unsigned long)migratetype,
					PB_migrate, PB_migrate_end);
}

#ifdef CONFIG_DEBUG_VM
static int page_outside_zone_boundaries(struct zone *zone, struct page *page)
{
	int ret = 0;
	unsigned seq;
	unsigned long pfn = page_to_pfn(page);
	unsigned long sp, start_pfn;

	do {
		seq = zone_span_seqbegin(zone);
		start_pfn = zone->zone_start_pfn;
		sp = zone->spanned_pages;
		if (!zone_spans_pfn(zone, pfn))
			ret = 1;
	} while (zone_span_seqretry(zone, seq));

	if (ret)
		pr_err("page 0x%lx outside node %d zone %s [ 0x%lx - 0x%lx ]\n",
			pfn, zone_to_nid(zone), zone->name,
			start_pfn, start_pfn + sp);

	return ret;
}

static int page_is_consistent(struct zone *zone, struct page *page)
{
	if (!pfn_valid_within(page_to_pfn(page)))
		return 0;
	if (zone != page_zone(page))
		return 0;

	return 1;
}
/*
 * Temporary debugging check for pages not lying within a given zone.
 */
static int bad_range(struct zone *zone, struct page *page)
{
	if (page_outside_zone_boundaries(zone, page))
		return 1;
	if (!page_is_consistent(zone, page))
		return 1;

	return 0;
}
#else
static inline int bad_range(struct zone *zone, struct page *page)
{
	return 0;
}
#endif

static void bad_page(struct page *page, const char *reason,
		unsigned long bad_flags)
{
	static unsigned long resume;
	static unsigned long nr_shown;
	static unsigned long nr_unshown;

	/* Don't complain about poisoned pages */
	if (PageHWPoison(page)) {
		page_mapcount_reset(page); /* remove PageBuddy */
		return;
	}

	/*
	 * Allow a burst of 60 reports, then keep quiet for that minute;
	 * or allow a steady drip of one report per second.
	 */
	if (nr_shown == 60) {
		if (time_before(jiffies, resume)) {
			nr_unshown++;
			goto out;
		}
		if (nr_unshown) {
			printk(KERN_ALERT
			      "BUG: Bad page state: %lu messages suppressed\n",
				nr_unshown);
			nr_unshown = 0;
		}
		nr_shown = 0;
	}
	if (nr_shown++ == 0)
		resume = jiffies + 60 * HZ;

	printk(KERN_ALERT "BUG: Bad page state in process %s  pfn:%05lx\n",
		current->comm, page_to_pfn(page));
	dump_page_badflags(page, reason, bad_flags);

	print_modules();
	dump_stack();
out:
	/* Leave bad fields for debug, except PageBuddy could make trouble */
	page_mapcount_reset(page); /* remove PageBuddy */
	add_taint(TAINT_BAD_PAGE, LOCKDEP_NOW_UNRELIABLE);
}

/*
 * Higher-order pages are called "compound pages".  They are structured thusly:
 *
 * The first PAGE_SIZE page is called the "head page".
 *
 * The remaining PAGE_SIZE pages are called "tail pages".
 *
 * All pages have PG_compound set.  All tail pages have their ->first_page
 * pointing at the head page.
 *
 * The first tail page's ->lru.next holds the address of the compound page's
 * put_page() function.  Its ->lru.prev holds the order of allocation.
 * This usage means that zero-order pages may not be compound.
 */

static void free_compound_page(struct page *page)
{
	__free_pages_ok(page, compound_order(page));
}

void prep_compound_page(struct page *page, unsigned long order)
{
	int i;
	int nr_pages = 1 << order;

	set_compound_page_dtor(page, free_compound_page);
	set_compound_order(page, order);
	__SetPageHead(page);
	for (i = 1; i < nr_pages; i++) {
		struct page *p = page + i;
		set_page_count(p, 0);
		p->first_page = page;
		/* Make sure p->first_page is always valid for PageTail() */
		smp_wmb();
		__SetPageTail(p);
	}
}

static inline void prep_zero_page(struct page *page, unsigned int order,
							gfp_t gfp_flags)
{
	int i;

	/*
	 * clear_highpage() will use KM_USER0, so it's a bug to use __GFP_ZERO
	 * and __GFP_HIGHMEM from hard or soft interrupt context.
	 */
	VM_BUG_ON((gfp_flags & __GFP_HIGHMEM) && in_interrupt());
	for (i = 0; i < (1 << order); i++)
		clear_highpage(page + i);
}

#ifdef CONFIG_DEBUG_PAGEALLOC
unsigned int _debug_guardpage_minorder;
bool _debug_pagealloc_enabled __read_mostly;
bool _debug_guardpage_enabled __read_mostly;

/* IAMROOT-12AB:
 * -------------
 * 커널 파라메터 "debug_pagealloc=on"을 사용하여 커널 컴파일 없이 디버깅을 할 수 있다.
 * (CONFIG_DEBUG_PAGEALLOC 커널 옵션을 미리 사용하여 컴파일 되어 있어야 한다.)
 */
static int __init early_debug_pagealloc(char *buf)
{
	if (!buf)
		return -EINVAL;

	if (strcmp(buf, "on") == 0)
		_debug_pagealloc_enabled = true;

	return 0;
}
early_param("debug_pagealloc", early_debug_pagealloc);

static bool need_debug_guardpage(void)
{
	/* If we don't use debug_pagealloc, we don't need guard page */
	if (!debug_pagealloc_enabled())
		return false;

	return true;
}

static void init_debug_guardpage(void)
{
	if (!debug_pagealloc_enabled())
		return;

	_debug_guardpage_enabled = true;
}

struct page_ext_operations debug_guardpage_ops = {
	.need = need_debug_guardpage,
	.init = init_debug_guardpage,
};

static int __init debug_guardpage_minorder_setup(char *buf)
{
	unsigned long res;

	if (kstrtoul(buf, 10, &res) < 0 ||  res > MAX_ORDER / 2) {
		printk(KERN_ERR "Bad debug_guardpage_minorder value\n");
		return 0;
	}
	_debug_guardpage_minorder = res;
	printk(KERN_INFO "Setting debug_guardpage_minorder to %lu\n", res);
	return 0;
}
__setup("debug_guardpage_minorder=", debug_guardpage_minorder_setup);

static inline void set_page_guard(struct zone *zone, struct page *page,
				unsigned int order, int migratetype)
{
	struct page_ext *page_ext;

	if (!debug_guardpage_enabled())
		return;

	page_ext = lookup_page_ext(page);
	__set_bit(PAGE_EXT_DEBUG_GUARD, &page_ext->flags);

	INIT_LIST_HEAD(&page->lru);
	set_page_private(page, order);
	/* Guard pages are not available for any usage */
	__mod_zone_freepage_state(zone, -(1 << order), migratetype);
}

static inline void clear_page_guard(struct zone *zone, struct page *page,
				unsigned int order, int migratetype)
{
	struct page_ext *page_ext;

	if (!debug_guardpage_enabled())
		return;

	page_ext = lookup_page_ext(page);
	__clear_bit(PAGE_EXT_DEBUG_GUARD, &page_ext->flags);

	set_page_private(page, 0);
	if (!is_migrate_isolate(migratetype))
		__mod_zone_freepage_state(zone, (1 << order), migratetype);
}
#else
struct page_ext_operations debug_guardpage_ops = { NULL, };
static inline void set_page_guard(struct zone *zone, struct page *page,
				unsigned int order, int migratetype) {}
static inline void clear_page_guard(struct zone *zone, struct page *page,
				unsigned int order, int migratetype) {}
#endif

static inline void set_page_order(struct page *page, unsigned int order)
{
	set_page_private(page, order);
	__SetPageBuddy(page);
}

static inline void rmv_page_order(struct page *page)
{
/* IAMROOT-12AB:
 * -------------
 * 요청 페이지를 버디 시스템에 없다고 인식시킨다.
 */
	__ClearPageBuddy(page);
	set_page_private(page, 0);
}

/*
 * This function checks whether a page is free && is the buddy
 * we can do coalesce a page and its buddy if
 * (a) the buddy is not in a hole &&
 * (b) the buddy is in the buddy system &&
 * (c) a page and its buddy have the same order &&
 * (d) a page and its buddy are in the same zone.
 *
 * For recording whether a page is in the buddy system, we set ->_mapcount
 * PAGE_BUDDY_MAPCOUNT_VALUE.
 * Setting, clearing, and testing _mapcount PAGE_BUDDY_MAPCOUNT_VALUE is
 * serialized by zone->lock.
 *
 * For recording page's order, we use page_private(page).
 */

/* IAMROOT-12AB:
 * -------------
 * buddy 페이지가 버디시스템에 같은 order로 되어 있는지 여부를 반환한다.
 */
static inline int page_is_buddy(struct page *page, struct page *buddy,
							unsigned int order)
{
	if (!pfn_valid_within(page_to_pfn(buddy)))
		return 0;

	if (page_is_guard(buddy) && page_order(buddy) == order) {
		if (page_zone_id(page) != page_zone_id(buddy))
			return 0;

		VM_BUG_ON_PAGE(page_count(buddy) != 0, buddy);

		return 1;
	}

/* IAMROOT-12AB:
 * -------------
 * buddy 페이지가 버디시스템에 있으면서 요청 order와 동일한 경우
 */
	if (PageBuddy(buddy) && page_order(buddy) == order) {
		/*
		 * zone check is done late to avoid uselessly
		 * calculating zone/node ids for pages that could
		 * never merge.
		 */
		if (page_zone_id(page) != page_zone_id(buddy))
			return 0;

		VM_BUG_ON_PAGE(page_count(buddy) != 0, buddy);

		return 1;
	}
	return 0;
}

/*
 * Freeing function for a buddy system allocator.
 *
 * The concept of a buddy system is to maintain direct-mapped table
 * (containing bit values) for memory blocks of various "orders".
 * The bottom level table contains the map for the smallest allocatable
 * units of memory (here, pages), and each level above it describes
 * pairs of units from the levels below, hence, "buddies".
 * At a high level, all that happens here is marking the table entry
 * at the bottom level available, and propagating the changes upward
 * as necessary, plus some accounting needed to play nicely with other
 * parts of the VM system.
 * At each level, we keep a list of pages, which are heads of continuous
 * free pages of length of (1 << order) and marked with _mapcount
 * PAGE_BUDDY_MAPCOUNT_VALUE. Page's order is recorded in page_private(page)
 * field.
 * So when we are allocating or freeing one, we can derive the state of the
 * other.  That is, if we allocate a small block, and both were
 * free, the remainder of the region must be split into blocks.
 * If a block is freed, and its buddy is also free, then this
 * triggers coalescing into a block of larger size.
 *
 * -- nyc
 */

static inline void __free_one_page(struct page *page,
		unsigned long pfn,
		struct zone *zone, unsigned int order,
		int migratetype)
{
	unsigned long page_idx;
	unsigned long combined_idx;
	unsigned long uninitialized_var(buddy_idx);
	struct page *buddy;
	int max_order = MAX_ORDER;

	VM_BUG_ON(!zone_is_initialized(zone));
	VM_BUG_ON_PAGE(page->flags & PAGE_FLAGS_CHECK_AT_PREP, page);

	VM_BUG_ON(migratetype == -1);
	if (is_migrate_isolate(migratetype)) {
		/*
		 * We restrict max order of merging to prevent merge
		 * between freepages on isolate pageblock and normal
		 * pageblock. Without this, pageblock isolation
		 * could cause incorrect freepage accounting.
		 */
		max_order = min(MAX_ORDER, pageblock_order + 1);
	} else {
		__mod_zone_freepage_state(zone, 1 << order, migratetype);
	}

/* IAMROOT-12AB:
 * -------------
 * pfn 값으로 max_order 내에서 인덱스를 산출한다. (max_order=11일 경우, 0~0x7ff)
 */
	page_idx = pfn & ((1 << max_order) - 1);

	VM_BUG_ON_PAGE(page_idx & ((1 << order) - 1), page);
	VM_BUG_ON_PAGE(bad_range(zone, page), page);

	while (order < max_order - 1) {
		buddy_idx = __find_buddy_index(page_idx, order);

/* IAMROOT-12AB:
 * -------------
 * 요청한 order 페이지의 버디 페이지 구조체 주소를 알아온다.
 */
		buddy = page + (buddy_idx - page_idx);

/* IAMROOT-12AB:
 * -------------
 * buddy 페이지가 버디시스템에 등록되어 있지 않으면 버디시스템에 바로 등록하기 위해 
 * 루프를 벗어난다.
 */
		if (!page_is_buddy(page, buddy, order))
			break;
		/*
		 * Our buddy is free or it is CONFIG_DEBUG_PAGEALLOC guard page,
		 * merge with it and move up one order.
		 */

/* IAMROOT-12AB:
 * -------------
 * 기존에 있는 buddy 페이지를 버디 시스템에서 제거하고 order를 상승시켜 
 * free 요청한 페이지와 buddy 페이지를 합쳐서 루프를 돌며 재시도한다.
 */
		if (page_is_guard(buddy)) {
			clear_page_guard(zone, buddy, order, migratetype);
		} else {
			list_del(&buddy->lru);
			zone->free_area[order].nr_free--;
			rmv_page_order(buddy);
		}
		combined_idx = buddy_idx & page_idx;
		page = page + (combined_idx - page_idx);
		page_idx = combined_idx;
		order++;
	}
	set_page_order(page, order);

	/*
	 * If this is not the largest possible page, check if the buddy
	 * of the next-highest order is free. If it is, it's possible
	 * that pages are being freed that will coalesce soon. In case,
	 * that is happening, add the free page to the tail of the list
	 * so it's less likely to be used soon and more likely to be merged
	 * as a higher order page
	 */

/* IAMROOT-12AB:
 * -------------
 * 최고 order 두 개를 제외한 order (MAX_ORDER=11인 경우 8까지)에서 
 * 버디시스템에 등록을 하려할 때 그 상위 order의 버디페이지가 이미 
 * 등록된 경우 cold 페이지로 등록하게 하여 combine 가능성을 높여 
 * 효율을 올려준다.
 */
	if ((order < MAX_ORDER-2) && pfn_valid_within(page_to_pfn(buddy))) {
		struct page *higher_page, *higher_buddy;
		combined_idx = buddy_idx & page_idx;
		higher_page = page + (combined_idx - page_idx);
		buddy_idx = __find_buddy_index(combined_idx, order + 1);
		higher_buddy = higher_page + (buddy_idx - combined_idx);
		if (page_is_buddy(higher_page, higher_buddy, order + 1)) {
			list_add_tail(&page->lru,
				&zone->free_area[order].free_list[migratetype]);
			goto out;
		}
	}

/* IAMROOT-12AB:
 * -------------
 * 버디시스템에 추가
 */
	list_add(&page->lru, &zone->free_area[order].free_list[migratetype]);
out:
	zone->free_area[order].nr_free++;
}

/* IAMROOT-12AB:
 * -------------
 * 페이지를 free 하기 전에 문제가 있는 경우 메시지 출력을 하고,
 * 모든 플래그들을 모두 초기화한다.
 */
static inline int free_pages_check(struct page *page)
{
	const char *bad_reason = NULL;
	unsigned long bad_flags = 0;

	if (unlikely(page_mapcount(page)))
		bad_reason = "nonzero mapcount";
	if (unlikely(page->mapping != NULL))
		bad_reason = "non-NULL mapping";
	if (unlikely(atomic_read(&page->_count) != 0))
		bad_reason = "nonzero _count";
	if (unlikely(page->flags & PAGE_FLAGS_CHECK_AT_FREE)) {
		bad_reason = "PAGE_FLAGS_CHECK_AT_FREE flag(s) set";
		bad_flags = PAGE_FLAGS_CHECK_AT_FREE;
	}
#ifdef CONFIG_MEMCG
	if (unlikely(page->mem_cgroup))
		bad_reason = "page still charged to cgroup";
#endif
	if (unlikely(bad_reason)) {
		bad_page(page, bad_reason, bad_flags);
		return 1;
	}
	page_cpupid_reset_last(page);

/* IAMROOT-12AB:
 * -------------
 * page->flags에 flag 비트들을 모두 clear 한다. (zone, node, ... 정보는 제외)
 */
	if (page->flags & PAGE_FLAGS_CHECK_AT_PREP)
		page->flags &= ~PAGE_FLAGS_CHECK_AT_PREP;
	return 0;
}

/*
 * Frees a number of pages from the PCP lists
 * Assumes all pages on list are in same zone, and of same order.
 * count is the number of pages to free.
 *
 * If the zone was previously in an "all pages pinned" state then look to
 * see if this freeing clears that state.
 *
 * And clear the zone's pages_scanned counter, to hold off the "all pages are
 * pinned" detection logic.
 */

static void free_pcppages_bulk(struct zone *zone, int count,
					struct per_cpu_pages *pcp)
{
	int migratetype = 0;

/* IAMROOT-12AB:
 * -------------
 * batch_free: 마지막 소 루프에서 이동시킬 페이지 수
 *			- 3개의 리스트에 엔트리가 있을 때에는 1개 
 *			- 리스트 하나가 비는 순간 다음 리스트에서 2개 
 *			- 리스트 두개가 비는 순간 전부 
 * to_free: free할 남은 페이지 수
 */
	int batch_free = 0;
	int to_free = count;
	unsigned long nr_scanned;

/* IAMROOT-12AB:
 * -------------
 * pcp에 있는 order 0 페이지들을 count 만큼 버디시스템으로 돌려준다.
 * (pcp를 적정 페이지 수(pcp->high) 이내에서 관리되도록 한다.)
 */
	spin_lock(&zone->lock);
	nr_scanned = zone_page_state(zone, NR_PAGES_SCANNED);
	if (nr_scanned)
		__mod_zone_page_state(zone, NR_PAGES_SCANNED, -nr_scanned);

	while (to_free) {
		struct page *page;
		struct list_head *list;

		/*
		 * Remove pages from lists in a round-robin fashion. A
		 * batch_free count is maintained that is incremented when an
		 * empty list is encountered.  This is so more pages are freed
		 * off fuller lists instead of spinning excessively around empty
		 * lists
		 */
		do {
			batch_free++;
			if (++migratetype == MIGRATE_PCPTYPES)
				migratetype = 0;
			list = &pcp->lists[migratetype];
		} while (list_empty(list));

		/* This is the only non-empty list. Free them all. */
		if (batch_free == MIGRATE_PCPTYPES)
			batch_free = to_free;

		do {
			int mt;	/* migratetype of the to-be-freed page */

/* IAMROOT-12AB:
 * -------------
 * pcp list의 꼬리 페이지
 */
			page = list_entry(list->prev, struct page, lru);
			/* must delete as __free_one_page list manipulates */
			list_del(&page->lru);

/* IAMROOT-12AB:
 * -------------
 * pcp에 등록된 free 페이지에서 migratetype(0~5까지만 존재)으로 버디시스템으로 
 * 옮기는데 만일 isolation이 발생되는 경우 다시 페이지블록(갱신되었을 수 있는)에서
 * 가져온 migratetype을 이용한다.
 */
			mt = get_freepage_migratetype(page);
			if (unlikely(has_isolate_pageblock(zone)))
				mt = get_pageblock_migratetype(page);

			/* MIGRATE_MOVABLE list may include MIGRATE_RESERVEs */
			__free_one_page(page, page_to_pfn(page), zone, 0, mt);
			trace_mm_page_pcpu_drain(page, 0, mt);
		} while (--to_free && --batch_free && !list_empty(list));
	}
	spin_unlock(&zone->lock);
}

static void free_one_page(struct zone *zone,
				struct page *page, unsigned long pfn,
				unsigned int order,
				int migratetype)
{
	unsigned long nr_scanned;
	spin_lock(&zone->lock);
	nr_scanned = zone_page_state(zone, NR_PAGES_SCANNED);
	if (nr_scanned)
		__mod_zone_page_state(zone, NR_PAGES_SCANNED, -nr_scanned);

/* IAMROOT-12AB:
 * -------------
 * isolation이 진행중에 있는 경우 요청 페이지에 대한 migratetype을 다시 한 번 확인해온다.
 */
	if (unlikely(has_isolate_pageblock(zone) ||
		is_migrate_isolate(migratetype))) {
		migratetype = get_pfnblock_migratetype(page, pfn);
	}
	__free_one_page(page, pfn, zone, order, migratetype);
	spin_unlock(&zone->lock);
}

/* IAMROOT-12AB:
 * -------------
 * compound tail 페이지가 아닌 경우 1을 반환
 */
static int free_tail_pages_check(struct page *head_page, struct page *page)
{
	if (!IS_ENABLED(CONFIG_DEBUG_VM))
		return 0;

/* IAMROOT-12AB:
 * -------------
 * compound 페이지 구성에서 요청한 페이지가 tail 페이지가 아닌 경우 1을 반환
 */
	if (unlikely(!PageTail(page))) {
		bad_page(page, "PageTail not set", 0);
		return 1;
	}

/* IAMROOT-12AB:
 * -------------
 * 현재 페이지가 첫 번째 compound 페이지를 가리키지 않는 경우 1을 반환
 */
	if (unlikely(page->first_page != head_page)) {
		bad_page(page, "first_page not consistent", 0);
		return 1;
	}
	return 0;
}

static bool free_pages_prepare(struct page *page, unsigned int order)
{
	bool compound = PageCompound(page);
	int i, bad = 0;

/* IAMROOT-12AB:
 * -------------
 * compound 페이지의 경우 첫 페이지가 tail 비트가 설정되어 있으면 버그!
 * compound 페이지의 경우 두번째 페이지에 order 값이 
 */
	VM_BUG_ON_PAGE(PageTail(page), page);
	VM_BUG_ON_PAGE(compound && compound_order(page) != order, page);

/* IAMROOT-12AB:
 * -------------
 * 아래 3함수는 디버그 용도로 생략
 */
	trace_mm_page_free(page, order);
	kmemcheck_free_shadow(page, order);
	kasan_free_pages(page, order);

/* IAMROOT-12AB:
 * -------------
 * free할 페이지가 anon 매핑 용도로 사용된 경우 clear 한다.
 */
	if (PageAnon(page))
		page->mapping = NULL;

/* IAMROOT-12AB:
 * -------------
 * 페이지를 free 하기전에 모든 flag 들을 clear 한다.
 */
	bad += free_pages_check(page);
	for (i = 1; i < (1 << order); i++) {
		if (compound)
			bad += free_tail_pages_check(page, page + i);
		bad += free_pages_check(page + i);
	}

/* IAMROOT-12AB:
 * -------------
 * bad 페이지가 확인되면 함수를 빠져나간다.
 */
	if (bad)
		return false;

/* IAMROOT-12AB:
 * -------------
 * page_ext->flags에서 PAGE_EXT_OWNER 플래그를 clear 한다.
 */
	reset_page_owner(page, order);

	if (!PageHighMem(page)) {
		debug_check_no_locks_freed(page_address(page),
					   PAGE_SIZE << order);
		debug_check_no_obj_freed(page_address(page),
					   PAGE_SIZE << order);
	}

/* IAMROOT-12AB:
 * -------------
 * arm에서는 ARCH_HAVE_FREE_PAGE
 */
	arch_free_page(page, order);
	kernel_map_pages(page, 1 << order, 0);

	return true;
}

static void __free_pages_ok(struct page *page, unsigned int order)
{
	unsigned long flags;
	int migratetype;
	unsigned long pfn = page_to_pfn(page);

	if (!free_pages_prepare(page, order))
		return;

/* IAMROOT-12AB:
 * -------------
 * 2개 페이지 이상을 회수 시킬때 이 함수가 호출된다.
 * 대표 페이지블럭의 migratetype을 읽어와서 첫 page[]에 설정한다.
 */
	migratetype = get_pfnblock_migratetype(page, pfn);
	local_irq_save(flags);
	__count_vm_events(PGFREE, 1 << order);
	set_freepage_migratetype(page, migratetype);
	free_one_page(page_zone(page), page, pfn, order, migratetype);
	local_irq_restore(flags);
}

void __init __free_pages_bootmem(struct page *page, unsigned int order)
{
	unsigned int nr_pages = 1 << order;
	struct page *p = page;
	unsigned int loop;

/* IAMROOT-12AB:
 * -------------
 * 변경하고자하는 page 구조체의 포인터 주소를 캐시에 프리로드한다.
 */
	prefetchw(p);
	for (loop = 0; loop < (nr_pages - 1); loop++, p++) {

/* IAMROOT-12AB:
 * -------------
 * 다음 page 구조체의 포인터 주소도 캐시에 프리로드한다.
 * (참고로 _count가 구조체의 2번째 double word에 존재한다)
 */
		prefetchw(p + 1);

/* IAMROOT-12AB:
 * -------------
 * Reserved 비트를 클리어한다.
 */
		__ClearPageReserved(p);

/* IAMROOT-12AB:
 * -------------
 * 사용 카운터(_count) 값도 0으로 한다.
 */
		set_page_count(p, 0);
	}

/* IAMROOT-12AB:
 * -------------
 * 마지막 페이지 처리
 */
	__ClearPageReserved(p);
	set_page_count(p, 0);

	page_zone(page)->managed_pages += nr_pages;

/* IAMROOT-12AB:
 * -------------
 * order 페이지의 첫 페이지를 사용중(1 이상)으로 설정 
 * (아래 __free_pages() 함수를 통해서 참조 카운터를 감소시켜 비사용중으로 바뀐다.)
 */
	set_page_refcounted(page);

/* IAMROOT-12AB:
 * -------------
 * 현재 order 페이지를 버디 시스템에 추가(free)
 */
	__free_pages(page, order);
}

#ifdef CONFIG_CMA
/* Free whole pageblock and set its migration type to MIGRATE_CMA. */
void __init init_cma_reserved_pageblock(struct page *page)
{
	unsigned i = pageblock_nr_pages;
	struct page *p = page;

	do {
		__ClearPageReserved(p);
		set_page_count(p, 0);
	} while (++p, --i);

	set_pageblock_migratetype(page, MIGRATE_CMA);

	if (pageblock_order >= MAX_ORDER) {
		i = pageblock_nr_pages;
		p = page;
		do {
			set_page_refcounted(p);
			__free_pages(p, MAX_ORDER - 1);
			p += MAX_ORDER_NR_PAGES;
		} while (i -= MAX_ORDER_NR_PAGES);
	} else {
		set_page_refcounted(page);
		__free_pages(page, pageblock_order);
	}

	adjust_managed_page_count(page, pageblock_nr_pages);
}
#endif

/*
 * The order of subdivision here is critical for the IO subsystem.
 * Please do not alter this order without good reasons and regression
 * testing. Specifically, as large blocks of memory are subdivided,
 * the order in which smaller blocks are delivered depends on the order
 * they're subdivided in this function. This is the primary factor
 * influencing the order in which pages are delivered to the IO
 * subsystem according to empirical testing, and this is also justified
 * by considering the behavior of a buddy system containing a single
 * large block of memory acted on by a series of small allocations.
 * This behavior is a critical factor in sglist merging's success.
 *
 * -- nyc
 */
static inline void expand(struct zone *zone, struct page *page,
	int low, int high, struct free_area *area,
	int migratetype)
{

/* IAMROOT-12:
 * -------------
 * size: 페이지 수
 */
	unsigned long size = 1 << high;

/* IAMROOT-12:
 * -------------
 * high: current_order (버디시스템에서 결정한 order)
 * low:  order (요청한 order)
 * area: 처음 값은 current_order의 버디 슬롯 리스트 
 *
 * 최상위 high를 반으로 잘라서 low까지 각각 등록한다.
 *       (high=low인 경우는 expand 루틴이 동작하지 않는다.)
 */
	while (high > low) {
		area--;
		high--;
		size >>= 1;
		VM_BUG_ON_PAGE(bad_range(zone, &page[size]), &page[size]);

		if (IS_ENABLED(CONFIG_DEBUG_PAGEALLOC) &&
			debug_guardpage_enabled() &&
			high < debug_guardpage_minorder()) {
			/*
			 * Mark as guard pages (or page), that will allow to
			 * merge back to allocator when buddy will be freed.
			 * Corresponding page table entries will not be touched,
			 * pages will stay not present in virtual address space
			 */
			set_page_guard(zone, &page[size], high, migratetype);
			continue;
		}
		list_add(&page[size].lru, &area->free_list[migratetype]);
		area->nr_free++;
		set_page_order(&page[size], high);
	}
}

/*
 * This page is about to be returned from the page allocator
 */
static inline int check_new_page(struct page *page)
{
	const char *bad_reason = NULL;
	unsigned long bad_flags = 0;

	if (unlikely(page_mapcount(page)))
		bad_reason = "nonzero mapcount";
	if (unlikely(page->mapping != NULL))
		bad_reason = "non-NULL mapping";
	if (unlikely(atomic_read(&page->_count) != 0))
		bad_reason = "nonzero _count";
	if (unlikely(page->flags & PAGE_FLAGS_CHECK_AT_PREP)) {
		bad_reason = "PAGE_FLAGS_CHECK_AT_PREP flag set";
		bad_flags = PAGE_FLAGS_CHECK_AT_PREP;
	}
#ifdef CONFIG_MEMCG
	if (unlikely(page->mem_cgroup))
		bad_reason = "page still charged to cgroup";
#endif
	if (unlikely(bad_reason)) {
		bad_page(page, bad_reason, bad_flags);
		return 1;
	}
	return 0;
}

static int prep_new_page(struct page *page, unsigned int order, gfp_t gfp_flags,
								int alloc_flags)
{
	int i;

	for (i = 0; i < (1 << order); i++) {
		struct page *p = page + i;
		if (unlikely(check_new_page(p)))
			return 1;
	}

	set_page_private(page, 0);
	set_page_refcounted(page);

	arch_alloc_page(page, order);
	kernel_map_pages(page, 1 << order, 1);
	kasan_alloc_pages(page, order);

	if (gfp_flags & __GFP_ZERO)
		prep_zero_page(page, order, gfp_flags);

	if (order && (gfp_flags & __GFP_COMP))
		prep_compound_page(page, order);

	set_page_owner(page, order, gfp_flags);

	/*
	 * page->pfmemalloc is set when ALLOC_NO_WATERMARKS was necessary to
	 * allocate the page. The expectation is that the caller is taking
	 * steps that will free more memory. The caller should avoid the page
	 * being used for !PFMEMALLOC purposes.
	 */
	page->pfmemalloc = !!(alloc_flags & ALLOC_NO_WATERMARKS);

	return 0;
}

/*
 * Go through the free lists for the given migratetype and remove
 * the smallest available page from the freelists
 */
static inline
struct page *__rmqueue_smallest(struct zone *zone, unsigned int order,
						int migratetype)
{
	unsigned int current_order;
	struct free_area *area;
	struct page *page;

	/* Find a page of the appropriate size in the preferred list */
	for (current_order = order; current_order < MAX_ORDER; ++current_order) {
		area = &(zone->free_area[current_order]);

/* IAMROOT-12:
 * -------------
 * 요청 order 슬롯에 free 페이지가 하나도 등록되어 있지 않은 경우 skip
 */
		if (list_empty(&area->free_list[migratetype]))
			continue;

		page = list_entry(area->free_list[migratetype].next,
							struct page, lru);
/* IAMROOT-12:
 * -------------
 * current_order 슬롯에서 첫 hot 페이지를 리스트에서 제거한다.
 */
		list_del(&page->lru);
		rmv_page_order(page);
		area->nr_free--;

/* IAMROOT-12:
 * -------------
 * current_order 부터 order까지 감소시키며 각 슬롯에 하나씩 등록한다.
 * (current_order > order인 경우만 수행한다)
 */
		expand(zone, page, order, current_order, area, migratetype);

/* IAMROOT-12:
 * -------------
 * 할당할 페이지에 migratetype을 기록한다.
 */
		set_freepage_migratetype(page, migratetype);
		return page;
	}

	return NULL;
}


/*
 * This array describes the order lists are fallen back to when
 * the free lists for the desirable migrate type are depleted
 */

/* IAMROOT-12:
 * -------------
 * 버디 시스템에 요청한 migratetype에서 할당을 실패한 경우 다음 시도할 
 * fallback migratetype 타입들
 *
 * migratetype별로 fallback에서 시도할 migratetype을 리스트로 가지고 있다.
 * (MIGRATE_RESERVE는 끝 표기)
 *
 * MIGRATE_CMA와 MIGRATE_RESERVE 타입은 fallback에서 이용할 migratetype이 없다.
 */
static int fallbacks[MIGRATE_TYPES][4] = {
	[MIGRATE_UNMOVABLE]   = { MIGRATE_RECLAIMABLE, MIGRATE_MOVABLE,     MIGRATE_RESERVE },
	[MIGRATE_RECLAIMABLE] = { MIGRATE_UNMOVABLE,   MIGRATE_MOVABLE,     MIGRATE_RESERVE },
#ifdef CONFIG_CMA
	[MIGRATE_MOVABLE]     = { MIGRATE_CMA,         MIGRATE_RECLAIMABLE, MIGRATE_UNMOVABLE, MIGRATE_RESERVE },
	[MIGRATE_CMA]         = { MIGRATE_RESERVE }, /* Never used */
#else
	[MIGRATE_MOVABLE]     = { MIGRATE_RECLAIMABLE, MIGRATE_UNMOVABLE,   MIGRATE_RESERVE },
#endif
	[MIGRATE_RESERVE]     = { MIGRATE_RESERVE }, /* Never used */
#ifdef CONFIG_MEMORY_ISOLATION
	[MIGRATE_ISOLATE]     = { MIGRATE_RESERVE }, /* Never used */
#endif
};

/*
 * Move the free pages in a range to the free lists of the requested type.
 * Note that start_page and end_pages are not aligned on a pageblock
 * boundary. If alignment is required, use move_freepages_block()
 */
int move_freepages(struct zone *zone,
			  struct page *start_page, struct page *end_page,
			  int migratetype)
{
	struct page *page;
	unsigned long order;
	int pages_moved = 0;

/* IAMROOT-12:
 * -------------
 * start_page부터 end_page까지 버디 시스템에서 관리하는 모든 페이지들을 
 * 요청한 migratetype으로 옮긴다.
 */
#ifndef CONFIG_HOLES_IN_ZONE
	/*
	 * page_zone is not safe to call in this context when
	 * CONFIG_HOLES_IN_ZONE is set. This bug check is probably redundant
	 * anyway as we check zone boundaries in move_freepages_block().
	 * Remove at a later date when no bug reports exist related to
	 * grouping pages by mobility
	 */
	VM_BUG_ON(page_zone(start_page) != page_zone(end_page));
#endif

	for (page = start_page; page <= end_page;) {
		/* Make sure we are not inadvertently changing nodes */
		VM_BUG_ON_PAGE(page_to_nid(page) != zone_to_nid(zone), page);

		if (!pfn_valid_within(page_to_pfn(page))) {
			page++;
			continue;
		}

/* IAMROOT-12:
 * -------------
 * 버디 시스템에서 관리하지 않는 페이지는 skip
 */
		if (!PageBuddy(page)) {
			page++;
			continue;
		}

		order = page_order(page);

/* IAMROOT-12:
 * -------------
 * 기존에 있던 리스트에서 꺼내와서 지정한 migratetype으로 옮긴다.
 */
		list_move(&page->lru,
			  &zone->free_area[order].free_list[migratetype]);
		set_freepage_migratetype(page, migratetype);
		page += 1 << order;
		pages_moved += 1 << order;
	}

	return pages_moved;
}

int move_freepages_block(struct zone *zone, struct page *page,
				int migratetype)
{
	unsigned long start_pfn, end_pfn;
	struct page *start_page, *end_page;

/* IAMROOT-12:
 * -------------
 * start_pfn이 소속된 페이지블럭의 가장 첫 페이지와 가장 마지막 페이지를 산출
 *
 * start_pfn=0x450 일때 
 *	- 조정된 start_pfn = 0x400
 *	-        end_pfn = 0x7ff
 */
	start_pfn = page_to_pfn(page);
	start_pfn = start_pfn & ~(pageblock_nr_pages-1);
	start_page = pfn_to_page(start_pfn);
	end_page = start_page + pageblock_nr_pages - 1;
	end_pfn = start_pfn + pageblock_nr_pages - 1;

	/* Do not cross zone boundaries */

/* IAMROOT-12:
 * -------------
 * 페이지 블럭의 시작이 zone에 포함되지 않은 경우 시작 페이지를 
 * 요청 페이지 부터 계산하게 한다.
 * 페이지 블럭의 끝이 zone에 포함되지 않은 경우 0을 반환 
 */
	if (!zone_spans_pfn(zone, start_pfn))
		start_page = page;
	if (!zone_spans_pfn(zone, end_pfn))
		return 0;

/* IAMROOT-12:
 * -------------
 * 해당 페이지블럭의 모든 버디 페이지들을 migratetype으로 옮긴다.
 */
	return move_freepages(zone, start_page, end_page, migratetype);
}

static void change_pageblock_range(struct page *pageblock_page,
					int start_order, int migratetype)
{
/* IAMROOT-12:
 * -------------
 * 1개 페이지 블럭 이상의 migratetype을 설정한다.
 *
 * start_order가 페이지 블럭단위의 order를 초과하는 경우 그 페이지 블럭 수만큼 
 * migratetype을 각 블럭에 저장한다.
 */
	int nr_pageblocks = 1 << (start_order - pageblock_order);

	while (nr_pageblocks--) {
		set_pageblock_migratetype(pageblock_page, migratetype);
		pageblock_page += pageblock_nr_pages;
	}
}

/*
 * When we are falling back to another migratetype during allocation, try to
 * steal extra free pages from the same pageblocks to satisfy further
 * allocations, instead of polluting multiple pageblocks.
 *
 * If we are stealing a relatively large buddy page, it is likely there will
 * be more free pages in the pageblock, so try to steal them all. For
 * reclaimable and unmovable allocations, we steal regardless of page size,
 * as fragmentation caused by those allocations polluting movable pageblocks
 * is worse than movable allocations stealing from unmovable and reclaimable
 * pageblocks.
 *
 * If we claim more than half of the pageblock, change pageblock's migratetype
 * as well.
 */
static void try_to_steal_freepages(struct zone *zone, struct page *page,
				  int start_type, int fallback_type)
{
	int current_order = page_order(page);

	/* Take ownership for orders >= pageblock_order */

/* IAMROOT-12:
 * -------------
 * 요청 order가 pageblock_order 보다 큰 경우 pageblock의 migratetype을 
 * 원래 요청했었던 migratetype으로 설정한다.
 */
	if (current_order >= pageblock_order) {
		change_pageblock_range(page, current_order, start_type);
		return;
	}

/* IAMROOT-12:
 * -------------
 * 오더가 작으면서 movable인 경우는 옮기지 않는다.
 */
	if (current_order >= pageblock_order / 2 ||
	    start_type == MIGRATE_RECLAIMABLE ||
	    start_type == MIGRATE_UNMOVABLE ||
	    page_group_by_mobility_disabled) {
		int pages;

		pages = move_freepages_block(zone, page, start_type);

		/* Claim the whole block if over half of it is free */

/* IAMROOT-12:
 * -------------
 * 옮긴 페이지 수가 페이지블럭의 절반 이상인 경우 또는 
 * page_group_by_mobility_disabled가 설정된 경우 해당 페이지 블럭의 
 * migratetype을 요청한 타입으로 바꾸어준다.
 */
		if (pages >= (1 << (pageblock_order-1)) ||
				page_group_by_mobility_disabled)
			set_pageblock_migratetype(page, start_type);
	}
}

/* Remove an element from the buddy allocator from the fallback list */
static inline struct page *
__rmqueue_fallback(struct zone *zone, unsigned int order, int start_migratetype)
{
	struct free_area *area;
	unsigned int current_order;
	struct page *page;

	/* Find the largest possible block of pages in the other list */

/* IAMROOT-12:
 * -------------
 * 스틸링에서는 큰 order를 가져온다.
 * 어짜피 해당 migratetype이 부족해서 가져와야 하기 때문에 큰 걸 가져와야 
 * 다음에 또 필요할 때 여러번 스틸링하는 것을 막는다.
 */
	for (current_order = MAX_ORDER-1;
				current_order >= order && current_order <= MAX_ORDER-1;
				--current_order) {
		int i;
		for (i = 0;; i++) {
			int migratetype = fallbacks[start_migratetype][i];
			int buddy_type = start_migratetype;

			/* MIGRATE_RESERVE handled later if necessary */

/* IAMROOT-12:
 * -------------
 * fallback에서 MIGRATE_RESERVE를 만나면 더 이상 스틸할 수 없는 것을 의미한다.
 */
			if (migratetype == MIGRATE_RESERVE)
				break;

			area = &(zone->free_area[current_order]);
			if (list_empty(&area->free_list[migratetype]))
				continue;

			page = list_entry(area->free_list[migratetype].next,
					struct page, lru);
			area->nr_free--;

			if (!is_migrate_cma(migratetype)) {
				try_to_steal_freepages(zone, page,
							start_migratetype,
							migratetype);
			} else {
				/*
				 * When borrowing from MIGRATE_CMA, we need to
				 * release the excess buddy pages to CMA
				 * itself, and we do not try to steal extra
				 * free pages.
				 */
				buddy_type = migratetype;
			}

			/* Remove the page from the freelists */
			list_del(&page->lru);
			rmv_page_order(page);

/* IAMROOT-12:
 * -------------
 * 큰 오더로 스틸하기 때문에 필요한 order만큼으로 expand 시켜서 사용한다.
 */
			expand(zone, page, order, current_order, area,
					buddy_type);

			/*
			 * The freepage_migratetype may differ from pageblock's
			 * migratetype depending on the decisions in
			 * try_to_steal_freepages(). This is OK as long as it
			 * does not differ for MIGRATE_CMA pageblocks. For CMA
			 * we need to make sure unallocated pages flushed from
			 * pcp lists are returned to the correct freelist.
			 */
			set_freepage_migratetype(page, buddy_type);

			trace_mm_page_alloc_extfrag(page, order, current_order,
				start_migratetype, migratetype);

			return page;
		}
	}

	return NULL;
}

/*
 * Do the hard work of removing an element from the buddy allocator.
 * Call me with the zone->lock already held.
 */
static struct page *__rmqueue(struct zone *zone, unsigned int order,
						int migratetype)
{
	struct page *page;

retry_reserve:
	page = __rmqueue_smallest(zone, order, migratetype);

/* IAMROOT-12:
 * -------------
 * 드문 확률로 페이지 할당이 실패하였으면서 MIGRATE_RESERVE 타입이 아닌 경우
 */
	if (unlikely(!page) && migratetype != MIGRATE_RESERVE) {
		page = __rmqueue_fallback(zone, order, migratetype);

		/*
		 * Use MIGRATE_RESERVE rather than fail an allocation. goto
		 * is used because __rmqueue_smallest is an inline function
		 * and we want just one call site
		 */

/* IAMROOT-12:
 * -------------
 * 차선책(fallback) 할당도 실패한 경우 MIGRATE_RESERVE 타입으로 요청을 한 번만
 * 더 시도한다.
 */
		if (!page) {
			migratetype = MIGRATE_RESERVE;
			goto retry_reserve;
		}
	}

	trace_mm_page_alloc_zone_locked(page, order, migratetype);
	return page;
}

/*
 * Obtain a specified number of elements from the buddy allocator, all under
 * a single hold of the lock, for efficiency.  Add them to the supplied list.
 * Returns the number of new pages which were placed at *list.
 */
static int rmqueue_bulk(struct zone *zone, unsigned int order,
			unsigned long count, struct list_head *list,
			int migratetype, bool cold)
{
	int i;

	spin_lock(&zone->lock);
	for (i = 0; i < count; ++i) {
		struct page *page = __rmqueue(zone, order, migratetype);
		if (unlikely(page == NULL))
			break;

		/*
		 * Split buddy pages returned by expand() are received here
		 * in physical page order. The page is added to the callers and
		 * list and the list head then moves forward. From the callers
		 * perspective, the linked list is ordered by page number in
		 * some conditions. This is useful for IO devices that can
		 * merge IO requests if the physical pages are ordered
		 * properly.
		 */
		if (likely(!cold))
			list_add(&page->lru, list);
		else
			list_add_tail(&page->lru, list);
		list = &page->lru;
		if (is_migrate_cma(get_freepage_migratetype(page)))
			__mod_zone_page_state(zone, NR_FREE_CMA_PAGES,
					      -(1 << order));
	}
	__mod_zone_page_state(zone, NR_FREE_PAGES, -(i << order));
	spin_unlock(&zone->lock);
	return i;
}

#ifdef CONFIG_NUMA
/*
 * Called from the vmstat counter updater to drain pagesets of this
 * currently executing processor on remote nodes after they have
 * expired.
 *
 * Note that this function must be called with the thread pinned to
 * a single processor.
 */
void drain_zone_pages(struct zone *zone, struct per_cpu_pages *pcp)
{
	unsigned long flags;
	int to_drain, batch;

	local_irq_save(flags);
	batch = ACCESS_ONCE(pcp->batch);
	to_drain = min(pcp->count, batch);
	if (to_drain > 0) {
		free_pcppages_bulk(zone, to_drain, pcp);
		pcp->count -= to_drain;
	}
	local_irq_restore(flags);
}
#endif

/*
 * Drain pcplists of the indicated processor and zone.
 *
 * The processor must either be the current processor and the
 * thread pinned to the current processor or a processor that
 * is not online.
 */

/* IAMROOT-12AB:
 * -------------
 * pcp에서 관리하는 order 0 페이지를 버디 시스템으로 내보낸다.
 */
static void drain_pages_zone(unsigned int cpu, struct zone *zone)
{
	unsigned long flags;
	struct per_cpu_pageset *pset;
	struct per_cpu_pages *pcp;

	local_irq_save(flags);
	pset = per_cpu_ptr(zone->pageset, cpu);

	pcp = &pset->pcp;
	if (pcp->count) {
		free_pcppages_bulk(zone, pcp->count, pcp);
		pcp->count = 0;
	}
	local_irq_restore(flags);
}

/*
 * Drain pcplists of all zones on the indicated processor.
 *
 * The processor must either be the current processor and the
 * thread pinned to the current processor or a processor that
 * is not online.
 */

/* IAMROOT-12AB:
 * -------------
 * 모든 활성화 된 zone의 pcp에서 관리하는 order 0 페이지를 
 * 버디 시스템으로 내보낸다.
 */
static void drain_pages(unsigned int cpu)
{
	struct zone *zone;

	for_each_populated_zone(zone) {
		drain_pages_zone(cpu, zone);
	}
}

/*
 * Spill all of this CPU's per-cpu pages back into the buddy allocator.
 *
 * The CPU has to be pinned. When zone parameter is non-NULL, spill just
 * the single zone's pages.
 */
void drain_local_pages(struct zone *zone)
{
	int cpu = smp_processor_id();

	if (zone)
		drain_pages_zone(cpu, zone);
	else
		drain_pages(cpu);
}

/*
 * Spill all the per-cpu pages from all CPUs back into the buddy allocator.
 *
 * When zone parameter is non-NULL, spill just the single zone's pages.
 *
 * Note that this code is protected against sending an IPI to an offline
 * CPU but does not guarantee sending an IPI to newly hotplugged CPUs:
 * on_each_cpu_mask() blocks hotplug and won't talk to offlined CPUs but
 * nothing keeps CPUs from showing up after we populated the cpumask and
 * before the call to on_each_cpu_mask().
 */
void drain_all_pages(struct zone *zone)
{
	int cpu;

	/*
	 * Allocate in the BSS so we wont require allocation in
	 * direct reclaim path for CONFIG_CPUMASK_OFFSTACK=y
	 */

/* IAMROOT-12AB:
 * -------------
 * 버디시스템에서 사용하는 pcp가 사용되는 경우 cpu별로 마스크한다.
 */
	static cpumask_t cpus_with_pcps;

	/*
	 * We don't care about racing with CPU hotplug event
	 * as offline notification will cause the notified
	 * cpu to drain that CPU pcps and on_each_cpu_mask
	 * disables preemption as part of its processing
	 */

/* IAMROOT-12AB:
 * -------------
 * online cpu 수만큼 루프를 돈다.
 */
	for_each_online_cpu(cpu) {
		struct per_cpu_pageset *pcp;
		struct zone *z;
		bool has_pcps = false;

/* IAMROOT-12AB:
 * -------------
 * 인수 zone이 지정되는 경우 해당 zone만 검색하고 
 * 그렇지 않은 경우 전체 활성화된 zone에 대해서 수행한다.
 *
 * 해당 zone의 pcp가 해당 cpu에서 사용되고 있는 경우 has_pcps가 true로 설정된다.
 */
		if (zone) {
			pcp = per_cpu_ptr(zone->pageset, cpu);
			if (pcp->pcp.count)
				has_pcps = true;
		} else {
			for_each_populated_zone(z) {
				pcp = per_cpu_ptr(z->pageset, cpu);
				if (pcp->pcp.count) {
					has_pcps = true;
					break;
				}
			}
		}

/* IAMROOT-12AB:
 * -------------
 * 현재 cpu에 해당하는 비트를 clear하거나 set한다.
 */
		if (has_pcps)
			cpumask_set_cpu(cpu, &cpus_with_pcps);
		else
			cpumask_clear_cpu(cpu, &cpus_with_pcps);
	}

/* IAMROOT-12AB:
 * -------------
 * pcp를 drain 해야할 cpu에 대해 IPI를 사용하여 수행한다.
 */
	on_each_cpu_mask(&cpus_with_pcps, (smp_call_func_t) drain_local_pages,
								zone, 1);
}

#ifdef CONFIG_HIBERNATION

void mark_free_pages(struct zone *zone)
{
	unsigned long pfn, max_zone_pfn;
	unsigned long flags;
	unsigned int order, t;
	struct list_head *curr;

	if (zone_is_empty(zone))
		return;

	spin_lock_irqsave(&zone->lock, flags);

	max_zone_pfn = zone_end_pfn(zone);
	for (pfn = zone->zone_start_pfn; pfn < max_zone_pfn; pfn++)
		if (pfn_valid(pfn)) {
			struct page *page = pfn_to_page(pfn);

			if (!swsusp_page_is_forbidden(page))
				swsusp_unset_page_free(page);
		}

	for_each_migratetype_order(order, t) {
		list_for_each(curr, &zone->free_area[order].free_list[t]) {
			unsigned long i;

			pfn = page_to_pfn(list_entry(curr, struct page, lru));
			for (i = 0; i < (1UL << order); i++)
				swsusp_set_page_free(pfn_to_page(pfn + i));
		}
	}
	spin_unlock_irqrestore(&zone->lock, flags);
}
#endif /* CONFIG_PM */

/*
 * Free a 0-order page
 * cold == true ? free a cold page : free a hot page
 */
/* IAMROOT-12 fehead (2016-10-16):
 * --------------------------
 * free_hot_cold_page(page, false);
 */
void free_hot_cold_page(struct page *page, bool cold)
{
	/* IAMROOT-12 fehead (2016-10-16):
	 * --------------------------
	 * zone = contig_page_data.node_zones[0];
	 */
	struct zone *zone = page_zone(page);
	struct per_cpu_pages *pcp;
	unsigned long flags;
	unsigned long pfn = page_to_pfn(page);
	int migratetype;

/* IAMROOT-12AB:
 * -------------
 * 버디시스템으로 회수하기 전에 page 구조체의 flag들을 모두 clear한다.
 */
	if (!free_pages_prepare(page, 0))
		return;

	migratetype = get_pfnblock_migratetype(page, pfn);
	set_freepage_migratetype(page, migratetype);
	local_irq_save(flags);
	__count_vm_event(PGFREE);

	/*
	 * We only track unmovable, reclaimable and movable on pcp lists.
	 * Free ISOLATE pages back to the allocator because they are being
	 * offlined but treat RESERVE as movable pages so we can get those
	 * areas back if necessary. Otherwise, we may have to free
	 * excessively into the page allocator
	 */
	if (migratetype >= MIGRATE_PCPTYPES) {

/* IAMROOT-12AB:
 * -------------
 * pcp는 3가지 migratetype만을 관리한다.(unmovable, reclaimable, movable)
 * isolate 타입은 pcp로 관리하지않고 버디로 직접 회수시킨다.
 * reserve, cma에 할당되었던 것을 회수시킬 때에는 movable로 바꾸어 pcp에 회수시킨다.
 */
		if (unlikely(is_migrate_isolate(migratetype))) {
			free_one_page(zone, page, pfn, 0, migratetype);
			goto out;
		}
		migratetype = MIGRATE_MOVABLE;
	}

	pcp = &this_cpu_ptr(zone->pageset)->pcp;
	if (!cold)
		list_add(&page->lru, &pcp->lists[migratetype]);
	else
		list_add_tail(&page->lru, &pcp->lists[migratetype]);
	pcp->count++;

/* IAMROOT-12AB:
 * -------------
 * pcp가 관리하는 페이지 수가 pcp->high 이상인 경우 batch 수 만큼 버디로 되돌린다.
 */
	if (pcp->count >= pcp->high) {
		unsigned long batch = ACCESS_ONCE(pcp->batch);
		free_pcppages_bulk(zone, batch, pcp);
		pcp->count -= batch;
	}

out:
	local_irq_restore(flags);
}

/*
 * Free a list of 0-order pages
 */
void free_hot_cold_page_list(struct list_head *list, bool cold)
{
	struct page *page, *next;

	list_for_each_entry_safe(page, next, list, lru) {
		trace_mm_page_free_batched(page, cold);
		free_hot_cold_page(page, cold);
	}
}

/*
 * split_page takes a non-compound higher-order page, and splits it into
 * n (1<<order) sub-pages: page[0..n]
 * Each sub-page must be freed individually.
 *
 * Note: this is probably too low level an operation for use in drivers.
 * Please consult with lkml before using this in your driver.
 */
void split_page(struct page *page, unsigned int order)
{
	int i;

	VM_BUG_ON_PAGE(PageCompound(page), page);
	VM_BUG_ON_PAGE(!page_count(page), page);

#ifdef CONFIG_KMEMCHECK
	/*
	 * Split shadow pages too, because free(page[0]) would
	 * otherwise free the whole shadow.
	 */
	if (kmemcheck_page_is_tracked(page))
		split_page(virt_to_page(page[0].shadow), order);
#endif

	set_page_owner(page, 0, 0);
	for (i = 1; i < (1 << order); i++) {
		set_page_refcounted(page + i);
		set_page_owner(page + i, 0, 0);
	}
}
EXPORT_SYMBOL_GPL(split_page);

int __isolate_free_page(struct page *page, unsigned int order)
{
	unsigned long watermark;
	struct zone *zone;
	int mt;

	BUG_ON(!PageBuddy(page));

	zone = page_zone(page);
	mt = get_pageblock_migratetype(page);

	if (!is_migrate_isolate(mt)) {
		/* Obey watermarks as if the page was being allocated */
		watermark = low_wmark_pages(zone) + (1 << order);
		if (!zone_watermark_ok(zone, 0, watermark, 0, 0))
			return 0;

		__mod_zone_freepage_state(zone, -(1UL << order), mt);
	}

	/* Remove page from free list */
	list_del(&page->lru);
	zone->free_area[order].nr_free--;
	rmv_page_order(page);

	/* Set the pageblock if the isolated page is at least a pageblock */
	if (order >= pageblock_order - 1) {
		struct page *endpage = page + (1 << order) - 1;
		for (; page < endpage; page += pageblock_nr_pages) {
			int mt = get_pageblock_migratetype(page);
			if (!is_migrate_isolate(mt) && !is_migrate_cma(mt))
				set_pageblock_migratetype(page,
							  MIGRATE_MOVABLE);
		}
	}

	set_page_owner(page, order, 0);
	return 1UL << order;
}

/*
 * Similar to split_page except the page is already free. As this is only
 * being used for migration, the migratetype of the block also changes.
 * As this is called with interrupts disabled, the caller is responsible
 * for calling arch_alloc_page() and kernel_map_page() after interrupts
 * are enabled.
 *
 * Note: this is probably too low level an operation for use in drivers.
 * Please consult with lkml before using this in your driver.
 */
int split_free_page(struct page *page)
{
	unsigned int order;
	int nr_pages;

	order = page_order(page);

	nr_pages = __isolate_free_page(page, order);
	if (!nr_pages)
		return 0;

	/* Split into individual pages */
	set_page_refcounted(page);
	split_page(page, order);
	return nr_pages;
}

/*
 * Allocate a page from the given zone. Use pcplists for order-0 allocations.
 */
static inline
struct page *buffered_rmqueue(struct zone *preferred_zone,
			struct zone *zone, unsigned int order,
			gfp_t gfp_flags, int migratetype)
{
	unsigned long flags;
	struct page *page;

/* IAMROOT-12:
 * -------------
 * 특별히 cold 방향의 페이지를 요청하는 경우 __GFP_COLD 플래그를 사용한다.
 */
	bool cold = ((gfp_flags & __GFP_COLD) != 0);


/* IAMROOT-12:
 * -------------
 * order 0 페이지를 요청하는 경우 pcp에서 할당한다.
 */
	if (likely(order == 0)) {
		struct per_cpu_pages *pcp;
		struct list_head *list;

		local_irq_save(flags);
		pcp = &this_cpu_ptr(zone->pageset)->pcp;
		list = &pcp->lists[migratetype];

/* IAMROOT-12:
 * -------------
 * pcp에 free 페이지가 하나도 없는 경우 batch 수 만큼 버디시스템에서 
 * free 페이지를 가져온다.
 */
		if (list_empty(list)) {
			pcp->count += rmqueue_bulk(zone, 0,
					pcp->batch, list,
					migratetype, cold);
			if (unlikely(list_empty(list)))
				goto failed;
		}

/* IAMROOT-12:
 * -------------
 * pcp list[]의 cold 방향은 리스트의 가장 우측을 의미한다.
 */
		if (cold)
			page = list_entry(list->prev, struct page, lru);
		else
			page = list_entry(list->next, struct page, lru);

		list_del(&page->lru);
		pcp->count--;
	} else {
		if (unlikely(gfp_flags & __GFP_NOFAIL)) {
			/*
			 * __GFP_NOFAIL is not to be used in new code.
			 *
			 * All __GFP_NOFAIL callers should be fixed so that they
			 * properly detect and handle allocation failures.
			 *
			 * We most definitely don't want callers attempting to
			 * allocate greater than order-1 page units with
			 * __GFP_NOFAIL.
			 */
			WARN_ON_ONCE(order > 1);
		}
		spin_lock_irqsave(&zone->lock, flags);
		page = __rmqueue(zone, order, migratetype);
		spin_unlock(&zone->lock);
		if (!page)
			goto failed;
/* IAMROOT-12AB:
 * -------------
 * zone 통계의 NR_FREE_PAGES 항목에 2^order 페이지 수 만큼 감소시킨다.
 */
		__mod_zone_freepage_state(zone, -(1 << order),
					  get_freepage_migratetype(page));
	}

/* IAMROOT-12:
 * -------------
 * NR_ALLOC_BATCH 카운터를 요청한 order 페이지 수 만큼 감소시킨다.
 * (zone의 free page 갯수가 담김)
 *
 * 이 값이 0이하가 되는 경우 zone->flags에 ZONE_FAIR_DEPLETED 플래그를 설정하여 
 * 해당 zone을 다 할당하였다고 보고한다. (해당 zone에 대한 free 페이지 고갈 상태)
 */
	__mod_zone_page_state(zone, NR_ALLOC_BATCH, -(1 << order));
	if (atomic_long_read(&zone->vm_stat[NR_ALLOC_BATCH]) <= 0 &&
	    !test_bit(ZONE_FAIR_DEPLETED, &zone->flags))
		set_bit(ZONE_FAIR_DEPLETED, &zone->flags);

/* IAMROOT-12:
 * -------------
 * PGALLOC 카운터에 order 페이지 수 만큼 증가시킨다.
 * (PGALLOC: 할당된 페이지 수)
 */
	__count_zone_vm_events(PGALLOC, zone, 1 << order);

/* IAMROOT-12:
 * -------------
 * NUMA 관련 통계를 업데이트 한다.
 */
	zone_statistics(preferred_zone, zone, gfp_flags);
	local_irq_restore(flags);

	VM_BUG_ON_PAGE(bad_range(zone, page), page);
	return page;

failed:
	local_irq_restore(flags);
	return NULL;
}

#ifdef CONFIG_FAIL_PAGE_ALLOC

static struct {
	struct fault_attr attr;

	u32 ignore_gfp_highmem;
	u32 ignore_gfp_wait;
	u32 min_order;
} fail_page_alloc = {
	.attr = FAULT_ATTR_INITIALIZER,
	.ignore_gfp_wait = 1,
	.ignore_gfp_highmem = 1,
	.min_order = 1,
};

static int __init setup_fail_page_alloc(char *str)
{
	return setup_fault_attr(&fail_page_alloc.attr, str);
}
__setup("fail_page_alloc=", setup_fail_page_alloc);

static bool should_fail_alloc_page(gfp_t gfp_mask, unsigned int order)
{
/* IAMROOT-12:
 * -------------
 * CONFIG_FAIL_PAGE_ALLOC 커널 옵션을 사용하는 경우에 동작한다.
 *
 * fail인 경우 should_fail()루틴을 호출하지 않고 false를 리턴하여 정상적인 메모리 할당 루틴을 
 * 동작하게 한다.
 */
	if (order < fail_page_alloc.min_order)
		return false;
	if (gfp_mask & __GFP_NOFAIL)
		return false;
	if (fail_page_alloc.ignore_gfp_highmem && (gfp_mask & __GFP_HIGHMEM))
		return false;
	if (fail_page_alloc.ignore_gfp_wait && (gfp_mask & __GFP_WAIT))
		return false;

	return should_fail(&fail_page_alloc.attr, 1 << order);
}

#ifdef CONFIG_FAULT_INJECTION_DEBUG_FS

/* IAMROOT-12:
 * -------------
 * /debug/fs/ignore-gfp-wait
 */
static int __init fail_page_alloc_debugfs(void)
{
	umode_t mode = S_IFREG | S_IRUSR | S_IWUSR;
	struct dentry *dir;

	dir = fault_create_debugfs_attr("fail_page_alloc", NULL,
					&fail_page_alloc.attr);
	if (IS_ERR(dir))
		return PTR_ERR(dir);

	if (!debugfs_create_bool("ignore-gfp-wait", mode, dir,
				&fail_page_alloc.ignore_gfp_wait))
		goto fail;
	if (!debugfs_create_bool("ignore-gfp-highmem", mode, dir,
				&fail_page_alloc.ignore_gfp_highmem))
		goto fail;
	if (!debugfs_create_u32("min-order", mode, dir,
				&fail_page_alloc.min_order))
		goto fail;

	return 0;
fail:
	debugfs_remove_recursive(dir);

	return -ENOMEM;
}

late_initcall(fail_page_alloc_debugfs);

#endif /* CONFIG_FAULT_INJECTION_DEBUG_FS */

#else /* CONFIG_FAIL_PAGE_ALLOC */

static inline bool should_fail_alloc_page(gfp_t gfp_mask, unsigned int order)
{
	return false;
}

#endif /* CONFIG_FAIL_PAGE_ALLOC */

/*
 * Return true if free pages are above 'mark'. This takes into account the order
 * of the allocation.
 */
static bool __zone_watermark_ok(struct zone *z, unsigned int order,
			unsigned long mark, int classzone_idx, int alloc_flags,
			long free_pages)
{
	/* free_pages may go negative - that's OK */
	long min = mark;
	int o;
	long free_cma = 0;

	free_pages -= (1 << order) - 1;
	if (alloc_flags & ALLOC_HIGH)
		min -= min / 2;
	if (alloc_flags & ALLOC_HARDER)
		min -= min / 4;
#ifdef CONFIG_CMA
	/* If allocation can't use CMA areas don't use free CMA pages */
	if (!(alloc_flags & ALLOC_CMA))
		free_cma = zone_page_state(z, NR_FREE_CMA_PAGES);
#endif

	if (free_pages - free_cma <= min + z->lowmem_reserve[classzone_idx])
		return false;
	for (o = 0; o < order; o++) {
		/* At the next order, this order's pages become unavailable */
		free_pages -= z->free_area[o].nr_free << o;

		/* Require fewer higher order pages to be free */
		min >>= 1;

		if (free_pages <= min)
			return false;
	}
	return true;
}

bool zone_watermark_ok(struct zone *z, unsigned int order, unsigned long mark,
		      int classzone_idx, int alloc_flags)
{
	return __zone_watermark_ok(z, order, mark, classzone_idx, alloc_flags,
					zone_page_state(z, NR_FREE_PAGES));
}

bool zone_watermark_ok_safe(struct zone *z, unsigned int order,
			unsigned long mark, int classzone_idx, int alloc_flags)
{
	long free_pages = zone_page_state(z, NR_FREE_PAGES);

	if (z->percpu_drift_mark && free_pages < z->percpu_drift_mark)
		free_pages = zone_page_state_snapshot(z, NR_FREE_PAGES);

	return __zone_watermark_ok(z, order, mark, classzone_idx, alloc_flags,
								free_pages);
}

#ifdef CONFIG_NUMA
/*
 * zlc_setup - Setup for "zonelist cache".  Uses cached zone data to
 * skip over zones that are not allowed by the cpuset, or that have
 * been recently (in last second) found to be nearly full.  See further
 * comments in mmzone.h.  Reduces cache footprint of zonelist scans
 * that have to skip over a lot of full or unallowed zones.
 *
 * If the zonelist cache is present in the passed zonelist, then
 * returns a pointer to the allowed node mask (either the current
 * tasks mems_allowed, or node_states[N_MEMORY].)
 *
 * If the zonelist cache is not available for this zonelist, does
 * nothing and returns NULL.
 *
 * If the fullzones BITMAP in the zonelist cache is stale (more than
 * a second since last zap'd) then we zap it out (clear its bits.)
 *
 * We hold off even calling zlc_setup, until after we've checked the
 * first zone in the zonelist, on the theory that most allocations will
 * be satisfied from that first zone, so best to examine that zone as
 * quickly as we can.
 */
static nodemask_t *zlc_setup(struct zonelist *zonelist, int alloc_flags)
{
	struct zonelist_cache *zlc;	/* cached zonelist speedup info */
	nodemask_t *allowednodes;	/* zonelist_cache approximation */

	zlc = zonelist->zlcache_ptr;
	if (!zlc)
		return NULL;

	if (time_after(jiffies, zlc->last_full_zap + HZ)) {
		bitmap_zero(zlc->fullzones, MAX_ZONES_PER_ZONELIST);
		zlc->last_full_zap = jiffies;
	}

	allowednodes = !in_interrupt() && (alloc_flags & ALLOC_CPUSET) ?
					&cpuset_current_mems_allowed :
					&node_states[N_MEMORY];
	return allowednodes;
}

/*
 * Given 'z' scanning a zonelist, run a couple of quick checks to see
 * if it is worth looking at further for free memory:
 *  1) Check that the zone isn't thought to be full (doesn't have its
 *     bit set in the zonelist_cache fullzones BITMAP).
 *  2) Check that the zones node (obtained from the zonelist_cache
 *     z_to_n[] mapping) is allowed in the passed in allowednodes mask.
 * Return true (non-zero) if zone is worth looking at further, or
 * else return false (zero) if it is not.
 *
 * This check -ignores- the distinction between various watermarks,
 * such as GFP_HIGH, GFP_ATOMIC, PF_MEMALLOC, ...  If a zone is
 * found to be full for any variation of these watermarks, it will
 * be considered full for up to one second by all requests, unless
 * we are so low on memory on all allowed nodes that we are forced
 * into the second scan of the zonelist.
 *
 * In the second scan we ignore this zonelist cache and exactly
 * apply the watermarks to all zones, even it is slower to do so.
 * We are low on memory in the second scan, and should leave no stone
 * unturned looking for a free page.
 */
/* IAMROOT-12 fehead (2016-10-29):
 * --------------------------
 * zlc zone을 scan할 가치가 있는가?
 */
static int zlc_zone_worth_trying(struct zonelist *zonelist, struct zoneref *z,
						nodemask_t *allowednodes)
{
	struct zonelist_cache *zlc;	/* cached zonelist speedup info */
	int i;				/* index of *z in zonelist zones */
	int n;				/* node that zone *z is on */


/* IAMROOT-12:
 * -------------
 * zone list cache를 사용하지 않는 경우 1로 종료
 * (NUMA 시스템이 아닌 경우 zlc를 사용하지 않는다)
 */
	zlc = zonelist->zlcache_ptr;
	if (!zlc)
		return 1;

/* IAMROOT-12:
 * -------------
 * zonelist->_zonerefs[i] = z와 동일
 */
	i = z - zonelist->_zonerefs;

/* IAMROOT-12:
 * -------------
 * node id를 구해온다.
 */
	n = zlc->z_to_n[i];

	/* This zone is worth trying if it is allowed but not full */

/* IAMROOT-12:
 * -------------
 * fullzone 비트맵의 i번째 비트가 0인 경우 성공(zone이 가득 차지 않은 경우)
 */
	return node_isset(n, *allowednodes) && !test_bit(i, zlc->fullzones);
}

/*
 * Given 'z' scanning a zonelist, set the corresponding bit in
 * zlc->fullzones, so that subsequent attempts to allocate a page
 * from that zone don't waste time re-examining it.
 */
static void zlc_mark_zone_full(struct zonelist *zonelist, struct zoneref *z)
{
	struct zonelist_cache *zlc;	/* cached zonelist speedup info */
	int i;				/* index of *z in zonelist zones */

	zlc = zonelist->zlcache_ptr;
	if (!zlc)
		return;

	i = z - zonelist->_zonerefs;

	set_bit(i, zlc->fullzones);
}

/*
 * clear all zones full, called after direct reclaim makes progress so that
 * a zone that was recently full is not skipped over for up to a second
 */
static void zlc_clear_zones_full(struct zonelist *zonelist)
{
	struct zonelist_cache *zlc;	/* cached zonelist speedup info */

	zlc = zonelist->zlcache_ptr;
	if (!zlc)
		return;

	bitmap_zero(zlc->fullzones, MAX_ZONES_PER_ZONELIST);
}

static bool zone_local(struct zone *local_zone, struct zone *zone)
{
	return local_zone->node == zone->node;
}

static bool zone_allows_reclaim(struct zone *local_zone, struct zone *zone)
{
	return node_distance(zone_to_nid(local_zone), zone_to_nid(zone)) <
				RECLAIM_DISTANCE;
}

#else	/* CONFIG_NUMA */

static nodemask_t *zlc_setup(struct zonelist *zonelist, int alloc_flags)
{
	return NULL;
}

static int zlc_zone_worth_trying(struct zonelist *zonelist, struct zoneref *z,
				nodemask_t *allowednodes)
{
	return 1;
}

static void zlc_mark_zone_full(struct zonelist *zonelist, struct zoneref *z)
{
}

static void zlc_clear_zones_full(struct zonelist *zonelist)
{
}

static bool zone_local(struct zone *local_zone, struct zone *zone)
{
	return true;
}

static bool zone_allows_reclaim(struct zone *local_zone, struct zone *zone)
{
	return true;
}

#endif	/* CONFIG_NUMA */

static void reset_alloc_batches(struct zone *preferred_zone)
{
	struct zone *zone = preferred_zone->zone_pgdat->node_zones;

/* IAMROOT-12:
 * -------------
 * preferred_zone이 있는 노드의 zone에 대해 루프를 돈다.
 *
 * NR_ALLOC_BATCH zone 카운터를 high - low 워터마크 페이지 수로 설정하고, 
 * ZONE_FAIR_DEPLETED 플래그를 설정하여 할당할 free 페이지가 남았다고 보고한다.
 */
	do {
		mod_zone_page_state(zone, NR_ALLOC_BATCH,
			high_wmark_pages(zone) - low_wmark_pages(zone) -
			atomic_long_read(&zone->vm_stat[NR_ALLOC_BATCH]));
		clear_bit(ZONE_FAIR_DEPLETED, &zone->flags);
	} while (zone++ != preferred_zone);
}

/*
 * get_page_from_freelist goes through the zonelist trying to allocate
 * a page.
 */
static struct page *
get_page_from_freelist(gfp_t gfp_mask, unsigned int order, int alloc_flags,
						const struct alloc_context *ac)
{
	struct zonelist *zonelist = ac->zonelist;
	struct zoneref *z;
	struct page *page = NULL;
	struct zone *zone;
	nodemask_t *allowednodes = NULL;/* zonelist_cache approximation */
	int zlc_active = 0;		/* set if using zonelist_cache */
	int did_zlc_setup = 0;		/* just call zlc_setup() one time */
	bool consider_zone_dirty = (alloc_flags & ALLOC_WMARK_LOW) &&
				(gfp_mask & __GFP_WRITE);
	int nr_fair_skipped = 0;
	bool zonelist_rescan;

zonelist_scan:
	zonelist_rescan = false;

	/*
	 * Scan zonelist, looking for a zone with enough free.
	 * See also __cpuset_node_allowed() comment in kernel/cpuset.c.
	 */

/* IAMROOT-12:
 * -------------
 * iteration 출력: zone 포인터와 z(zoneref 포인터)
 * filter 항목: ac->high_zoneidx 초과 zone, ac->nodemask에 포함되지 않은 노드
 */
	for_each_zone_zonelist_nodemask(zone, z, zonelist, ac->high_zoneidx,
								ac->nodemask) {
		unsigned long mark;

/* IAMROOT-12:
 * -------------
 * zlc를 검사하여 해당 zone이 가득차 있는지 검사한다. (1=full, 0=ok)
 * 가득차 있는 경우 해당 zone을 skip한다.
 */
		if (IS_ENABLED(CONFIG_NUMA) && zlc_active &&
			!zlc_zone_worth_trying(zonelist, z, allowednodes))
				continue;

/* IAMROOT-12:
 * -------------
 * cpuset 사용이 enable 되었고 alloc_flags에 ALLOC_CPUSET을 주어 cpuset 검사를 
 * 요청한 경우 해당 zone에 대한 노드를 찾아 cpuset을 이용하여 사용 가능한 상태가 
 * 아닌 경우 skip 한다. (cpuset 부적격 zone에 대해 skip)
 */
		if (cpusets_enabled() &&
			(alloc_flags & ALLOC_CPUSET) &&
			!cpuset_zone_allowed(zone, gfp_mask))
				continue;
		/*
		 * Distribute pages in proportion to the individual
		 * zone size to ensure fair page aging.  The zone a
		 * page was allocated in should have no effect on the
		 * time the page has in memory before being reclaimed.
		 */
		if (alloc_flags & ALLOC_FAIR) {

/* IAMROOT-12:
 * -------------
 * 현재 zone의 노드가 preferred_zone이 사용하는 노드가 아닌 경우
 * fallback을 사용하지 않고 break한다.
 *
 * 그 이후 루프의 아래 루틴에서 다시 ALLOC_FAIR 플래그를 제거하고 1회 재시도를 한다.
 */
			if (!zone_local(ac->preferred_zone, zone))
				break;
<<<<<<< HEAD
			/* IAMROOT-12 fehead (2016-10-29):
			 * --------------------------
			 * deplete : 비우다.
			 */
=======

/* IAMROOT-12:
 * -------------
 * 해당 zone의 free 페이지가 없는 경우 공정하게 처리할 여력이 없으므로 
 * nr_fair_skipped 카운터를 증가시키고 다음 zone으로 skip
 */
>>>>>>> a0bb6a62
			if (test_bit(ZONE_FAIR_DEPLETED, &zone->flags)) {
				nr_fair_skipped++;
				continue;
			}
		}
		/*
		 * When allocating a page cache page for writing, we
		 * want to get it from a zone that is within its dirty
		 * limit, such that no single zone holds more than its
		 * proportional share of globally allowed dirty pages.
		 * The dirty limits take into account the zone's
		 * lowmem reserves and high watermark so that kswapd
		 * should be able to balance it without having to
		 * write pages from its LRU list.
		 *
		 * This may look like it could increase pressure on
		 * lower zones by failing allocations in higher zones
		 * before they are full.  But the pages that do spill
		 * over are limited as the lower zones are protected
		 * by this very same mechanism.  It should not become
		 * a practical burden to them.
		 *
		 * XXX: For now, allow allocations to potentially
		 * exceed the per-zone dirty limit in the slowpath
		 * (ALLOC_WMARK_LOW unset) before going into reclaim,
		 * which is important when on a NUMA setup the allowed
		 * zones are together not big enough to reach the
		 * global limit.  The proper fix for these situations
		 * will require awareness of zones in the
		 * dirty-throttling and the flusher threads.
		 */
		if (consider_zone_dirty && !zone_dirty_ok(zone))
			continue;

		mark = zone->watermark[alloc_flags & ALLOC_WMARK_MASK];
		if (!zone_watermark_ok(zone, order, mark,
				       ac->classzone_idx, alloc_flags)) {
			int ret;

			/* Checked here to keep the fast path fast */
			BUILD_BUG_ON(ALLOC_NO_WATERMARKS < NR_WMARK);
			if (alloc_flags & ALLOC_NO_WATERMARKS)
				goto try_this_zone;

			if (IS_ENABLED(CONFIG_NUMA) &&
					!did_zlc_setup && nr_online_nodes > 1) {
				/*
				 * we do zlc_setup if there are multiple nodes
				 * and before considering the first zone allowed
				 * by the cpuset.
				 */
				allowednodes = zlc_setup(zonelist, alloc_flags);
				zlc_active = 1;
				did_zlc_setup = 1;
			}

			if (zone_reclaim_mode == 0 ||
			    !zone_allows_reclaim(ac->preferred_zone, zone))
				goto this_zone_full;

			/*
			 * As we may have just activated ZLC, check if the first
			 * eligible zone has failed zone_reclaim recently.
			 */
			if (IS_ENABLED(CONFIG_NUMA) && zlc_active &&
				!zlc_zone_worth_trying(zonelist, z, allowednodes))
				continue;

			ret = zone_reclaim(zone, gfp_mask, order);
			switch (ret) {
			case ZONE_RECLAIM_NOSCAN:
				/* did not scan */
				continue;
			case ZONE_RECLAIM_FULL:
				/* scanned but unreclaimable */
				continue;
			default:
				/* did we reclaim enough */
				if (zone_watermark_ok(zone, order, mark,
						ac->classzone_idx, alloc_flags))
					goto try_this_zone;

				/*
				 * Failed to reclaim enough to meet watermark.
				 * Only mark the zone full if checking the min
				 * watermark or if we failed to reclaim just
				 * 1<<order pages or else the page allocator
				 * fastpath will prematurely mark zones full
				 * when the watermark is between the low and
				 * min watermarks.
				 */
				if (((alloc_flags & ALLOC_WMARK_MASK) == ALLOC_WMARK_MIN) ||
				    ret == ZONE_RECLAIM_SOME)
					goto this_zone_full;

				continue;
			}
		}

try_this_zone:
		page = buffered_rmqueue(ac->preferred_zone, zone, order,
						gfp_mask, ac->migratetype);
		if (page) {
			if (prep_new_page(page, order, gfp_mask, alloc_flags))
				goto try_this_zone;
			return page;
		}
this_zone_full:
		if (IS_ENABLED(CONFIG_NUMA) && zlc_active)
			zlc_mark_zone_full(zonelist, z);
	}

	/*
	 * The first pass makes sure allocations are spread fairly within the
	 * local node.  However, the local node might have free pages left
	 * after the fairness batches are exhausted, and remote zones haven't
	 * even been considered yet.  Try once more without fairness, and
	 * include remote zones now, before entering the slowpath and waking
	 * kswapd: prefer spilling to a remote zone over swapping locally.
	 */

/* IAMROOT-12:
 * -------------
 * ALLOC_FAIR 플래그를 사용한 경우 ALLOC_FAIR 플래그를 제거하고 아래 2가지 조건중
 * 하나를 만족한 경우 리스캔을 시도한다.
 */
	if (alloc_flags & ALLOC_FAIR) {
		alloc_flags &= ~ALLOC_FAIR;

/* IAMROOT-12:
 * -------------
 * ZONE_FAIR_DEPLETED 플래그를 사용한 경우 nr_fair_skipped가 증가되었었다.
 */
		if (nr_fair_skipped) {
			zonelist_rescan = true;
			reset_alloc_batches(ac->preferred_zone);
		}

/* IAMROOT-12:
 * -------------
 * 온라인 노드가 여러 개인 경우 재스캔
 */
		if (nr_online_nodes > 1)
			zonelist_rescan = true;
	}

	if (unlikely(IS_ENABLED(CONFIG_NUMA) && zlc_active)) {
		/* Disable zlc cache for second zonelist scan */
		zlc_active = 0;
		zonelist_rescan = true;
	}

	if (zonelist_rescan)
		goto zonelist_scan;

	return NULL;
}

/*
 * Large machines with many possible nodes should not always dump per-node
 * meminfo in irq context.
 */
static inline bool should_suppress_show_mem(void)
{
	bool ret = false;

#if NODES_SHIFT > 8
	ret = in_interrupt();
#endif
	return ret;
}

static DEFINE_RATELIMIT_STATE(nopage_rs,
		DEFAULT_RATELIMIT_INTERVAL,
		DEFAULT_RATELIMIT_BURST);

void warn_alloc_failed(gfp_t gfp_mask, int order, const char *fmt, ...)
{
	unsigned int filter = SHOW_MEM_FILTER_NODES;

	if ((gfp_mask & __GFP_NOWARN) || !__ratelimit(&nopage_rs) ||
	    debug_guardpage_minorder() > 0)
		return;

	/*
	 * This documents exceptions given to allocations in certain
	 * contexts that are allowed to allocate outside current's set
	 * of allowed nodes.
	 */
	if (!(gfp_mask & __GFP_NOMEMALLOC))
		if (test_thread_flag(TIF_MEMDIE) ||
		    (current->flags & (PF_MEMALLOC | PF_EXITING)))
			filter &= ~SHOW_MEM_FILTER_NODES;
	if (in_interrupt() || !(gfp_mask & __GFP_WAIT))
		filter &= ~SHOW_MEM_FILTER_NODES;

	if (fmt) {
		struct va_format vaf;
		va_list args;

		va_start(args, fmt);

		vaf.fmt = fmt;
		vaf.va = &args;

		pr_warn("%pV", &vaf);

		va_end(args);
	}

	pr_warn("%s: page allocation failure: order:%d, mode:0x%x\n",
		current->comm, order, gfp_mask);

	dump_stack();
	if (!should_suppress_show_mem())
		show_mem(filter);
}

static inline int
should_alloc_retry(gfp_t gfp_mask, unsigned int order,
				unsigned long did_some_progress,
				unsigned long pages_reclaimed)
{
	/* Do not loop if specifically requested */
	if (gfp_mask & __GFP_NORETRY)
		return 0;

	/* Always retry if specifically requested */
	if (gfp_mask & __GFP_NOFAIL)
		return 1;

	/*
	 * Suspend converts GFP_KERNEL to __GFP_WAIT which can prevent reclaim
	 * making forward progress without invoking OOM. Suspend also disables
	 * storage devices so kswapd will not help. Bail if we are suspending.
	 */
	if (!did_some_progress && pm_suspended_storage())
		return 0;

	/*
	 * In this implementation, order <= PAGE_ALLOC_COSTLY_ORDER
	 * means __GFP_NOFAIL, but that may not be true in other
	 * implementations.
	 */
	if (order <= PAGE_ALLOC_COSTLY_ORDER)
		return 1;

	/*
	 * For order > PAGE_ALLOC_COSTLY_ORDER, if __GFP_REPEAT is
	 * specified, then we retry until we no longer reclaim any pages
	 * (above), or we've reclaimed an order of pages at least as
	 * large as the allocation's order. In both cases, if the
	 * allocation still fails, we stop retrying.
	 */
	if (gfp_mask & __GFP_REPEAT && pages_reclaimed < (1 << order))
		return 1;

	return 0;
}

static inline struct page *
__alloc_pages_may_oom(gfp_t gfp_mask, unsigned int order,
	const struct alloc_context *ac, unsigned long *did_some_progress)
{
	struct page *page;

	*did_some_progress = 0;

	/*
	 * Acquire the per-zone oom lock for each zone.  If that
	 * fails, somebody else is making progress for us.
	 */
	if (!oom_zonelist_trylock(ac->zonelist, gfp_mask)) {
		*did_some_progress = 1;
		schedule_timeout_uninterruptible(1);
		return NULL;
	}

	/*
	 * Go through the zonelist yet one more time, keep very high watermark
	 * here, this is only to catch a parallel oom killing, we must fail if
	 * we're still under heavy pressure.
	 */
	page = get_page_from_freelist(gfp_mask | __GFP_HARDWALL, order,
					ALLOC_WMARK_HIGH|ALLOC_CPUSET, ac);
	if (page)
		goto out;

	if (!(gfp_mask & __GFP_NOFAIL)) {
		/* Coredumps can quickly deplete all memory reserves */
		if (current->flags & PF_DUMPCORE)
			goto out;
		/* The OOM killer will not help higher order allocs */
		if (order > PAGE_ALLOC_COSTLY_ORDER)
			goto out;
		/* The OOM killer does not needlessly kill tasks for lowmem */
		if (ac->high_zoneidx < ZONE_NORMAL)
			goto out;
		/* The OOM killer does not compensate for light reclaim */
		if (!(gfp_mask & __GFP_FS)) {
			/*
			 * XXX: Page reclaim didn't yield anything,
			 * and the OOM killer can't be invoked, but
			 * keep looping as per should_alloc_retry().
			 */
			*did_some_progress = 1;
			goto out;
		}
		/*
		 * GFP_THISNODE contains __GFP_NORETRY and we never hit this.
		 * Sanity check for bare calls of __GFP_THISNODE, not real OOM.
		 * The caller should handle page allocation failure by itself if
		 * it specifies __GFP_THISNODE.
		 * Note: Hugepage uses it but will hit PAGE_ALLOC_COSTLY_ORDER.
		 */
		if (gfp_mask & __GFP_THISNODE)
			goto out;
	}
	/* Exhausted what can be done so it's blamo time */
	if (out_of_memory(ac->zonelist, gfp_mask, order, ac->nodemask, false)
			|| WARN_ON_ONCE(gfp_mask & __GFP_NOFAIL))
		*did_some_progress = 1;
out:
	oom_zonelist_unlock(ac->zonelist, gfp_mask);
	return page;
}

#ifdef CONFIG_COMPACTION
/* Try memory compaction for high-order allocations before reclaim */
static struct page *
__alloc_pages_direct_compact(gfp_t gfp_mask, unsigned int order,
		int alloc_flags, const struct alloc_context *ac,
		enum migrate_mode mode, int *contended_compaction,
		bool *deferred_compaction)
{
	unsigned long compact_result;
	struct page *page;

	if (!order)
		return NULL;

	current->flags |= PF_MEMALLOC;
	compact_result = try_to_compact_pages(gfp_mask, order, alloc_flags, ac,
						mode, contended_compaction);
	current->flags &= ~PF_MEMALLOC;

	switch (compact_result) {
	case COMPACT_DEFERRED:
		*deferred_compaction = true;
		/* fall-through */
	case COMPACT_SKIPPED:
		return NULL;
	default:
		break;
	}

	/*
	 * At least in one zone compaction wasn't deferred or skipped, so let's
	 * count a compaction stall
	 */
	count_vm_event(COMPACTSTALL);

	page = get_page_from_freelist(gfp_mask, order,
					alloc_flags & ~ALLOC_NO_WATERMARKS, ac);

	if (page) {
		struct zone *zone = page_zone(page);

		zone->compact_blockskip_flush = false;
		compaction_defer_reset(zone, order, true);
		count_vm_event(COMPACTSUCCESS);
		return page;
	}

	/*
	 * It's bad if compaction run occurs and fails. The most likely reason
	 * is that pages exist, but not enough to satisfy watermarks.
	 */
	count_vm_event(COMPACTFAIL);

	cond_resched();

	return NULL;
}
#else
static inline struct page *
__alloc_pages_direct_compact(gfp_t gfp_mask, unsigned int order,
		int alloc_flags, const struct alloc_context *ac,
		enum migrate_mode mode, int *contended_compaction,
		bool *deferred_compaction)
{
	return NULL;
}
#endif /* CONFIG_COMPACTION */

/* Perform direct synchronous page reclaim */
static int
__perform_reclaim(gfp_t gfp_mask, unsigned int order,
					const struct alloc_context *ac)
{
	struct reclaim_state reclaim_state;
	int progress;

	cond_resched();

	/* We now go into synchronous reclaim */
	cpuset_memory_pressure_bump();
	current->flags |= PF_MEMALLOC;
	lockdep_set_current_reclaim_state(gfp_mask);
	reclaim_state.reclaimed_slab = 0;
	current->reclaim_state = &reclaim_state;

	progress = try_to_free_pages(ac->zonelist, order, gfp_mask,
								ac->nodemask);

	current->reclaim_state = NULL;
	lockdep_clear_current_reclaim_state();
	current->flags &= ~PF_MEMALLOC;

	cond_resched();

	return progress;
}

/* The really slow allocator path where we enter direct reclaim */
static inline struct page *
__alloc_pages_direct_reclaim(gfp_t gfp_mask, unsigned int order,
		int alloc_flags, const struct alloc_context *ac,
		unsigned long *did_some_progress)
{
	struct page *page = NULL;
	bool drained = false;

	*did_some_progress = __perform_reclaim(gfp_mask, order, ac);
	if (unlikely(!(*did_some_progress)))
		return NULL;

	/* After successful reclaim, reconsider all zones for allocation */
	if (IS_ENABLED(CONFIG_NUMA))
		zlc_clear_zones_full(ac->zonelist);

retry:
	page = get_page_from_freelist(gfp_mask, order,
					alloc_flags & ~ALLOC_NO_WATERMARKS, ac);

	/*
	 * If an allocation failed after direct reclaim, it could be because
	 * pages are pinned on the per-cpu lists. Drain them and try again
	 */
	if (!page && !drained) {
		drain_all_pages(NULL);
		drained = true;
		goto retry;
	}

	return page;
}

/*
 * This is called in the allocator slow-path if the allocation request is of
 * sufficient urgency to ignore watermarks and take other desperate measures
 */
static inline struct page *
__alloc_pages_high_priority(gfp_t gfp_mask, unsigned int order,
				const struct alloc_context *ac)
{
	struct page *page;

	do {
		page = get_page_from_freelist(gfp_mask, order,
						ALLOC_NO_WATERMARKS, ac);

		if (!page && gfp_mask & __GFP_NOFAIL)
			wait_iff_congested(ac->preferred_zone, BLK_RW_ASYNC,
									HZ/50);
	} while (!page && (gfp_mask & __GFP_NOFAIL));

	return page;
}

static void wake_all_kswapds(unsigned int order, const struct alloc_context *ac)
{
	struct zoneref *z;
	struct zone *zone;

	for_each_zone_zonelist_nodemask(zone, z, ac->zonelist,
						ac->high_zoneidx, ac->nodemask)
		wakeup_kswapd(zone, order, zone_idx(ac->preferred_zone));
}

static inline int
gfp_to_alloc_flags(gfp_t gfp_mask)
{
	int alloc_flags = ALLOC_WMARK_MIN | ALLOC_CPUSET;
	const bool atomic = !(gfp_mask & (__GFP_WAIT | __GFP_NO_KSWAPD));

	/* __GFP_HIGH is assumed to be the same as ALLOC_HIGH to save a branch. */
	BUILD_BUG_ON(__GFP_HIGH != (__force gfp_t) ALLOC_HIGH);

	/*
	 * The caller may dip into page reserves a bit more if the caller
	 * cannot run direct reclaim, or if the caller has realtime scheduling
	 * policy or is asking for __GFP_HIGH memory.  GFP_ATOMIC requests will
	 * set both ALLOC_HARDER (atomic == true) and ALLOC_HIGH (__GFP_HIGH).
	 */
	alloc_flags |= (__force int) (gfp_mask & __GFP_HIGH);

	if (atomic) {
		/*
		 * Not worth trying to allocate harder for __GFP_NOMEMALLOC even
		 * if it can't schedule.
		 */
		if (!(gfp_mask & __GFP_NOMEMALLOC))
			alloc_flags |= ALLOC_HARDER;
		/*
		 * Ignore cpuset mems for GFP_ATOMIC rather than fail, see the
		 * comment for __cpuset_node_allowed().
		 */
		alloc_flags &= ~ALLOC_CPUSET;
	} else if (unlikely(rt_task(current)) && !in_interrupt())
		alloc_flags |= ALLOC_HARDER;

	if (likely(!(gfp_mask & __GFP_NOMEMALLOC))) {
		if (gfp_mask & __GFP_MEMALLOC)
			alloc_flags |= ALLOC_NO_WATERMARKS;
		else if (in_serving_softirq() && (current->flags & PF_MEMALLOC))
			alloc_flags |= ALLOC_NO_WATERMARKS;
		else if (!in_interrupt() &&
				((current->flags & PF_MEMALLOC) ||
				 unlikely(test_thread_flag(TIF_MEMDIE))))
			alloc_flags |= ALLOC_NO_WATERMARKS;
	}
#ifdef CONFIG_CMA
	if (gfpflags_to_migratetype(gfp_mask) == MIGRATE_MOVABLE)
		alloc_flags |= ALLOC_CMA;
#endif
	return alloc_flags;
}

bool gfp_pfmemalloc_allowed(gfp_t gfp_mask)
{
	return !!(gfp_to_alloc_flags(gfp_mask) & ALLOC_NO_WATERMARKS);
}

static inline struct page *
__alloc_pages_slowpath(gfp_t gfp_mask, unsigned int order,
						struct alloc_context *ac)
{
	const gfp_t wait = gfp_mask & __GFP_WAIT;
	struct page *page = NULL;
	int alloc_flags;
	unsigned long pages_reclaimed = 0;
	unsigned long did_some_progress;
	enum migrate_mode migration_mode = MIGRATE_ASYNC;
	bool deferred_compaction = false;
	int contended_compaction = COMPACT_CONTENDED_NONE;

	/*
	 * In the slowpath, we sanity check order to avoid ever trying to
	 * reclaim >= MAX_ORDER areas which will never succeed. Callers may
	 * be using allocators in order of preference for an area that is
	 * too large.
	 */
	if (order >= MAX_ORDER) {
		WARN_ON_ONCE(!(gfp_mask & __GFP_NOWARN));
		return NULL;
	}

	/*
	 * GFP_THISNODE (meaning __GFP_THISNODE, __GFP_NORETRY and
	 * __GFP_NOWARN set) should not cause reclaim since the subsystem
	 * (f.e. slab) using GFP_THISNODE may choose to trigger reclaim
	 * using a larger set of nodes after it has established that the
	 * allowed per node queues are empty and that nodes are
	 * over allocated.
	 */
	if (IS_ENABLED(CONFIG_NUMA) &&
	    (gfp_mask & GFP_THISNODE) == GFP_THISNODE)
		goto nopage;

retry:
	if (!(gfp_mask & __GFP_NO_KSWAPD))
		wake_all_kswapds(order, ac);

	/*
	 * OK, we're below the kswapd watermark and have kicked background
	 * reclaim. Now things get more complex, so set up alloc_flags according
	 * to how we want to proceed.
	 */
	alloc_flags = gfp_to_alloc_flags(gfp_mask);

	/*
	 * Find the true preferred zone if the allocation is unconstrained by
	 * cpusets.
	 */
	if (!(alloc_flags & ALLOC_CPUSET) && !ac->nodemask) {
		struct zoneref *preferred_zoneref;
		preferred_zoneref = first_zones_zonelist(ac->zonelist,
				ac->high_zoneidx, NULL, &ac->preferred_zone);
		ac->classzone_idx = zonelist_zone_idx(preferred_zoneref);
	}

	/* This is the last chance, in general, before the goto nopage. */
	page = get_page_from_freelist(gfp_mask, order,
				alloc_flags & ~ALLOC_NO_WATERMARKS, ac);
	if (page)
		goto got_pg;

	/* Allocate without watermarks if the context allows */
	if (alloc_flags & ALLOC_NO_WATERMARKS) {
		/*
		 * Ignore mempolicies if ALLOC_NO_WATERMARKS on the grounds
		 * the allocation is high priority and these type of
		 * allocations are system rather than user orientated
		 */
		ac->zonelist = node_zonelist(numa_node_id(), gfp_mask);

		page = __alloc_pages_high_priority(gfp_mask, order, ac);

		if (page) {
			goto got_pg;
		}
	}

	/* Atomic allocations - we can't balance anything */
	if (!wait) {
		/*
		 * All existing users of the deprecated __GFP_NOFAIL are
		 * blockable, so warn of any new users that actually allow this
		 * type of allocation to fail.
		 */
		WARN_ON_ONCE(gfp_mask & __GFP_NOFAIL);
		goto nopage;
	}

	/* Avoid recursion of direct reclaim */
	if (current->flags & PF_MEMALLOC)
		goto nopage;

	/* Avoid allocations with no watermarks from looping endlessly */
	if (test_thread_flag(TIF_MEMDIE) && !(gfp_mask & __GFP_NOFAIL))
		goto nopage;

	/*
	 * Try direct compaction. The first pass is asynchronous. Subsequent
	 * attempts after direct reclaim are synchronous
	 */
	page = __alloc_pages_direct_compact(gfp_mask, order, alloc_flags, ac,
					migration_mode,
					&contended_compaction,
					&deferred_compaction);
	if (page)
		goto got_pg;

	/* Checks for THP-specific high-order allocations */
	if ((gfp_mask & GFP_TRANSHUGE) == GFP_TRANSHUGE) {
		/*
		 * If compaction is deferred for high-order allocations, it is
		 * because sync compaction recently failed. If this is the case
		 * and the caller requested a THP allocation, we do not want
		 * to heavily disrupt the system, so we fail the allocation
		 * instead of entering direct reclaim.
		 */
		if (deferred_compaction)
			goto nopage;

		/*
		 * In all zones where compaction was attempted (and not
		 * deferred or skipped), lock contention has been detected.
		 * For THP allocation we do not want to disrupt the others
		 * so we fallback to base pages instead.
		 */
		if (contended_compaction == COMPACT_CONTENDED_LOCK)
			goto nopage;

		/*
		 * If compaction was aborted due to need_resched(), we do not
		 * want to further increase allocation latency, unless it is
		 * khugepaged trying to collapse.
		 */
		if (contended_compaction == COMPACT_CONTENDED_SCHED
			&& !(current->flags & PF_KTHREAD))
			goto nopage;
	}

	/*
	 * It can become very expensive to allocate transparent hugepages at
	 * fault, so use asynchronous memory compaction for THP unless it is
	 * khugepaged trying to collapse.
	 */
	if ((gfp_mask & GFP_TRANSHUGE) != GFP_TRANSHUGE ||
						(current->flags & PF_KTHREAD))
		migration_mode = MIGRATE_SYNC_LIGHT;

	/* Try direct reclaim and then allocating */
	page = __alloc_pages_direct_reclaim(gfp_mask, order, alloc_flags, ac,
							&did_some_progress);
	if (page)
		goto got_pg;

	/* Check if we should retry the allocation */
	pages_reclaimed += did_some_progress;
	if (should_alloc_retry(gfp_mask, order, did_some_progress,
						pages_reclaimed)) {
		/*
		 * If we fail to make progress by freeing individual
		 * pages, but the allocation wants us to keep going,
		 * start OOM killing tasks.
		 */
		if (!did_some_progress) {
			page = __alloc_pages_may_oom(gfp_mask, order, ac,
							&did_some_progress);
			if (page)
				goto got_pg;
			if (!did_some_progress)
				goto nopage;
		}
		/* Wait for some write requests to complete then retry */
		wait_iff_congested(ac->preferred_zone, BLK_RW_ASYNC, HZ/50);
		goto retry;
	} else {
		/*
		 * High-order allocations do not necessarily loop after
		 * direct reclaim and reclaim/compaction depends on compaction
		 * being called after reclaim so call directly if necessary
		 */
		page = __alloc_pages_direct_compact(gfp_mask, order,
					alloc_flags, ac, migration_mode,
					&contended_compaction,
					&deferred_compaction);
		if (page)
			goto got_pg;
	}

nopage:
	warn_alloc_failed(gfp_mask, order, NULL);
got_pg:
	return page;
}

/*
 * This is the 'heart' of the zoned buddy allocator.
 */

/* IAMROOT-12:
 * -------------
 * nodemask:
 *      - 할당 가능 노드를 의미하며,
 *	- null인 경우 전체 노드를 대상으로 할당한다.
 *	- 노드 비트맵이 설정된 경우 해당 노드만을 대상으로 할당한다.
 */
struct page *
__alloc_pages_nodemask(gfp_t gfp_mask, unsigned int order,
			struct zonelist *zonelist, nodemask_t *nodemask)
{
	struct zoneref *preferred_zoneref;
	struct page *page = NULL;
	unsigned int cpuset_mems_cookie;
	int alloc_flags = ALLOC_WMARK_LOW|ALLOC_CPUSET|ALLOC_FAIR;
	gfp_t alloc_mask; /* The gfp_t that was actually used for allocation */

/* IAMROOT-12:
 * -------------
 * 할당 요청 사항을 ac에 저장한다
 *
 * .high_zoneidx: gfp_mask에서 지정된 zone
 */
	struct alloc_context ac = {
		.high_zoneidx = gfp_zone(gfp_mask),
		.nodemask = nodemask,
		.migratetype = gfpflags_to_migratetype(gfp_mask),
	};

/* IAMROOT-12:
 * -------------
 * 부트업 타임에는 wait, fs, io가 동작하지 않도록 제한한다.
 */
	gfp_mask &= gfp_allowed_mask;

	lockdep_trace_alloc(gfp_mask);

/* IAMROOT-12:
 * -------------
 * PREEMPT_VOLUANTRY 커널 옵션을 사용하는 경우 양보에 의해 높은 우선순위 요청 태스크에 
 * preemption을 허용한다. 물론 __GFP_WAIT가 요청된 경우.
 */
	might_sleep_if(gfp_mask & __GFP_WAIT);

/* IAMROOT-12:
 * -------------
 * CONFIG_FAIL_PAGE_ALLOC 커널 옵션을 사용하는 경우 디버그 용도로 사용한다.
 */
	if (should_fail_alloc_page(gfp_mask, order))
		return NULL;

	/*
	 * Check the zones suitable for the gfp_mask contain at least one
	 * valid zone. It's possible to have an empty zonelist as a result
	 * of GFP_THISNODE and a memoryless node
	 */

/* IAMROOT-12:
 * -------------
 * GFP_THISNODE로 요청되었으며 해당 노드가 메모리가 없는 노드인 경우 zonelist가 
 * 비어 있을 수 있다. 이 때문에 할당이 안되는 케이스가 발생한다.
 */
	if (unlikely(!zonelist->_zonerefs->zone))
		return NULL;

/* IAMROOT-12:
 * -------------
 * CMA를 사용할 때 movable 타입을 요청하는 경우 alloc_flags에 ALLOC_CMA를 추가하는 이유???
 */
	if (IS_ENABLED(CONFIG_CMA) && ac.migratetype == MIGRATE_MOVABLE)
		alloc_flags |= ALLOC_CMA;

retry_cpuset:

/* IAMROOT-12:
 * -------------
 * NUMA에서 메모리 정책이 바뀌었는지 확인하기 위해 리드 시퀀스 락을 사용한다.
 * 메모리 할당이 실패한 동안에 메모리 정책이 바뀐 경우 이 루틴으로 다시 
 * 재진입할 수 있도록 한다.
 */
	cpuset_mems_cookie = read_mems_allowed_begin();

	/* We set it here, as __alloc_pages_slowpath might have changed it */

/* IAMROOT-12:
 * -------------
 * ac.zonelist는 slowpath에서 바뀌므로 루프를 돌아 다시 재시도하는 경우를 위해 
 * 처음 요청한 zonelist 인수에서 받은 값을 다시 적용한다.
 * cpuset_current_mems_allowed: 현재 task에 허용되는 메모리 노드
 */
	ac.zonelist = zonelist;
	/* The preferred zone is used for statistics later */
	preferred_zoneref = first_zones_zonelist(ac.zonelist, ac.high_zoneidx,
				ac.nodemask ? : &cpuset_current_mems_allowed,
				&ac.preferred_zone);

/* IAMROOT-12:
 * -------------
 * 조건에 맞는 zone이 없는 경우 out으로 이동
 */
	if (!ac.preferred_zone)
		goto out;

/* IAMROOT-12:
 * -------------
 * preferred_zoneref에서 zone_idx(0~3)
 */
	ac.classzone_idx = zonelist_zone_idx(preferred_zoneref);

	/* First allocation attempt */

/* IAMROOT-12:
 * -------------
 * Fastpath:
 *	- 처음 get_page_from_freelist() 함수를 호출할 때 __GFP_HARDWALL을 사용한다.
 */
	alloc_mask = gfp_mask|__GFP_HARDWALL;
	page = get_page_from_freelist(alloc_mask, order, alloc_flags, &ac);
	if (unlikely(!page)) {
		/*
		 * Runtime PM, block IO and its error handling path
		 * can deadlock because I/O on the device might not
		 * complete.
		 */
		alloc_mask = memalloc_noio_flags(gfp_mask);

		page = __alloc_pages_slowpath(alloc_mask, order, &ac);
	}

	if (kmemcheck_enabled && page)
		kmemcheck_pagealloc_alloc(page, order, gfp_mask);

	trace_mm_page_alloc(page, order, alloc_mask, ac.migratetype);

out:
	/*
	 * When updating a task's mems_allowed, it is possible to race with
	 * parallel threads in such a way that an allocation can fail while
	 * the mask is being updated. If a page allocation is about to fail,
	 * check if the cpuset changed during allocation and if so, retry.
	 */

/* IAMROOT-12:
 * -------------
 * NUMA에서 사용되는 메모리 정책이 변경된 경우 시퀀스가 변경되므로 페이지 
 * 할당이 실패한 경우 다시 한 번 시도를 하도록 기회를 준다.
 */
	if (unlikely(!page && read_mems_allowed_retry(cpuset_mems_cookie)))
		goto retry_cpuset;

	return page;
}
EXPORT_SYMBOL(__alloc_pages_nodemask);

/*
 * Common helper functions.
 */
unsigned long __get_free_pages(gfp_t gfp_mask, unsigned int order)
{
	struct page *page;

	/*
	 * __get_free_pages() returns a 32-bit address, which cannot represent
	 * a highmem page
	 */
	VM_BUG_ON((gfp_mask & __GFP_HIGHMEM) != 0);

	page = alloc_pages(gfp_mask, order);
	if (!page)
		return 0;
	return (unsigned long) page_address(page);
}
EXPORT_SYMBOL(__get_free_pages);

unsigned long get_zeroed_page(gfp_t gfp_mask)
{
	return __get_free_pages(gfp_mask | __GFP_ZERO, 0);
}
EXPORT_SYMBOL(get_zeroed_page);

/* IAMROOT-12 fehead (2016-10-16):
 * --------------------------
 * #define __free_page(page) __free_pages((page), 0)
 */
void __free_pages(struct page *page, unsigned int order)
{

/* IAMROOT-12AB:
 * -------------
 * 참조 카운터를 줄여서 0이된 경우 버디 시스템에 등록한다.
 */
	if (put_page_testzero(page)) {

/* IAMROOT-12AB:
 * -------------
 * order 0 페이지는 pcp 캐시의 hot 방향에 등록한다.
 */
		if (order == 0)
			free_hot_cold_page(page, false);
		else
			__free_pages_ok(page, order);
	}
}

EXPORT_SYMBOL(__free_pages);

void free_pages(unsigned long addr, unsigned int order)
{
	if (addr != 0) {
		VM_BUG_ON(!virt_addr_valid((void *)addr));
		__free_pages(virt_to_page((void *)addr), order);
	}
}

EXPORT_SYMBOL(free_pages);

/*
 * alloc_kmem_pages charges newly allocated pages to the kmem resource counter
 * of the current memory cgroup.
 *
 * It should be used when the caller would like to use kmalloc, but since the
 * allocation is large, it has to fall back to the page allocator.
 */
struct page *alloc_kmem_pages(gfp_t gfp_mask, unsigned int order)
{
	struct page *page;
	struct mem_cgroup *memcg = NULL;

	if (!memcg_kmem_newpage_charge(gfp_mask, &memcg, order))
		return NULL;
	page = alloc_pages(gfp_mask, order);
	memcg_kmem_commit_charge(page, memcg, order);
	return page;
}

struct page *alloc_kmem_pages_node(int nid, gfp_t gfp_mask, unsigned int order)
{
	struct page *page;
	struct mem_cgroup *memcg = NULL;

	if (!memcg_kmem_newpage_charge(gfp_mask, &memcg, order))
		return NULL;
	page = alloc_pages_node(nid, gfp_mask, order);
	memcg_kmem_commit_charge(page, memcg, order);
	return page;
}

/*
 * __free_kmem_pages and free_kmem_pages will free pages allocated with
 * alloc_kmem_pages.
 */
void __free_kmem_pages(struct page *page, unsigned int order)
{
	memcg_kmem_uncharge_pages(page, order);
	__free_pages(page, order);
}

void free_kmem_pages(unsigned long addr, unsigned int order)
{
	if (addr != 0) {
		VM_BUG_ON(!virt_addr_valid((void *)addr));
		__free_kmem_pages(virt_to_page((void *)addr), order);
	}
}

static void *make_alloc_exact(unsigned long addr, unsigned order, size_t size)
{
	if (addr) {
		unsigned long alloc_end = addr + (PAGE_SIZE << order);
		unsigned long used = addr + PAGE_ALIGN(size);

		split_page(virt_to_page((void *)addr), order);
		while (used < alloc_end) {
			free_page(used);
			used += PAGE_SIZE;
		}
	}
	return (void *)addr;
}

/**
 * alloc_pages_exact - allocate an exact number physically-contiguous pages.
 * @size: the number of bytes to allocate
 * @gfp_mask: GFP flags for the allocation
 *
 * This function is similar to alloc_pages(), except that it allocates the
 * minimum number of pages to satisfy the request.  alloc_pages() can only
 * allocate memory in power-of-two pages.
 *
 * This function is also limited by MAX_ORDER.
 *
 * Memory allocated by this function must be released by free_pages_exact().
 */
void *alloc_pages_exact(size_t size, gfp_t gfp_mask)
{
	unsigned int order = get_order(size);
	unsigned long addr;

	addr = __get_free_pages(gfp_mask, order);
	return make_alloc_exact(addr, order, size);
}
EXPORT_SYMBOL(alloc_pages_exact);

/**
 * alloc_pages_exact_nid - allocate an exact number of physically-contiguous
 *			   pages on a node.
 * @nid: the preferred node ID where memory should be allocated
 * @size: the number of bytes to allocate
 * @gfp_mask: GFP flags for the allocation
 *
 * Like alloc_pages_exact(), but try to allocate on node nid first before falling
 * back.
 * Note this is not alloc_pages_exact_node() which allocates on a specific node,
 * but is not exact.
 */
void * __meminit alloc_pages_exact_nid(int nid, size_t size, gfp_t gfp_mask)
{
	unsigned order = get_order(size);
	struct page *p = alloc_pages_node(nid, gfp_mask, order);
	if (!p)
		return NULL;
	return make_alloc_exact((unsigned long)page_address(p), order, size);
}

/**
 * free_pages_exact - release memory allocated via alloc_pages_exact()
 * @virt: the value returned by alloc_pages_exact.
 * @size: size of allocation, same value as passed to alloc_pages_exact().
 *
 * Release the memory allocated by a previous call to alloc_pages_exact.
 */
void free_pages_exact(void *virt, size_t size)
{
	unsigned long addr = (unsigned long)virt;
	unsigned long end = addr + PAGE_ALIGN(size);

	while (addr < end) {
		free_page(addr);
		addr += PAGE_SIZE;
	}
}
EXPORT_SYMBOL(free_pages_exact);

/**
 * nr_free_zone_pages - count number of pages beyond high watermark
 * @offset: The zone index of the highest zone
 *
 * nr_free_zone_pages() counts the number of counts pages which are beyond the
 * high watermark within all zones at or below a given zone index.  For each
 * zone, the number of pages is calculated as:
 *     managed_pages - high_pages
 */
static unsigned long nr_free_zone_pages(int offset)
{
	struct zoneref *z;
	struct zone *zone;

	/* Just pick one node, since fallback list is circular */
	unsigned long sum = 0;

/* IAMROOT-12AB:
 * -------------
 * 현재 노드 기준으로 만들어진 zonelist를 가져온다.
 */
	struct zonelist *zonelist = node_zonelist(numa_node_id(), GFP_KERNEL);

/* IAMROOT-12AB:
 * -------------
 * zonelist에서 인수로 지정한 offset zone 범위의 managed_pages들에서
 * 워터마크 페이지를 제외한 페이지 수를 반환환다.
 */
	for_each_zone_zonelist(zone, z, zonelist, offset) {
		unsigned long size = zone->managed_pages;
		unsigned long high = high_wmark_pages(zone);
		if (size > high)
			sum += size - high;
	}

	return sum;
}

/**
 * nr_free_buffer_pages - count number of pages beyond high watermark
 *
 * nr_free_buffer_pages() counts the number of pages which are beyond the high
 * watermark within ZONE_DMA and ZONE_NORMAL.
 */
unsigned long nr_free_buffer_pages(void)
{
	return nr_free_zone_pages(gfp_zone(GFP_USER));
}
EXPORT_SYMBOL_GPL(nr_free_buffer_pages);

/**
 * nr_free_pagecache_pages - count number of pages beyond high watermark
 *
 * nr_free_pagecache_pages() counts the number of pages which are beyond the
 * high watermark within all zones.
 */
unsigned long nr_free_pagecache_pages(void)
{

/* IAMROOT-12AB:
 * -------------
 * GFP_HIGHUSER_MOVABLE:
 *	__GFP_WAIT | __GFP_IO | __GFP_FS | __GFP_HARDWALL | __GFP_HIGHMEM | __GFP_MOVABLE
 *
 * gfp_zone():
 *	zone에 대한 gfp 플래그만 분리하여(__GFP_HIGHMEM | __GFP_MOVABLE) 요청하는 경우 
 *	해당 시스템에 존재하는 높은 zone 인덱스를 반환한다.
 *	(rpi2: ZONE_MOVABLE을 반환한다)
 *
 * 모든 zone에 대한 managed 페이지에서 워터마크 페이지를 제외한 페이지 수를 반환한다.
 */
	return nr_free_zone_pages(gfp_zone(GFP_HIGHUSER_MOVABLE));
}

static inline void show_node(struct zone *zone)
{
	if (IS_ENABLED(CONFIG_NUMA))
		printk("Node %d ", zone_to_nid(zone));
}

void si_meminfo(struct sysinfo *val)
{
	val->totalram = totalram_pages;
	val->sharedram = global_page_state(NR_SHMEM);
	val->freeram = global_page_state(NR_FREE_PAGES);
	val->bufferram = nr_blockdev_pages();
	val->totalhigh = totalhigh_pages;
	val->freehigh = nr_free_highpages();
	val->mem_unit = PAGE_SIZE;
}

EXPORT_SYMBOL(si_meminfo);

#ifdef CONFIG_NUMA
void si_meminfo_node(struct sysinfo *val, int nid)
{
	int zone_type;		/* needs to be signed */
	unsigned long managed_pages = 0;
	pg_data_t *pgdat = NODE_DATA(nid);

	for (zone_type = 0; zone_type < MAX_NR_ZONES; zone_type++)
		managed_pages += pgdat->node_zones[zone_type].managed_pages;
	val->totalram = managed_pages;
	val->sharedram = node_page_state(nid, NR_SHMEM);
	val->freeram = node_page_state(nid, NR_FREE_PAGES);
#ifdef CONFIG_HIGHMEM
	val->totalhigh = pgdat->node_zones[ZONE_HIGHMEM].managed_pages;
	val->freehigh = zone_page_state(&pgdat->node_zones[ZONE_HIGHMEM],
			NR_FREE_PAGES);
#else
	val->totalhigh = 0;
	val->freehigh = 0;
#endif
	val->mem_unit = PAGE_SIZE;
}
#endif

/*
 * Determine whether the node should be displayed or not, depending on whether
 * SHOW_MEM_FILTER_NODES was passed to show_free_areas().
 */
bool skip_free_areas_node(unsigned int flags, int nid)
{
	bool ret = false;
	unsigned int cpuset_mems_cookie;

	if (!(flags & SHOW_MEM_FILTER_NODES))
		goto out;

	do {
		cpuset_mems_cookie = read_mems_allowed_begin();
		ret = !node_isset(nid, cpuset_current_mems_allowed);
	} while (read_mems_allowed_retry(cpuset_mems_cookie));
out:
	return ret;
}

#define K(x) ((x) << (PAGE_SHIFT-10))

static void show_migration_types(unsigned char type)
{
	static const char types[MIGRATE_TYPES] = {
		[MIGRATE_UNMOVABLE]	= 'U',
		[MIGRATE_RECLAIMABLE]	= 'E',
		[MIGRATE_MOVABLE]	= 'M',
		[MIGRATE_RESERVE]	= 'R',
#ifdef CONFIG_CMA
		[MIGRATE_CMA]		= 'C',
#endif
#ifdef CONFIG_MEMORY_ISOLATION
		[MIGRATE_ISOLATE]	= 'I',
#endif
	};
	char tmp[MIGRATE_TYPES + 1];
	char *p = tmp;
	int i;

	for (i = 0; i < MIGRATE_TYPES; i++) {
		if (type & (1 << i))
			*p++ = types[i];
	}

	*p = '\0';
	printk("(%s) ", tmp);
}

/*
 * Show free area list (used inside shift_scroll-lock stuff)
 * We also calculate the percentage fragmentation. We do this by counting the
 * memory on each free list with the exception of the first item on the list.
 * Suppresses nodes that are not allowed by current's cpuset if
 * SHOW_MEM_FILTER_NODES is passed.
 */
void show_free_areas(unsigned int filter)
{
	int cpu;
	struct zone *zone;

	for_each_populated_zone(zone) {
		if (skip_free_areas_node(filter, zone_to_nid(zone)))
			continue;
		show_node(zone);
		printk("%s per-cpu:\n", zone->name);

		for_each_online_cpu(cpu) {
			struct per_cpu_pageset *pageset;

			pageset = per_cpu_ptr(zone->pageset, cpu);

			printk("CPU %4d: hi:%5d, btch:%4d usd:%4d\n",
			       cpu, pageset->pcp.high,
			       pageset->pcp.batch, pageset->pcp.count);
		}
	}

	printk("active_anon:%lu inactive_anon:%lu isolated_anon:%lu\n"
		" active_file:%lu inactive_file:%lu isolated_file:%lu\n"
		" unevictable:%lu"
		" dirty:%lu writeback:%lu unstable:%lu\n"
		" free:%lu slab_reclaimable:%lu slab_unreclaimable:%lu\n"
		" mapped:%lu shmem:%lu pagetables:%lu bounce:%lu\n"
		" free_cma:%lu\n",
		global_page_state(NR_ACTIVE_ANON),
		global_page_state(NR_INACTIVE_ANON),
		global_page_state(NR_ISOLATED_ANON),
		global_page_state(NR_ACTIVE_FILE),
		global_page_state(NR_INACTIVE_FILE),
		global_page_state(NR_ISOLATED_FILE),
		global_page_state(NR_UNEVICTABLE),
		global_page_state(NR_FILE_DIRTY),
		global_page_state(NR_WRITEBACK),
		global_page_state(NR_UNSTABLE_NFS),
		global_page_state(NR_FREE_PAGES),
		global_page_state(NR_SLAB_RECLAIMABLE),
		global_page_state(NR_SLAB_UNRECLAIMABLE),
		global_page_state(NR_FILE_MAPPED),
		global_page_state(NR_SHMEM),
		global_page_state(NR_PAGETABLE),
		global_page_state(NR_BOUNCE),
		global_page_state(NR_FREE_CMA_PAGES));

	for_each_populated_zone(zone) {
		int i;

		if (skip_free_areas_node(filter, zone_to_nid(zone)))
			continue;
		show_node(zone);
		printk("%s"
			" free:%lukB"
			" min:%lukB"
			" low:%lukB"
			" high:%lukB"
			" active_anon:%lukB"
			" inactive_anon:%lukB"
			" active_file:%lukB"
			" inactive_file:%lukB"
			" unevictable:%lukB"
			" isolated(anon):%lukB"
			" isolated(file):%lukB"
			" present:%lukB"
			" managed:%lukB"
			" mlocked:%lukB"
			" dirty:%lukB"
			" writeback:%lukB"
			" mapped:%lukB"
			" shmem:%lukB"
			" slab_reclaimable:%lukB"
			" slab_unreclaimable:%lukB"
			" kernel_stack:%lukB"
			" pagetables:%lukB"
			" unstable:%lukB"
			" bounce:%lukB"
			" free_cma:%lukB"
			" writeback_tmp:%lukB"
			" pages_scanned:%lu"
			" all_unreclaimable? %s"
			"\n",
			zone->name,
			K(zone_page_state(zone, NR_FREE_PAGES)),
			K(min_wmark_pages(zone)),
			K(low_wmark_pages(zone)),
			K(high_wmark_pages(zone)),
			K(zone_page_state(zone, NR_ACTIVE_ANON)),
			K(zone_page_state(zone, NR_INACTIVE_ANON)),
			K(zone_page_state(zone, NR_ACTIVE_FILE)),
			K(zone_page_state(zone, NR_INACTIVE_FILE)),
			K(zone_page_state(zone, NR_UNEVICTABLE)),
			K(zone_page_state(zone, NR_ISOLATED_ANON)),
			K(zone_page_state(zone, NR_ISOLATED_FILE)),
			K(zone->present_pages),
			K(zone->managed_pages),
			K(zone_page_state(zone, NR_MLOCK)),
			K(zone_page_state(zone, NR_FILE_DIRTY)),
			K(zone_page_state(zone, NR_WRITEBACK)),
			K(zone_page_state(zone, NR_FILE_MAPPED)),
			K(zone_page_state(zone, NR_SHMEM)),
			K(zone_page_state(zone, NR_SLAB_RECLAIMABLE)),
			K(zone_page_state(zone, NR_SLAB_UNRECLAIMABLE)),
			zone_page_state(zone, NR_KERNEL_STACK) *
				THREAD_SIZE / 1024,
			K(zone_page_state(zone, NR_PAGETABLE)),
			K(zone_page_state(zone, NR_UNSTABLE_NFS)),
			K(zone_page_state(zone, NR_BOUNCE)),
			K(zone_page_state(zone, NR_FREE_CMA_PAGES)),
			K(zone_page_state(zone, NR_WRITEBACK_TEMP)),
			K(zone_page_state(zone, NR_PAGES_SCANNED)),
			(!zone_reclaimable(zone) ? "yes" : "no")
			);
		printk("lowmem_reserve[]:");
		for (i = 0; i < MAX_NR_ZONES; i++)
			printk(" %ld", zone->lowmem_reserve[i]);
		printk("\n");
	}

	for_each_populated_zone(zone) {
		unsigned long nr[MAX_ORDER], flags, order, total = 0;
		unsigned char types[MAX_ORDER];

		if (skip_free_areas_node(filter, zone_to_nid(zone)))
			continue;
		show_node(zone);
		printk("%s: ", zone->name);

		spin_lock_irqsave(&zone->lock, flags);
		for (order = 0; order < MAX_ORDER; order++) {
			struct free_area *area = &zone->free_area[order];
			int type;

			nr[order] = area->nr_free;
			total += nr[order] << order;

			types[order] = 0;
			for (type = 0; type < MIGRATE_TYPES; type++) {
				if (!list_empty(&area->free_list[type]))
					types[order] |= 1 << type;
			}
		}
		spin_unlock_irqrestore(&zone->lock, flags);
		for (order = 0; order < MAX_ORDER; order++) {
			printk("%lu*%lukB ", nr[order], K(1UL) << order);
			if (nr[order])
				show_migration_types(types[order]);
		}
		printk("= %lukB\n", K(total));
	}

	hugetlb_show_meminfo();

	printk("%ld total pagecache pages\n", global_page_state(NR_FILE_PAGES));

	show_swap_cache_info();
}

static void zoneref_set_zone(struct zone *zone, struct zoneref *zoneref)
{
	zoneref->zone = zone;
	zoneref->zone_idx = zone_idx(zone);
}

/*
 * Builds allocation fallback zone lists.
 *
 * Add all populated zones of a node to the zonelist.
 */
static int build_zonelists_node(pg_data_t *pgdat, struct zonelist *zonelist,
				int nr_zones)
{
	struct zone *zone;
	enum zone_type zone_type = MAX_NR_ZONES;

/* IAMROOT-12AB:
 * -------------
 * node_zonelists[]->_zonerefs[]에 populated zone을 추가한다.
 */
	do {
		zone_type--;
		zone = pgdat->node_zones + zone_type;
		if (populated_zone(zone)) {
			zoneref_set_zone(zone,
				&zonelist->_zonerefs[nr_zones++]);
			check_highest_zone(zone_type);
		}
	} while (zone_type);

	return nr_zones;
}


/*
 *  zonelist_order:
 *  0 = automatic detection of better ordering.
 *  1 = order by ([node] distance, -zonetype)
 *  2 = order by (-zonetype, [node] distance)
 *
 *  If not NUMA, ZONELIST_ORDER_ZONE and ZONELIST_ORDER_NODE will create
 *  the same zonelist. So only NUMA can configure this param.
 */
#define ZONELIST_ORDER_DEFAULT  0
#define ZONELIST_ORDER_NODE     1
#define ZONELIST_ORDER_ZONE     2

/* zonelist order in the kernel.
 * set_zonelist_order() will set this to NODE or ZONE.
 */
static int current_zonelist_order = ZONELIST_ORDER_DEFAULT;
static char zonelist_order_name[3][8] = {"Default", "Node", "Zone"};


#ifdef CONFIG_NUMA
/* The value user specified ....changed by config */

/* IAMROOT-12AB:
 * -------------
 * 커널 파라메터를 사용해서 zonelist order를 선택하지 않은 경우 
 * Default 사용
 */
static int user_zonelist_order = ZONELIST_ORDER_DEFAULT;
/* string for sysctl */
#define NUMA_ZONELIST_ORDER_LEN	16
char numa_zonelist_order[16] = "default";

/*
 * interface for configure zonelist ordering.
 * command line option "numa_zonelist_order"
 *	= "[dD]efault	- default, automatic configuration.
 *	= "[nN]ode 	- order by node locality, then by zone within node
 *	= "[zZ]one      - order by zone, then by locality within zone
 */

static int __parse_numa_zonelist_order(char *s)
{
	if (*s == 'd' || *s == 'D') {
		user_zonelist_order = ZONELIST_ORDER_DEFAULT;
	} else if (*s == 'n' || *s == 'N') {
		user_zonelist_order = ZONELIST_ORDER_NODE;
	} else if (*s == 'z' || *s == 'Z') {
		user_zonelist_order = ZONELIST_ORDER_ZONE;
	} else {
		printk(KERN_WARNING
			"Ignoring invalid numa_zonelist_order value:  "
			"%s\n", s);
		return -EINVAL;
	}
	return 0;
}

/* IAMROOT-12AB:
 * -------------
 * "numa_zonelist_order=" 커널 옵션에 따라 zonelist 순서를 지정할 수 있다.
 *  D=Default, N=Node order, Z=Zone order
 */
static __init int setup_numa_zonelist_order(char *s)
{
	int ret;

	if (!s)
		return 0;

	ret = __parse_numa_zonelist_order(s);
	if (ret == 0)
		strlcpy(numa_zonelist_order, s, NUMA_ZONELIST_ORDER_LEN);

	return ret;
}
early_param("numa_zonelist_order", setup_numa_zonelist_order);

/*
 * sysctl handler for numa_zonelist_order
 */
int numa_zonelist_order_handler(struct ctl_table *table, int write,
		void __user *buffer, size_t *length,
		loff_t *ppos)
{
	char saved_string[NUMA_ZONELIST_ORDER_LEN];
	int ret;
	static DEFINE_MUTEX(zl_order_mutex);

	mutex_lock(&zl_order_mutex);
	if (write) {
		if (strlen((char *)table->data) >= NUMA_ZONELIST_ORDER_LEN) {
			ret = -EINVAL;
			goto out;
		}
		strcpy(saved_string, (char *)table->data);
	}
	ret = proc_dostring(table, write, buffer, length, ppos);
	if (ret)
		goto out;
	if (write) {
		int oldval = user_zonelist_order;

		ret = __parse_numa_zonelist_order((char *)table->data);
		if (ret) {
			/*
			 * bogus value.  restore saved string
			 */
			strncpy((char *)table->data, saved_string,
				NUMA_ZONELIST_ORDER_LEN);
			user_zonelist_order = oldval;
		} else if (oldval != user_zonelist_order) {
			mutex_lock(&zonelists_mutex);
			build_all_zonelists(NULL, NULL);
			mutex_unlock(&zonelists_mutex);
		}
	}
out:
	mutex_unlock(&zl_order_mutex);
	return ret;
}


#define MAX_NODE_LOAD (nr_online_nodes)
static int node_load[MAX_NUMNODES];

/**
 * find_next_best_node - find the next node that should appear in a given node's fallback list
 * @node: node whose fallback list we're appending
 * @used_node_mask: nodemask_t of already used nodes
 *
 * We use a number of factors to determine which is the next node that should
 * appear on a given node's fallback list.  The node should not have appeared
 * already in @node's fallback list, and it should be the next closest node
 * according to the distance array (which contains arbitrary distance values
 * from each node to each node in the system), and should also prefer nodes
 * with no CPUs, since presumably they'll have very little allocation pressure
 * on them otherwise.
 * It returns -1 if no node is found.
 */
static int find_next_best_node(int node, nodemask_t *used_node_mask)
{
	int n, val;
	int min_val = INT_MAX;
	int best_node = NUMA_NO_NODE;
	const struct cpumask *tmp = cpumask_of_node(0);

	/* Use the local node if we haven't already */
	if (!node_isset(node, *used_node_mask)) {
		node_set(node, *used_node_mask);
		return node;
	}

	for_each_node_state(n, N_MEMORY) {

		/* Don't want a node to appear more than once */
		if (node_isset(n, *used_node_mask))
			continue;

		/* Use the distance array to find the distance */
		val = node_distance(node, n);

		/* Penalize nodes under us ("prefer the next node") */
		val += (n < node);

		/* Give preference to headless and unused nodes */
		tmp = cpumask_of_node(n);
		if (!cpumask_empty(tmp))
			val += PENALTY_FOR_NODE_WITH_CPUS;

		/* Slight preference for less loaded node */
		val *= (MAX_NODE_LOAD*MAX_NUMNODES);
		val += node_load[n];

		if (val < min_val) {
			min_val = val;
			best_node = n;
		}
	}

	if (best_node >= 0)
		node_set(best_node, *used_node_mask);

	return best_node;
}


/*
 * Build zonelists ordered by node and zones within node.
 * This results in maximum locality--normal zone overflows into local
 * DMA zone, if any--but risks exhausting DMA zone.
 */
static void build_zonelists_in_node_order(pg_data_t *pgdat, int node)
{
	int j;
	struct zonelist *zonelist;


/* IAMROOT-12AB:
 * -------------
 * 노드별로 추가 zonelist 엔트리가 비어있는 곳을 찾아 거기서 부터 
 * zone을 추가한다.
 */

	zonelist = &pgdat->node_zonelists[0];
	for (j = 0; zonelist->_zonerefs[j].zone != NULL; j++)
		;
	j = build_zonelists_node(NODE_DATA(node), zonelist, j);

/* IAMROOT-12AB:
 * -------------
 * 다음 추가를 위해 null로 마무리
 */
	zonelist->_zonerefs[j].zone = NULL;
	zonelist->_zonerefs[j].zone_idx = 0;
}

/*
 * Build gfp_thisnode zonelists
 */
static void build_thisnode_zonelists(pg_data_t *pgdat)
{
	int j;
	struct zonelist *zonelist;

	zonelist = &pgdat->node_zonelists[1];
	j = build_zonelists_node(pgdat, zonelist, 0);
	zonelist->_zonerefs[j].zone = NULL;
	zonelist->_zonerefs[j].zone_idx = 0;
}

/*
 * Build zonelists ordered by zone and nodes within zones.
 * This results in conserving DMA zone[s] until all Normal memory is
 * exhausted, but results in overflowing to remote node while memory
 * may still exist in local DMA zone.
 */
static int node_order[MAX_NUMNODES];

static void build_zonelists_in_zone_order(pg_data_t *pgdat, int nr_nodes)
{
	int pos, j, node;
	int zone_type;		/* needs to be signed */
	struct zone *z;
	struct zonelist *zonelist;

	zonelist = &pgdat->node_zonelists[0];
	pos = 0;

/* IAMROOT-12AB:
 * -------------
 * zone 다음에 best node 순으로 populated zone을 추가한다.
 */
	for (zone_type = MAX_NR_ZONES - 1; zone_type >= 0; zone_type--) {
		for (j = 0; j < nr_nodes; j++) {
			node = node_order[j];
			z = &NODE_DATA(node)->node_zones[zone_type];
			if (populated_zone(z)) {
				zoneref_set_zone(z,
					&zonelist->_zonerefs[pos++]);
				check_highest_zone(zone_type);
			}
		}
	}
	zonelist->_zonerefs[pos].zone = NULL;
	zonelist->_zonerefs[pos].zone_idx = 0;
}

#if defined(CONFIG_64BIT)
/*
 * Devices that require DMA32/DMA are relatively rare and do not justify a
 * penalty to every machine in case the specialised case applies. Default
 * to Node-ordering on 64-bit NUMA machines
 */
static int default_zonelist_order(void)
{
	return ZONELIST_ORDER_NODE;
}
#else
/*
 * On 32-bit, the Normal zone needs to be preserved for allocations accessible
 * by the kernel. If processes running on node 0 deplete the low memory zone
 * then reclaim will occur more frequency increasing stalls and potentially
 * be easier to OOM if a large percentage of the zone is under writeback or
 * dirty. The problem is significantly worse if CONFIG_HIGHPTE is not set.
 * Hence, default to zone ordering on 32-bit.
 */
static int default_zonelist_order(void)
{
	return ZONELIST_ORDER_ZONE;
}
#endif /* CONFIG_64BIT */

static void set_zonelist_order(void)
{

/* IAMROOT-12AB:
 * -------------
 * 커널 파라메터로 zonelist order를 결정하지 않으면 초기값이 default로 설정되어 
 * 있으므로 default_zonelist_order() 함수에서 결정하는데 32비트 시스템에서는 
 * zone order로 결정하고 64비트 시스템에서는 node order로 결정한다.
 */
	if (user_zonelist_order == ZONELIST_ORDER_DEFAULT)
		current_zonelist_order = default_zonelist_order();
	else
		current_zonelist_order = user_zonelist_order;
}

static void build_zonelists(pg_data_t *pgdat)
{
	int j, node, load;
	enum zone_type i;
	nodemask_t used_mask;
	int local_node, prev_node;
	struct zonelist *zonelist;
	int order = current_zonelist_order;

	/* initialize zonelists */

/* IAMROOT-12AB:
 * -------------
 * MAX_ZONELISTS: NUMA=2(전체노드, 현재노드), UMA=1(전체=현재노드)
 *
 * zonelist를 초기화한다.
 */
	for (i = 0; i < MAX_ZONELISTS; i++) {
		zonelist = pgdat->node_zonelists + i;
		zonelist->_zonerefs[0].zone = NULL;
		zonelist->_zonerefs[0].zone_idx = 0;
	}

	/* NUMA-aware ordering of nodes */
	local_node = pgdat->node_id;
	load = nr_online_nodes;
	prev_node = local_node;
	nodes_clear(used_mask);

	memset(node_order, 0, sizeof(node_order));
	j = 0;

/* IAMROOT-12AB:
 * -------------
 * case A) 해당 노드에 대한 node 순으로 zonelists 생성 
 *
 * node_load: 
 *	다음 best 노드를 찾을 때 사용할 노드별 가중치 값
 * node_order:
 *	현재 부팅한 cpu가 있는 로컬 노드를 대상으로 가장 빠른(가까운) 순서의 
 *	노드 번호를 저장한다.
 */
	while ((node = find_next_best_node(local_node, &used_mask)) >= 0) {
		/*
		 * We don't want to pressure a particular node.
		 * So adding penalty to the first node in same
		 * distance group to make it round-robin.
		 */
		if (node_distance(local_node, node) !=
		    node_distance(local_node, prev_node))
			node_load[node] = load;

		prev_node = node;
		load--;
		if (order == ZONELIST_ORDER_NODE)
			build_zonelists_in_node_order(pgdat, node);
		else
			node_order[j++] = node;	/* remember order */
	}

/* IAMROOT-12AB:
 * -------------
 * case B) 해당 노드에 대한 zone 순으로 zonelists 생성
 */
	if (order == ZONELIST_ORDER_ZONE) {
		/* calculate node order -- i.e., DMA last! */
		build_zonelists_in_zone_order(pgdat, j);
	}

/* IAMROOT-12AB:
 * -------------
 * 자기 노드에 대한 zonelists를 생성한다.
 */
	build_thisnode_zonelists(pgdat);
}

/* Construct the zonelist performance cache - see further mmzone.h */
static void build_zonelist_cache(pg_data_t *pgdat)
{
	struct zonelist *zonelist;
	struct zonelist_cache *zlc;
	struct zoneref *z;

	zonelist = &pgdat->node_zonelists[0];
	zonelist->zlcache_ptr = zlc = &zonelist->zlcache;

/* IAMROOT-12AB:
 * -------------
 * zonelist cache를 초기화한다.
 */
	bitmap_zero(zlc->fullzones, MAX_ZONES_PER_ZONELIST);
	for (z = zonelist->_zonerefs; z->zone; z++)
		zlc->z_to_n[z - zonelist->_zonerefs] = zonelist_node_idx(z);
}

#ifdef CONFIG_HAVE_MEMORYLESS_NODES
/*
 * Return node id of node used for "local" allocations.
 * I.e., first node id of first zone in arg node's generic zonelist.
 * Used for initializing percpu 'numa_mem', which is used primarily
 * for kernel allocations, so use GFP_KERNEL flags to locate zonelist.
 */
int local_memory_node(int node)
{
	struct zone *zone;

	(void)first_zones_zonelist(node_zonelist(node, GFP_KERNEL),
				   gfp_zone(GFP_KERNEL),
				   NULL,
				   &zone);
	return zone->node;
}
#endif

#else	/* CONFIG_NUMA */

static void set_zonelist_order(void)
{
	current_zonelist_order = ZONELIST_ORDER_ZONE;
}

static void build_zonelists(pg_data_t *pgdat)
{
	int node, local_node;
	enum zone_type j;
	struct zonelist *zonelist;

	local_node = pgdat->node_id;

	zonelist = &pgdat->node_zonelists[0];
	j = build_zonelists_node(pgdat, zonelist, 0);

	/*
	 * Now we build the zonelist so that it contains the zones
	 * of all the other nodes.
	 * We don't want to pressure a particular node, so when
	 * building the zones for node N, we make sure that the
	 * zones coming right after the local ones are those from
	 * node N+1 (modulo N)
	 */
	for (node = local_node + 1; node < MAX_NUMNODES; node++) {
		if (!node_online(node))
			continue;
		j = build_zonelists_node(NODE_DATA(node), zonelist, j);
	}
	for (node = 0; node < local_node; node++) {
		if (!node_online(node))
			continue;
		j = build_zonelists_node(NODE_DATA(node), zonelist, j);
	}

	zonelist->_zonerefs[j].zone = NULL;
	zonelist->_zonerefs[j].zone_idx = 0;
}

/* non-NUMA variant of zonelist performance cache - just NULL zlcache_ptr */
static void build_zonelist_cache(pg_data_t *pgdat)
{
	pgdat->node_zonelists[0].zlcache_ptr = NULL;
}

#endif	/* CONFIG_NUMA */

/*
 * Boot pageset table. One per cpu which is going to be used for all
 * zones and all nodes. The parameters will be set in such a way
 * that an item put on a list will immediately be handed over to
 * the buddy list. This is safe since pageset manipulation is done
 * with interrupts disabled.
 *
 * The boot_pagesets must be kept even after bootup is complete for
 * unused processors and/or zones. They do play a role for bootstrapping
 * hotplugged processors.
 *
 * zoneinfo_show() and maybe other functions do
 * not check if the processor is online before following the pageset pointer.
 * Other parts of the kernel may not check if the zone is available.
 */
static void setup_pageset(struct per_cpu_pageset *p, unsigned long batch);
static DEFINE_PER_CPU(struct per_cpu_pageset, boot_pageset);
static void setup_zone_pageset(struct zone *zone);

/*
 * Global mutex to protect against size modification of zonelists
 * as well as to serialize pageset setup for the new populated zone.
 */
DEFINE_MUTEX(zonelists_mutex);

/* return values int ....just for stop_machine() */
static int __build_all_zonelists(void *data)
{
	int nid;
	int cpu;
	pg_data_t *self = data;

#ifdef CONFIG_NUMA
	memset(node_load, 0, sizeof(node_load));
#endif

	if (self && !node_online(self->node_id)) {
		build_zonelists(self);
		build_zonelist_cache(self);
	}

/* IAMROOT-12AB:
 * -------------
 * 노드에 대해 zonelists를 구성하고 해당 zlc를 초기화한다.
 */
	for_each_online_node(nid) {
		pg_data_t *pgdat = NODE_DATA(nid);

		build_zonelists(pgdat);
		build_zonelist_cache(pgdat);
	}

	/*
	 * Initialize the boot_pagesets that are going to be used
	 * for bootstrapping processors. The real pagesets for
	 * each zone will be allocated later when the per cpu
	 * allocator is available.
	 *
	 * boot_pagesets are used also for bootstrapping offline
	 * cpus if the system is already booted because the pagesets
	 * are needed to initialize allocators on a specific cpu too.
	 * F.e. the percpu allocator needs the page allocator which
	 * needs the percpu allocator in order to allocate its pagesets
	 * (a chicken-egg dilemma).
	 */

/* IAMROOT-12AB:
 * -------------
 * 각 cpu에 대해 버디 시스템에서 사용하는 pcp를 초기화 한다.
 * (일단 전역 pcp에 batch=0으로 초기화한다)
 */
	for_each_possible_cpu(cpu) {
		setup_pageset(&per_cpu(boot_pageset, cpu), 0);

#ifdef CONFIG_HAVE_MEMORYLESS_NODES
		/*
		 * We now know the "local memory node" for each node--
		 * i.e., the node of the first zone in the generic zonelist.
		 * Set up numa_mem percpu variable for on-line cpus.  During
		 * boot, only the boot cpu should be on-line;  we'll init the
		 * secondary cpus' numa_mem as they come on-line.  During
		 * node/memory hotplug, we'll fixup all on-line cpus.
		 */
		if (cpu_online(cpu))
			set_cpu_numa_mem(cpu, local_memory_node(cpu_to_node(cpu)));
#endif
	}

	return 0;
}

static noinline void __init
build_all_zonelists_init(void)
{

/* IAMROOT-12AB:
 * -------------
 * zonelists를 구성한다.
 */
	__build_all_zonelists(NULL);

/* IAMROOT-12AB:
 * -------------
 * 만들어진 zonelists에 문제가 없는지 진단한다.
 */
	mminit_verify_zonelist();

/* IAMROOT-12AB:
 * -------------
 * CONFIG_CPUSETS을 사용(cgroup)하는 경우 
 * 현재 태스크에 대해 모든 노드에 대해 접근할 수 있도록 한다.
 */
	cpuset_init_current_mems_allowed();
}

/*
 * Called with zonelists_mutex held always
 * unless system_state == SYSTEM_BOOTING.
 *
 * __ref due to (1) call of __meminit annotated setup_zone_pageset
 * [we're only called with non-NULL zone through __meminit paths] and
 * (2) call of __init annotated helper build_all_zonelists_init
 * [protected by SYSTEM_BOOTING].
 */
void __ref build_all_zonelists(pg_data_t *pgdat, struct zone *zone)
{

/* IAMROOT-12AB:
 * -------------
 * zonelist order를 node order(64bit) 또는 zone order(32bit) 둘 중 하나로 선택한다.
 */
	set_zonelist_order();

/* IAMROOT-12AB:
 * -------------
 * 커널이 부트업 프로세스 중에 있는 경우: system_state=SYSTEM_BOOTING
 */
	if (system_state == SYSTEM_BOOTING) {
		build_all_zonelists_init();
	} else {
#ifdef CONFIG_MEMORY_HOTPLUG
		if (zone)

/* IAMROOT-12AB:
 * -------------
 * zone에 대한 메모리 크기가 변경되는 경우 pcp 정보(batch size등)를 변경한다.
 */
			setup_zone_pageset(zone);
#endif
		/* we have to stop all cpus to guarantee there is no user
		   of zonelist */

/* IAMROOT-12AB:
 * -------------
 * 커널이 동작중에 메모리 정보가 바뀌게 되면 zone이 새로 구성되거나 없어질 수 있기 
 * 때문에 zonelists를 다시 빌드하게 하기 위해 모든 cpu들을 멈춘 후 zonelists를 
 * 다시 구성하게 한다.
 */
		stop_machine(__build_all_zonelists, pgdat, NULL);
		/* cpuset refresh routine should be here */
	}
	vm_total_pages = nr_free_pagecache_pages();
	/*
	 * Disable grouping by mobility if the number of pages in the
	 * system is too low to allow the mechanism to work. It would be
	 * more accurate, but expensive to check per-zone. This check is
	 * made on memory-hotadd so a system can start with mobility
	 * disabled and enable it later
	 */

/* IAMROOT-12AB:
 * -------------
 * 남은 free 메모리가 적은 경우 페이지 마이그레이션이 동작하지 않도록 한다.
 * (항상 MIGRATE_UNMOVABLE로 설정한다.)
 */
	if (vm_total_pages < (pageblock_nr_pages * MIGRATE_TYPES))
		page_group_by_mobility_disabled = 1;
	else
		page_group_by_mobility_disabled = 0;

	pr_info("Built %i zonelists in %s order, mobility grouping %s.  "
		"Total pages: %ld\n",
			nr_online_nodes,
			zonelist_order_name[current_zonelist_order],
			page_group_by_mobility_disabled ? "off" : "on",
			vm_total_pages);
#ifdef CONFIG_NUMA
	pr_info("Policy zone: %s\n", zone_names[policy_zone]);
#endif
}

/*
 * Helper functions to size the waitqueue hash table.
 * Essentially these want to choose hash table sizes sufficiently
 * large so that collisions trying to wait on pages are rare.
 * But in fact, the number of active page waitqueues on typical
 * systems is ridiculously low, less than 200. So this is even
 * conservative, even though it seems large.
 *
 * The constant PAGES_PER_WAITQUEUE specifies the ratio of pages to
 * waitqueues, i.e. the size of the waitq table given the number of pages.
 */
#define PAGES_PER_WAITQUEUE	256

#ifndef CONFIG_MEMORY_HOTPLUG
static inline unsigned long wait_table_hash_nr_entries(unsigned long pages)
{
	unsigned long size = 1;


/* IAMROOT-12AB:
 * -------------
 * 4 ~ 4096 범위내에서 zone에 대한 크기를 256으로 나누어 wait_table에 대한 
 * 해쉬 엔트리 수를 결정한다.
 *
 * 예) pages= 128k (512M)
 *            128k / 256 = 512
 */

	pages /= PAGES_PER_WAITQUEUE;

	while (size < pages)
		size <<= 1;

	/*
	 * Once we have dozens or even hundreds of threads sleeping
	 * on IO we've got bigger problems than wait queue collision.
	 * Limit the size of the wait table to a reasonable size.
	 */
	size = min(size, 4096UL);

	return max(size, 4UL);
}
#else
/*
 * A zone's size might be changed by hot-add, so it is not possible to determine
 * a suitable size for its wait_table.  So we use the maximum size now.
 *
 * The max wait table size = 4096 x sizeof(wait_queue_head_t).   ie:
 *
 *    i386 (preemption config)    : 4096 x 16 = 64Kbyte.
 *    ia64, x86-64 (no preemption): 4096 x 20 = 80Kbyte.
 *    ia64, x86-64 (preemption)   : 4096 x 24 = 96Kbyte.
 *
 * The maximum entries are prepared when a zone's memory is (512K + 256) pages
 * or more by the traditional way. (See above).  It equals:
 *
 *    i386, x86-64, powerpc(4K page size) : =  ( 2G + 1M)byte.
 *    ia64(16K page size)                 : =  ( 8G + 4M)byte.
 *    powerpc (64K page size)             : =  (32G +16M)byte.
 */
static inline unsigned long wait_table_hash_nr_entries(unsigned long pages)
{

/* IAMROOT-12AB:
 * -------------
 * hotplug 메모리 페이지를 예측할 수 없어서 wiat_table용 해시 엔트리로
 * 최대 사이즈 4096을 반환한다.
 */
	return 4096UL;
}
#endif

/*
 * This is an integer logarithm so that shifts can be used later
 * to extract the more random high bits from the multiplicative
 * hash function before the remainder is taken.
 */
static inline unsigned long wait_table_bits(unsigned long size)
{
/* IAMROOT-12AB:
 * -------------
 * find first zero (0~31)
 * 
 * 예) size=512
 * ffz(~0x200)    0b 1111_1111 1111_1111 1111_1101 1111_1111
 *                                              ^
 *                                              9
 */
	return ffz(~size);
}

/*
 * Check if a pageblock contains reserved pages
 */
static int pageblock_is_reserved(unsigned long start_pfn, unsigned long end_pfn)
{
	unsigned long pfn;

	for (pfn = start_pfn; pfn < end_pfn; pfn++) {
		if (!pfn_valid_within(pfn) || PageReserved(pfn_to_page(pfn)))
			return 1;
	}
	return 0;
}

/*
 * Mark a number of pageblocks as MIGRATE_RESERVE. The number
 * of blocks reserved is based on min_wmark_pages(zone). The memory within
 * the reserve will tend to store contiguous free pages. Setting min_free_kbytes
 * higher will lead to a bigger reserve which will get freed as contiguous
 * blocks as reclaim kicks in
 */
static void setup_zone_migrate_reserve(struct zone *zone)
{
	unsigned long start_pfn, pfn, end_pfn, block_end_pfn;
	struct page *page;
	unsigned long block_migratetype;
	int reserve;
	int old_reserve;

	/*
	 * Get the start pfn, end pfn and the number of blocks to reserve
	 * We have to be careful to be aligned to pageblock_nr_pages to
	 * make sure that we always check pfn_valid for the first page in
	 * the block.
	 */
	start_pfn = zone->zone_start_pfn;
	end_pfn = zone_end_pfn(zone);
	start_pfn = roundup(start_pfn, pageblock_nr_pages);
	reserve = roundup(min_wmark_pages(zone), pageblock_nr_pages) >>
							pageblock_order;

	/*
	 * Reserve blocks are generally in place to help high-order atomic
	 * allocations that are short-lived. A min_free_kbytes value that
	 * would result in more than 2 reserve blocks for atomic allocations
	 * is assumed to be in place to help anti-fragmentation for the
	 * future allocation of hugepages at runtime.
	 */
	reserve = min(2, reserve);
	old_reserve = zone->nr_migrate_reserve_block;

	/* When memory hot-add, we almost always need to do nothing */
	if (reserve == old_reserve)
		return;
	zone->nr_migrate_reserve_block = reserve;

	for (pfn = start_pfn; pfn < end_pfn; pfn += pageblock_nr_pages) {
		if (!pfn_valid(pfn))
			continue;
		page = pfn_to_page(pfn);

		/* Watch out for overlapping nodes */
		if (page_to_nid(page) != zone_to_nid(zone))
			continue;

		block_migratetype = get_pageblock_migratetype(page);

		/* Only test what is necessary when the reserves are not met */
		if (reserve > 0) {
			/*
			 * Blocks with reserved pages will never free, skip
			 * them.
			 */
			block_end_pfn = min(pfn + pageblock_nr_pages, end_pfn);
			if (pageblock_is_reserved(pfn, block_end_pfn))
				continue;

			/* If this block is reserved, account for it */
			if (block_migratetype == MIGRATE_RESERVE) {
				reserve--;
				continue;
			}

			/* Suitable for reserving if this block is movable */
			if (block_migratetype == MIGRATE_MOVABLE) {
				set_pageblock_migratetype(page,
							MIGRATE_RESERVE);
				move_freepages_block(zone, page,
							MIGRATE_RESERVE);
				reserve--;
				continue;
			}
		} else if (!old_reserve) {
			/*
			 * At boot time we don't need to scan the whole zone
			 * for turning off MIGRATE_RESERVE.
			 */
			break;
		}

		/*
		 * If the reserve is met and this is a previous reserved block,
		 * take it back
		 */
		if (block_migratetype == MIGRATE_RESERVE) {
			set_pageblock_migratetype(page, MIGRATE_MOVABLE);
			move_freepages_block(zone, page, MIGRATE_MOVABLE);
		}
	}
}

/*
 * Initially all pages are reserved - free ones are freed
 * up by free_all_bootmem() once the early boot process is
 * done. Non-atomic initialization, single-pass.
 */
void __meminit memmap_init_zone(unsigned long size, int nid, unsigned long zone,
		unsigned long start_pfn, enum memmap_context context)
{
	struct page *page;
	unsigned long end_pfn = start_pfn + size;
	unsigned long pfn;
	struct zone *z;

/* IAMROOT-12AB:
 * -------------
 * 전역 highest_memmap_pfn 값 갱신 (end_pfn -1, 실제 마지막 pfn)
 *
 */
	if (highest_memmap_pfn < end_pfn - 1)
		highest_memmap_pfn = end_pfn - 1;

	z = &NODE_DATA(nid)->node_zones[zone];
	for (pfn = start_pfn; pfn < end_pfn; pfn++) {
		/*
		 * There can be holes in boot-time mem_map[]s
		 * handed to this function.  They do not
		 * exist on hotplugged memory.
		 */
		if (context == MEMMAP_EARLY) {
			if (!early_pfn_valid(pfn))
				continue;
			if (!early_pfn_in_nid(pfn, nid))
				continue;
		}

/* IAMROOT-12AB:
 * -------------
 * 실제 메모리가 있는 page 구조체 주소를 알아와서 초기화를 수행한다.
 */
		page = pfn_to_page(pfn);

/* IAMROOT-12AB:
 * -------------
 * page->flags에서 zone, node, section 값을 기록한다.
 */
		set_page_links(page, zone, nid, pfn);
		mminit_verify_page_links(page, zone, nid, pfn);

/* IAMROOT-12AB:
 * -------------
 * page->_count = 1로 초기 설정 (참조 카운트)
 * 추후 실제 free 페이지는 버디 시스템으로 등록될때 free되면서 등록된다.
 * 그 때 free 되면서 page_count가 0으로 바뀐다.
 */
		init_page_count(page);

/* IAMROOT-12AB:
 * -------------
 * page->_mapcount = -1로 초기 설정 (매핑 카운트)
 */
		page_mapcount_reset(page);

/* IAMROOT-12AB:
 * -------------
 * page->_last_cpupid <- last_cpupid 영역의 비트를 모두 1로 설정
 */
		page_cpupid_reset_last(page);

/* IAMROOT-12AB:
 * -------------
 * page->flags에서 PG_reserved 플래그 비트를 세팅한다.
 */
		SetPageReserved(page);
		/*
		 * Mark the block movable so that blocks are reserved for
		 * movable at startup. This will force kernel allocations
		 * to reserve their blocks rather than leaking throughout
		 * the address space during boot when many long-lived
		 * kernel allocations are made. Later some blocks near
		 * the start are marked MIGRATE_RESERVE by
		 * setup_zone_migrate_reserve()
		 *
		 * bitmap is created for zone's valid pfn range. but memmap
		 * can be created for invalid pages (for alignment)
		 * check here not to call set_pageblock_migratetype() against
		 * pfn out of zone.
		 */

/* IAMROOT-12AB:
 * -------------
 * pageblock 단위의 첫 페이지의 migratetype(page->flags)을 MIGRATE_MOVABLE로 설정한다.
 */
		if ((z->zone_start_pfn <= pfn)
		    && (pfn < zone_end_pfn(z))
		    && !(pfn & (pageblock_nr_pages - 1)))
			set_pageblock_migratetype(page, MIGRATE_MOVABLE);


/* IAMROOT-12AB:
 * -------------
 * 리스트 연결 엔트리를 초기화한다.
 */
		INIT_LIST_HEAD(&page->lru);
#ifdef WANT_PAGE_VIRTUAL
		/* The shift won't overflow because ZONE_NORMAL is below 4G. */

/* IAMROOT-12AB:
 * -------------
 * WANT_PAGE_VIRTUAL이 사용되는 경우 ZONE_HIGHMEM이 아닌 영역에 대해 
 *	page->virtual에 가상주소를 저장한다.
 * x86, arm, arm64: 사용하지 않음
 */
		if (!is_highmem_idx(zone))
			set_page_address(page, __va(pfn << PAGE_SHIFT));
#endif
	}
}

static void __meminit zone_init_free_lists(struct zone *zone)
{
	unsigned int order, t;
/* IAMROOT-12AB:
 * -------------
 * 2 개의 루프로 구성되어
 * 바깥쪽 loop: order 0 ~ MAX_ORDER-1 까지
 * 안쪽   loop: migratetype 0 ~ MIGRATE_TYPES-1 까지
 * 버디 시스템의 free_area[].free_list[]를 초기화한다.
 */
	for_each_migratetype_order(order, t) {
		INIT_LIST_HEAD(&zone->free_area[order].free_list[t]);
		zone->free_area[order].nr_free = 0;
	}
}

#ifndef __HAVE_ARCH_MEMMAP_INIT
#define memmap_init(size, nid, zone, start_pfn) \
	memmap_init_zone((size), (nid), (zone), (start_pfn), MEMMAP_EARLY)
#endif

static int zone_batchsize(struct zone *zone)
{
#ifdef CONFIG_MMU
	int batch;

	/*
	 * The per-cpu-pages pools are set to around 1000th of the
	 * size of the zone.  But no more than 1/2 of a meg.
	 *
	 * OK, so we don't know how big the cache is.  So guess.
	 */
	batch = zone->managed_pages / 1024;
	if (batch * PAGE_SIZE > 512 * 1024)
		batch = (512 * 1024) / PAGE_SIZE;
	batch /= 4;		/* We effectively *= 4 below */
	if (batch < 1)
		batch = 1;

	/*
	 * Clamp the batch to a 2^n - 1 value. Having a power
	 * of 2 value was found to be more likely to have
	 * suboptimal cache aliasing properties in some cases.
	 *
	 * For example if 2 tasks are alternately allocating
	 * batches of pages, one task can end up with a lot
	 * of pages of one half of the possible page colors
	 * and the other with pages of the other colors.
	 */
	batch = rounddown_pow_of_two(batch + batch/2) - 1;

	return batch;

#else
	/* The deferral and batching of frees should be suppressed under NOMMU
	 * conditions.
	 *
	 * The problem is that NOMMU needs to be able to allocate large chunks
	 * of contiguous memory as there's no hardware page translation to
	 * assemble apparent contiguous memory from discontiguous pages.
	 *
	 * Queueing large contiguous runs of pages for batching, however,
	 * causes the pages to actually be freed in smaller chunks.  As there
	 * can be a significant delay between the individual batches being
	 * recycled, this leads to the once large chunks of space being
	 * fragmented and becoming unavailable for high-order allocations.
	 */
	return 0;
#endif
}

/*
 * pcp->high and pcp->batch values are related and dependent on one another:
 * ->batch must never be higher then ->high.
 * The following function updates them in a safe manner without read side
 * locking.
 *
 * Any new users of pcp->batch and pcp->high should ensure they can cope with
 * those fields changing asynchronously (acording the the above rule).
 *
 * mutex_is_locked(&pcp_batch_high_lock) required when calling this function
 * outside of boot time (or some other assurance that no concurrent updaters
 * exist).
 */
static void pageset_update(struct per_cpu_pages *pcp, unsigned long high,
		unsigned long batch)
{
       /* start with a fail safe value for batch */
	pcp->batch = 1;
	smp_wmb();

       /* Update high, then batch, in order */
	pcp->high = high;
	smp_wmb();

	pcp->batch = batch;
}

/* a companion to pageset_set_high() */
static void pageset_set_batch(struct per_cpu_pageset *p, unsigned long batch)
{

/* IAMROOT-12AB:
 * -------------
 * 지정된 batch 수의 6배를 high로 설정한다.
 * high = 31 * 6 = 186
 */
	pageset_update(&p->pcp, 6 * batch, max(1UL, 1 * batch));
}

static void pageset_init(struct per_cpu_pageset *p)
{
	struct per_cpu_pages *pcp;
	int migratetype;

/* IAMROOT-12AB:
 * -------------
 * buddy 시스템의 order 0 페이지를 관리하는 pcp(per-cpu pageset)를 초기화한다.
 */
	memset(p, 0, sizeof(*p));

	pcp = &p->pcp;
	pcp->count = 0;
	for (migratetype = 0; migratetype < MIGRATE_PCPTYPES; migratetype++)
		INIT_LIST_HEAD(&pcp->lists[migratetype]);
}

static void setup_pageset(struct per_cpu_pageset *p, unsigned long batch)
{
	pageset_init(p);

/* IAMROOT-12AB:
 * -------------
 * 부팅중에는 batch 수를 0으로 하였다.
 */
	pageset_set_batch(p, batch);
}

/*
 * pageset_set_high() sets the high water mark for hot per_cpu_pagelist
 * to the value high for the pageset p.
 */
static void pageset_set_high(struct per_cpu_pageset *p,
				unsigned long high)
{
	unsigned long batch = max(1UL, high / 4);
	if ((high / 4) > (PAGE_SHIFT * 8))
		batch = PAGE_SHIFT * 8;

	pageset_update(&p->pcp, high, batch);
}

static void pageset_set_high_and_batch(struct zone *zone,
				       struct per_cpu_pageset *pcp)
{
	if (percpu_pagelist_fraction)
		pageset_set_high(pcp,
			(zone->managed_pages /
				percpu_pagelist_fraction));
	else
		pageset_set_batch(pcp, zone_batchsize(zone));
}

static void __meminit zone_pageset_init(struct zone *zone, int cpu)
{
	struct per_cpu_pageset *pcp = per_cpu_ptr(zone->pageset, cpu);

	pageset_init(pcp);
	pageset_set_high_and_batch(zone, pcp);
}

static void __meminit setup_zone_pageset(struct zone *zone)
{
	int cpu;
	zone->pageset = alloc_percpu(struct per_cpu_pageset);
	for_each_possible_cpu(cpu)
		zone_pageset_init(zone, cpu);
}

/*
 * Allocate per cpu pagesets and initialize them.
 * Before this call only boot pagesets were available.
 */
void __init setup_per_cpu_pageset(void)
{
	struct zone *zone;

	for_each_populated_zone(zone)
		setup_zone_pageset(zone);
}

static noinline __init_refok
int zone_wait_table_init(struct zone *zone, unsigned long zone_size_pages)
{
	int i;
	size_t alloc_size;

	/*
	 * The per-page waitqueue mechanism uses hashed waitqueues
	 * per zone.
	 */

/* IAMROOT-12AB:
 * -------------
 * 4 ~ 4096 범위내에서 zone에 대한 크기를 256으로 나누어 wait_table에 대한 
 * 해쉬 엔트리 수를 결정한다.
 */
	zone->wait_table_hash_nr_entries =
		 wait_table_hash_nr_entries(zone_size_pages);

/* IAMROOT-12AB:
 * -------------
 * 계산된 wait_table에 대한 해시 엔트리에 필요한 비트 수
 * 예) wait_table_hash_nr_entries=512      -> 9 
 */
	zone->wait_table_bits =
		wait_table_bits(zone->wait_table_hash_nr_entries);

/* IAMROOT-12AB:
 * -------------
 * wait_table에 사용할 해시 엔트리 수 만큼 메모리 할당 
 */
	alloc_size = zone->wait_table_hash_nr_entries
					* sizeof(wait_queue_head_t);

	if (!slab_is_available()) {
		zone->wait_table = (wait_queue_head_t *)
			memblock_virt_alloc_node_nopanic(
				alloc_size, zone->zone_pgdat->node_id);
	} else {
		/*
		 * This case means that a zone whose size was 0 gets new memory
		 * via memory hot-add.
		 * But it may be the case that a new node was hot-added.  In
		 * this case vmalloc() will not be able to use this new node's
		 * memory - this wait_table must be initialized to use this new
		 * node itself as well.
		 * To use this new node's memory, further consideration will be
		 * necessary.
		 */
		zone->wait_table = vmalloc(alloc_size);
	}
	if (!zone->wait_table)
		return -ENOMEM;

/* IAMROOT-12AB:
 * -------------
 * wait_table 해시 엔트리 수 만큼 
 * waitqueue에서 사용하는 리스트와 spinlock을 초기화한다.
 */
	for (i = 0; i < zone->wait_table_hash_nr_entries; ++i)
		init_waitqueue_head(zone->wait_table + i);

	return 0;
}

static __meminit void zone_pcp_init(struct zone *zone)
{
	/*
	 * per cpu subsystem is not up at this point. The following code
	 * relies on the ability of the linker to provide the
	 * offset of a (static) per cpu variable into the per cpu area.
	 */
	zone->pageset = &boot_pageset;

/* IAMROOT-12AB:
 * -------------
 * 노드별로 zone이 존재하지만 실제 메모리가 배치된 zone인지 여부를 확인한다.
 */
	if (populated_zone(zone))
		printk(KERN_DEBUG "  %s zone: %lu pages, LIFO batch:%u\n",
			zone->name, zone->present_pages,
					 zone_batchsize(zone));
}

int __meminit init_currently_empty_zone(struct zone *zone,
					unsigned long zone_start_pfn,
					unsigned long size,
					enum memmap_context context)
{
	struct pglist_data *pgdat = zone->zone_pgdat;
	int ret;
/* IAMROOT-12AB:
 * -------------
 * wait table에 대한 해시 엔트리 수를 결정하고 관련 메모리를 할당 받은 후
 * 초기화(waitqueue 및 spinlock) 한다.
 */
	ret = zone_wait_table_init(zone, size);
	if (ret)
		return ret;

/* IAMROOT-12AB:
 * -------------
 * 현재 zone 인덱스(based 1)
 * 예) 노드에 3개의 zone이 있고 3개의 zone을 초기화하는 경우
 *     ZONE_DMA, ZONE_NORMAL, ZONE_MOVABLE -> pgdat->nr_zones = 3
 *
 * 주의: 노드에 대한 nr_zones에는 마지막 호출된 zone 초기화 함수로 인해 
 *       마지막 zone 인덱스 + 1이 대입된다.
 */
	pgdat->nr_zones = zone_idx(zone) + 1;

	zone->zone_start_pfn = zone_start_pfn;

	mminit_dprintk(MMINIT_TRACE, "memmap_init",
			"Initialising map node %d zone %lu pfns %lu -> %lu\n",
			pgdat->node_id,
			(unsigned long)zone_idx(zone),
			zone_start_pfn, (zone_start_pfn + size));

/* IAMROOT-12AB:
 * -------------
 * 버디시스템에서 사용하는 free_area[].free_list[]를 초기화한다. 
 */
	zone_init_free_lists(zone);

	return 0;
}

#ifdef CONFIG_HAVE_MEMBLOCK_NODE_MAP
#ifndef CONFIG_HAVE_ARCH_EARLY_PFN_TO_NID
/*
 * Required by SPARSEMEM. Given a PFN, return what node the PFN is on.
 */
int __meminit __early_pfn_to_nid(unsigned long pfn)
{
	unsigned long start_pfn, end_pfn;
	int nid;
	/*
	 * NOTE: The following SMP-unsafe globals are only used early in boot
	 * when the kernel is running single-threaded.
	 */
	static unsigned long __meminitdata last_start_pfn, last_end_pfn;
	static int __meminitdata last_nid;

/* IAMROOT-12AB:
 * -------------
 * pfn이 속한 노드가 바뀌기 전까지 빠르게 검색을 하기 위해 검색한 마지막 노드의
 * 범위를 static 변수에 기억해두어 사용한다.
 */
	if (last_start_pfn <= pfn && pfn < last_end_pfn)
		return last_nid;

	nid = memblock_search_pfn_nid(pfn, &start_pfn, &end_pfn);
	if (nid != -1) {
		last_start_pfn = start_pfn;
		last_end_pfn = end_pfn;
		last_nid = nid;
	}

	return nid;
}
#endif /* CONFIG_HAVE_ARCH_EARLY_PFN_TO_NID */

int __meminit early_pfn_to_nid(unsigned long pfn)
{
	int nid;

	nid = __early_pfn_to_nid(pfn);
	if (nid >= 0)
		return nid;
	/* just returns 0 */
	return 0;
}

#ifdef CONFIG_NODES_SPAN_OTHER_NODES
bool __meminit early_pfn_in_nid(unsigned long pfn, int node)
{
	int nid;

/* IAMROOT-12AB:
 * -------------
 * pfn이 속한 노드를 빠르게 알아온다.
 */
	nid = __early_pfn_to_nid(pfn);
	if (nid >= 0 && nid != node)
		return false;
	return true;
}
#endif

/**
 * free_bootmem_with_active_regions - Call memblock_free_early_nid for each active range
 * @nid: The node to free memory on. If MAX_NUMNODES, all nodes are freed.
 * @max_low_pfn: The highest PFN that will be passed to memblock_free_early_nid
 *
 * If an architecture guarantees that all ranges registered contain no holes
 * and may be freed, this this function may be used instead of calling
 * memblock_free_early_nid() manually.
 */
void __init free_bootmem_with_active_regions(int nid, unsigned long max_low_pfn)
{
	unsigned long start_pfn, end_pfn;
	int i, this_nid;

	for_each_mem_pfn_range(i, nid, &start_pfn, &end_pfn, &this_nid) {
		start_pfn = min(start_pfn, max_low_pfn);
		end_pfn = min(end_pfn, max_low_pfn);

		if (start_pfn < end_pfn)
			memblock_free_early_nid(PFN_PHYS(start_pfn),
					(end_pfn - start_pfn) << PAGE_SHIFT,
					this_nid);
	}
}

/**
 * sparse_memory_present_with_active_regions - Call memory_present for each active range
 * @nid: The node to call memory_present for. If MAX_NUMNODES, all nodes will be used.
 *
 * If an architecture guarantees that all ranges registered contain no holes and may
 * be freed, this function may be used instead of calling memory_present() manually.
 */
void __init sparse_memory_present_with_active_regions(int nid)
{
	unsigned long start_pfn, end_pfn;
	int i, this_nid;

	for_each_mem_pfn_range(i, nid, &start_pfn, &end_pfn, &this_nid)
		memory_present(this_nid, start_pfn, end_pfn);
}

/**
 * get_pfn_range_for_nid - Return the start and end page frames for a node
 * @nid: The nid to return the range for. If MAX_NUMNODES, the min and max PFN are returned.
 * @start_pfn: Passed by reference. On return, it will have the node start_pfn.
 * @end_pfn: Passed by reference. On return, it will have the node end_pfn.
 *
 * It returns the start and end page frame of a node based on information
 * provided by memblock_set_node(). If called for a node
 * with no available memory, a warning is printed and the start and end
 * PFNs will be 0.
 */
void __meminit get_pfn_range_for_nid(unsigned int nid,
			unsigned long *start_pfn, unsigned long *end_pfn)
{
	unsigned long this_start_pfn, this_end_pfn;
	int i;

	*start_pfn = -1UL;
	*end_pfn = 0;

/* IAMROOT-12AB:
 * -------------
 * 지정된 노드에 대해서 시작 pfn과 끝 pfn을 알아낸다.
 */
	for_each_mem_pfn_range(i, nid, &this_start_pfn, &this_end_pfn, NULL) {
		*start_pfn = min(*start_pfn, this_start_pfn);
		*end_pfn = max(*end_pfn, this_end_pfn);
	}

	if (*start_pfn == -1UL)
		*start_pfn = 0;
}

/*
 * This finds a zone that can be used for ZONE_MOVABLE pages. The
 * assumption is made that zones within a node are ordered in monotonic
 * increasing memory addresses so that the "highest" populated zone is used
 */
static void __init find_usable_zone_for_movable(void)
{
	int zone_index;
/* IAMROOT-12AB:
 * -------------
 * populate(사용가능한) zone 중에서 가장 높은 zone을 찾아 리턴
 */
	for (zone_index = MAX_NR_ZONES - 1; zone_index >= 0; zone_index--) {
		if (zone_index == ZONE_MOVABLE)
			continue;

		if (arch_zone_highest_possible_pfn[zone_index] >
				arch_zone_lowest_possible_pfn[zone_index])
			break;
	}

	VM_BUG_ON(zone_index == -1);
	movable_zone = zone_index;
}

/*
 * The zone ranges provided by the architecture do not include ZONE_MOVABLE
 * because it is sized independent of architecture. Unlike the other zones,
 * the starting point for ZONE_MOVABLE is not fixed. It may be different
 * in each node depending on the size of each node and how evenly kernelcore
 * is distributed. This helper function adjusts the zone ranges
 * provided by the architecture for a given node by using the end of the
 * highest usable zone for ZONE_MOVABLE. This preserves the assumption that
 * zones within a node are in order of monotonic increases memory addresses
 */
static void __meminit adjust_zone_range_for_zone_movable(int nid,
					unsigned long zone_type,
					unsigned long node_start_pfn,
					unsigned long node_end_pfn,
					unsigned long *zone_start_pfn,
					unsigned long *zone_end_pfn)
{
	/* Only adjust if ZONE_MOVABLE is on this node */

/* IAMROOT-12AB:
 * -------------
 * NUMA 시스템에서 movable_node 또는 kernelcore/movablecore 커널 파라메터가
 * 설정된 경우 아래 zone_movable_pfn[]이 노드별로 값이 지정된다.
 * 0이 들어있는 경우는 해당 노드에 대해서는 ZONE_MOVABLE을 설정하지 않는다.
 */
	if (zone_movable_pfn[nid]) {
		/* Size ZONE_MOVABLE */
		if (zone_type == ZONE_MOVABLE) {
			*zone_start_pfn = zone_movable_pfn[nid];
			*zone_end_pfn = min(node_end_pfn,
				arch_zone_highest_possible_pfn[movable_zone]);

		/* Adjust for ZONE_MOVABLE starting within this range */
		} else if (*zone_start_pfn < zone_movable_pfn[nid] &&
				*zone_end_pfn > zone_movable_pfn[nid]) {
			*zone_end_pfn = zone_movable_pfn[nid];

		/* Check if this whole range is within ZONE_MOVABLE */
		} else if (*zone_start_pfn >= zone_movable_pfn[nid])
			*zone_start_pfn = *zone_end_pfn;
	}
}

/*
 * Return the number of pages a zone spans in a node, including holes
 * present_pages = zone_spanned_pages_in_node() - zone_absent_pages_in_node()
 */
static unsigned long __meminit zone_spanned_pages_in_node(int nid,
					unsigned long zone_type,
					unsigned long node_start_pfn,
					unsigned long node_end_pfn,
					unsigned long *ignored)
{
	unsigned long zone_start_pfn, zone_end_pfn;

	/* Get the start and end of the zone */

/* IAMROOT-12AB:
 * -------------
 * 아래 두 변수에는 전체 노드에 대한 zone별 pfn 값이 들어있다.(ZONE_MOVABLE만 제외)
 *	- arch_zone_lowest_possible_pfn[]
 *	- arch_zone_highest_possible_pfn[]
 */
	zone_start_pfn = arch_zone_lowest_possible_pfn[zone_type];
	zone_end_pfn = arch_zone_highest_possible_pfn[zone_type];

/* IAMROOT-12AB:
 * -------------
 * last zone을 ZONE_MOVABLE 영역과 나눈다(조절한다).
 */
	adjust_zone_range_for_zone_movable(nid, zone_type,
				node_start_pfn, node_end_pfn,
				&zone_start_pfn, &zone_end_pfn);

	/* Check that this node has pages within the zone's required range */
	if (zone_end_pfn < node_start_pfn || zone_start_pfn > node_end_pfn)
		return 0;

	/* Move the zone boundaries inside the node if necessary */
	zone_end_pfn = min(zone_end_pfn, node_end_pfn);
	zone_start_pfn = max(zone_start_pfn, node_start_pfn);

	/* Return the spanned pages */
	return zone_end_pfn - zone_start_pfn;
}

/*
 * Return the number of holes in a range on a node. If nid is MAX_NUMNODES,
 * then all holes in the requested range will be accounted for.
 */
unsigned long __meminit __absent_pages_in_range(int nid,
				unsigned long range_start_pfn,
				unsigned long range_end_pfn)
{
	unsigned long nr_absent = range_end_pfn - range_start_pfn;
	unsigned long start_pfn, end_pfn;
	int i;

/* IAMROOT-12AB:
 * -------------
 * 주어진 영역(spanned pages)에서 지정된 노드의 memblock 페이지를 제거하면
 * hole size(absent pages)가 산출된다.
 */
	for_each_mem_pfn_range(i, nid, &start_pfn, &end_pfn, NULL) {
		start_pfn = clamp(start_pfn, range_start_pfn, range_end_pfn);
		end_pfn = clamp(end_pfn, range_start_pfn, range_end_pfn);
		nr_absent -= end_pfn - start_pfn;
	}
	return nr_absent;
}

/**
 * absent_pages_in_range - Return number of page frames in holes within a range
 * @start_pfn: The start PFN to start searching for holes
 * @end_pfn: The end PFN to stop searching for holes
 *
 * It returns the number of pages frames in memory holes within a range.
 */
unsigned long __init absent_pages_in_range(unsigned long start_pfn,
							unsigned long end_pfn)
{
	return __absent_pages_in_range(MAX_NUMNODES, start_pfn, end_pfn);
}

/* Return the number of page frames in holes in a zone on a node */
static unsigned long __meminit zone_absent_pages_in_node(int nid,
					unsigned long zone_type,
					unsigned long node_start_pfn,
					unsigned long node_end_pfn,
					unsigned long *ignored)
{
	unsigned long zone_low = arch_zone_lowest_possible_pfn[zone_type];
	unsigned long zone_high = arch_zone_highest_possible_pfn[zone_type];
	unsigned long zone_start_pfn, zone_end_pfn;

	zone_start_pfn = clamp(node_start_pfn, zone_low, zone_high);
	zone_end_pfn = clamp(node_end_pfn, zone_low, zone_high);

	adjust_zone_range_for_zone_movable(nid, zone_type,
			node_start_pfn, node_end_pfn,
			&zone_start_pfn, &zone_end_pfn);

/* IAMROOT-12AB:
 * -------------
 * hole size(absent_pages)를 산출한다.
 */
	return __absent_pages_in_range(nid, zone_start_pfn, zone_end_pfn);
}

#else /* CONFIG_HAVE_MEMBLOCK_NODE_MAP */
static inline unsigned long __meminit zone_spanned_pages_in_node(int nid,
					unsigned long zone_type,
					unsigned long node_start_pfn,
					unsigned long node_end_pfn,
					unsigned long *zones_size)
{
/* IAMROOT-12AB:
 * -------------
 * NUMA가 아닌 시스템에서 사용된다.
 */
	return zones_size[zone_type];
}

static inline unsigned long __meminit zone_absent_pages_in_node(int nid,
						unsigned long zone_type,
						unsigned long node_start_pfn,
						unsigned long node_end_pfn,
						unsigned long *zholes_size)
{
/* IAMROOT-12AB:
 * -------------
 * NUMA가 아닌 시스템에서 사용된다.
 */
	if (!zholes_size)
		return 0;

	return zholes_size[zone_type];
}

#endif /* CONFIG_HAVE_MEMBLOCK_NODE_MAP */

static void __meminit calculate_node_totalpages(struct pglist_data *pgdat,
						unsigned long node_start_pfn,
						unsigned long node_end_pfn,
						unsigned long *zones_size,
						unsigned long *zholes_size)
{
	unsigned long realtotalpages, totalpages = 0;
	enum zone_type i;

/* IAMROOT-12AB:
 * -------------
 * 지정된 노드에서 zone별로 spanned_pages(hole을 포함한)를 산출한다.
 * 산출하여 노드->node_spanned_pages에 저장한다.
 */
	for (i = 0; i < MAX_NR_ZONES; i++)
		totalpages += zone_spanned_pages_in_node(pgdat->node_id, i,
							 node_start_pfn,
							 node_end_pfn,
							 zones_size);
	pgdat->node_spanned_pages = totalpages;

/* IAMROOT-12AB:
 * -------------
 * 지정된 노드에서 zone별로 absent_pages(hole 페이지-메모리가 없는 영역)를 
 * 산출하고 realtotalpages에서 감소시킨다.
 * 산출하여 노드->node_present_pages에 저장한다.
 */
	realtotalpages = totalpages;
	for (i = 0; i < MAX_NR_ZONES; i++)
		realtotalpages -=
			zone_absent_pages_in_node(pgdat->node_id, i,
						  node_start_pfn, node_end_pfn,
						  zholes_size);
	pgdat->node_present_pages = realtotalpages;
	printk(KERN_DEBUG "On node %d totalpages: %lu\n", pgdat->node_id,
							realtotalpages);
}

#ifndef CONFIG_SPARSEMEM
/*
 * Calculate the size of the zone->blockflags rounded to an unsigned long
 * Start by making sure zonesize is a multiple of pageblock_order by rounding
 * up. Then use 1 NR_PAGEBLOCK_BITS worth of bits per pageblock, finally
 * round what is now in bits to nearest long in bits, then return it in
 * bytes.
 */
static unsigned long __init usemap_size(unsigned long zone_start_pfn, unsigned long zonesize)
{
	unsigned long usemapsize;


/* IAMROOT-12AB:
 * -------------
 * usemap은 pageblock 단위로 필요한데 시작 주소와 끝 주소가 pageblock 단위로
 * align되지 않은 경우 위 아래 정렬되지 않은 주소도 pageblock에 해당하는 
 * usemap을 각각 배정하게 해준다.
 * 예) start_pfn=1023, size=1026 으로 하는 경우
 *     zonesize = 1026+1023= 2049가 된 후 
 *     roundup하여 usemapsize로 변환하게 된다. (usemapsize=3072)
 *     마지막으로 usemapsize = 32 (bit)가 되고 바이트로 환산하면 4를 반환한다.
 */
	zonesize += zone_start_pfn & (pageblock_nr_pages-1);
	usemapsize = roundup(zonesize, pageblock_nr_pages);
	usemapsize = usemapsize >> pageblock_order;
	usemapsize *= NR_PAGEBLOCK_BITS;
	usemapsize = roundup(usemapsize, 8 * sizeof(unsigned long));

	return usemapsize / 8;
}

static void __init setup_usemap(struct pglist_data *pgdat,
				struct zone *zone,
				unsigned long zone_start_pfn,
				unsigned long zonesize)
{
/* IAMROOT-12AB:
 * -------------
 * Sparse 메모리 모델을 사용하지 않을 때 zone별로 usemap을 할당한다.
 */
	unsigned long usemapsize = usemap_size(zone_start_pfn, zonesize);
	zone->pageblock_flags = NULL;
	if (usemapsize)
		zone->pageblock_flags =
			memblock_virt_alloc_node_nopanic(usemapsize,
							 pgdat->node_id);
}
#else
static inline void setup_usemap(struct pglist_data *pgdat, struct zone *zone,
				unsigned long zone_start_pfn, unsigned long zonesize) {}
#endif /* CONFIG_SPARSEMEM */

#ifdef CONFIG_HUGETLB_PAGE_SIZE_VARIABLE

/* Initialise the number of pages represented by NR_PAGEBLOCK_BITS */
void __paginginit set_pageblock_order(void)
{
	unsigned int order;

	/* Check that pageblock_nr_pages has not already been setup */
	if (pageblock_order)
		return;

/* IAMROOT-12AB:
 * -------------
 * HUGETLB가 PAGE 크기보다 큰 경우 GUGETLB_PAGE_ORDER를 사용한다.
 */
	if (HPAGE_SHIFT > PAGE_SHIFT)
		order = HUGETLB_PAGE_ORDER;
	else
		order = MAX_ORDER - 1;

	/*
	 * Assume the largest contiguous order of interest is a huge page.
	 * This value may be variable depending on boot parameters on IA64 and
	 * powerpc.
	 */
	pageblock_order = order;
}
#else /* CONFIG_HUGETLB_PAGE_SIZE_VARIABLE */

/*
 * When CONFIG_HUGETLB_PAGE_SIZE_VARIABLE is not set, set_pageblock_order()
 * is unused as pageblock_order is set at compile-time. See
 * include/linux/pageblock-flags.h for the values of pageblock_order based on
 * the kernel config
 */
void __paginginit set_pageblock_order(void)
{
}

#endif /* CONFIG_HUGETLB_PAGE_SIZE_VARIABLE */

static unsigned long __paginginit calc_memmap_size(unsigned long spanned_pages,
						   unsigned long present_pages)
{
	unsigned long pages = spanned_pages;

	/*
	 * Provide a more accurate estimation if there are holes within
	 * the zone and SPARSEMEM is in use. If there are holes within the
	 * zone, each populated memory region may cost us one or two extra
	 * memmap pages due to alignment because memmap pages for each
	 * populated regions may not naturally algined on page boundary.
	 * So the (present_pages >> 4) heuristic is a tradeoff for that.
	 */

/* IAMROOT-12AB:
 * -------------
 * spanned_pages가 present_pages * 106%(~107%)와 비교하여
 *  - 큰 경우 present_pages로 
 *  - 작은 경우 spanned_pages로 
 * freesize 계산을 위해 mem_map용 페이지 수를 알아온다.
 */
	if (spanned_pages > present_pages + (present_pages >> 4) &&
	    IS_ENABLED(CONFIG_SPARSEMEM))
		pages = present_pages;

	return PAGE_ALIGN(pages * sizeof(struct page)) >> PAGE_SHIFT;
}

/*
 * Set up the zone data structures:
 *   - mark all pages reserved
 *   - mark all memory queues empty
 *   - clear the memory bitmaps
 *
 * NOTE: pgdat should get zeroed by caller.
 */
static void __paginginit free_area_init_core(struct pglist_data *pgdat,
		unsigned long node_start_pfn, unsigned long node_end_pfn,
		unsigned long *zones_size, unsigned long *zholes_size)
{
	enum zone_type j;
	int nid = pgdat->node_id;
	unsigned long zone_start_pfn = pgdat->node_start_pfn;
	int ret;

	pgdat_resize_init(pgdat);
#ifdef CONFIG_NUMA_BALANCING
	spin_lock_init(&pgdat->numabalancing_migrate_lock);
	pgdat->numabalancing_migrate_nr_pages = 0;
	pgdat->numabalancing_migrate_next_window = jiffies;
#endif
	init_waitqueue_head(&pgdat->kswapd_wait);
	init_waitqueue_head(&pgdat->pfmemalloc_wait);

/* IAMROOT-12AB:
 * -------------
 * page_ext를 사용하는 경우 사용된다. (초기값은 null)
 */
	pgdat_page_ext_init(pgdat);

	for (j = 0; j < MAX_NR_ZONES; j++) {
		struct zone *zone = pgdat->node_zones + j;
		unsigned long size, realsize, freesize, memmap_pages;

/* IAMROOT-12AB:
 * -------------
 * arm에서는 다시 한 번 realsize(freesize)를 알아온다.
 *
 * realsize: 실제 메모리 페이지 수
 * freesize: realsize-메타데이터(memmap, dma_reserve)
 */
		size = zone_spanned_pages_in_node(nid, j, node_start_pfn,
						  node_end_pfn, zones_size);
		realsize = freesize = size - zone_absent_pages_in_node(nid, j,
								node_start_pfn,
								node_end_pfn,
								zholes_size);

		/*
		 * Adjust freesize so that it accounts for how much memory
		 * is used by this zone for memmap. This affects the watermark
		 * and per-cpu initialisations
		 */
		memmap_pages = calc_memmap_size(size, realsize);
		if (!is_highmem_idx(j)) {
			if (freesize >= memmap_pages) {
				freesize -= memmap_pages;
				if (memmap_pages)
					printk(KERN_DEBUG
					       "  %s zone: %lu pages used for memmap\n",
					       zone_names[j], memmap_pages);
			} else
				printk(KERN_WARNING
					"  %s zone: %lu pages exceeds freesize %lu\n",
					zone_names[j], memmap_pages, freesize);
		}

		/* Account for reserved pages */
		if (j == 0 && freesize > dma_reserve) {
			freesize -= dma_reserve;
			printk(KERN_DEBUG "  %s zone: %lu pages reserved\n",
					zone_names[0], dma_reserve);
		}

/* IAMROOT-12AB:
 * -------------
 * nr_kernel_pages= lowmem pages - mem_map pages(highmem 제외) - dma_reserve
 *                         조건: highmem memmap 비중이 lowmem의 절반 이하일 때
 *                               - mem_map pages(highmem)
 * nr_all_pages=    lowmem pages - mem_map pages(highmem 제외) - dma_reserve
 *		  + highmem pages 
 *
 * 두 개의 변수는 alloc_large_system_hash()에서 해쉬의 크기를 결정할 때
 * 엔트리 크기가 지정되지 않을 경우 메모리의 크기에 비례하여 만들기 위해 사용된다.
 * 예) uhash_entries=, ihash_entries=, dhash_entries=, mhash_entries=
 */
		if (!is_highmem_idx(j))
			nr_kernel_pages += freesize;
		/* Charge for highmem memmap if there are enough kernel pages */
		else if (nr_kernel_pages > memmap_pages * 2)
			nr_kernel_pages -= memmap_pages;
		nr_all_pages += freesize;

		zone->spanned_pages = size;
		zone->present_pages = realsize;
		/*
		 * Set an approximate value for lowmem here, it will be adjusted
		 * when the bootmem allocator frees pages into the buddy system.
		 * And all highmem pages will be managed by the buddy system.
		 */

/* IAMROOT-12AB:
 * -------------
 * zone->managed_pages:
 *	- ZONE_HIGHMEM: realsize(실제 페이지 수)
 *	- 기타 ZONE:	freesize(실제 페이지 수 - 메타데이터(memmap, dma_reserve)
 */
		zone->managed_pages = is_highmem_idx(j) ? realsize : freesize;
#ifdef CONFIG_NUMA
		zone->node = nid;

/* IAMROOT-12AB:
 * -------------
 * default로 min_unmapped_pages를 freesize의 1%로 배정한다.
 */
		zone->min_unmapped_pages = (freesize*sysctl_min_unmapped_ratio)
						/ 100;
/* IAMROOT-12AB:
 * -------------
 * default로 min_slab_pages를 freesize의 5%로 배정한다.
 */
		zone->min_slab_pages = (freesize * sysctl_min_slab_ratio) / 100;
#endif
		zone->name = zone_names[j];
		spin_lock_init(&zone->lock);
		spin_lock_init(&zone->lru_lock);

/* IAMROOT-12AB:
 * -------------
 * zone->span_seqlock
 */
		zone_seqlock_init(zone);

/* IAMROOT-12AB:
 * -------------
 * 노드를 가리킨다.
 */
		zone->zone_pgdat = pgdat;

/* IAMROOT-12AB:
 * -------------
 * 버디 시스템에서 0 order 할당 요청에 대응하여 동작하는
 * Per-CPU Page Frame Cache (zone->pageset)를 초기화한다.
 * pcp는 0 order 할당에 대한 속도를 향상시키기 위해 각 cpu에서 동작한다.
 */
		zone_pcp_init(zone);

		/* For bootup, initialized properly in watermark setup */

/* IAMROOT-12AB:
 * -------------
 * NR_ALLOC_BATCH 통계 항목에 <- zone->managed_pages를 대입
 */
		mod_zone_page_state(zone, NR_ALLOC_BATCH, zone->managed_pages);

/* IAMROOT-12AB:
 * -------------
 * zone->lruvec를 초기화한다.
 */
		lruvec_init(&zone->lruvec);
		if (!size)
			continue;

/* IAMROOT-12AB:
 * -------------
 * CONFIG_HUGETLB_PAGE_SIZE_VARIABLE이 설정된 경우에 pageblock_order를 설정한다.
 * rpi2: 빈 함수
 */
		set_pageblock_order();

/* IAMROOT-12AB:
 * -------------
 * Sparse 메모리 모델을 사용하지 않을 때 zone별로 usemap을 할당한다.
 */
		setup_usemap(pgdat, zone, zone_start_pfn, size);

/* IAMROOT-12AB:
 * -------------
 * wait table에 대한 해시 엔트리 수를 결정하고 관련 메모리를 할당 받은 후
 * 초기화(waitqueue 및 spinlock) 하고
 * 버디시스템에서 사용하는 free_area[].free_list[]를 초기화한다. 
 */
		ret = init_currently_empty_zone(zone, zone_start_pfn,
						size, MEMMAP_EARLY);
		BUG_ON(ret);

/* IAMROOT-12AB:
 * -------------
 * mem_map의 각 멤버를 초기화한다.
 */
		memmap_init(size, nid, j, zone_start_pfn);
		zone_start_pfn += size;
	}
}

static void __init_refok alloc_node_mem_map(struct pglist_data *pgdat)
{
	/* Skip empty nodes */
	if (!pgdat->node_spanned_pages)
		return;

/* IAMROOT-12AB:
 * -------------
 * Flat 메모리 시스템에서는 아래의 루틴으로 노드별로 mem_map을 만들고,
 * Sparse 메모리 시스템에서는 mem_section을 통해서 section_mem_map을 접근한다.
 */
#ifdef CONFIG_FLAT_NODE_MEM_MAP
	/* ia64 gets its own node_mem_map, before this, without bootmem */
	if (!pgdat->node_mem_map) {
		unsigned long size, start, end;
		struct page *map;

		/*
		 * The zone's endpoints aren't required to be MAX_ORDER
		 * aligned but the node_mem_map endpoints must be in order
		 * for the buddy allocator to function correctly.
		 */

/* IAMROOT-12AB:
 * -------------
 * 지정된 노드의 범위를 mem_map으로 만들 때 mem_map[]의 갯수가 
 * 1024개 페이지 단위로 정렬한다. 
 */
		start = pgdat->node_start_pfn & ~(MAX_ORDER_NR_PAGES - 1);
		end = pgdat_end_pfn(pgdat);
		end = ALIGN(end, MAX_ORDER_NR_PAGES);
		size =  (end - start) * sizeof(struct page);
		map = alloc_remap(pgdat->node_id, size);
		if (!map)
			map = memblock_virt_alloc_node_nopanic(size,
							       pgdat->node_id);
/* IAMROOT-12AB:
 * -------------
 * mem_map의 사이즈가 위/아래로 1024개 단위로 정렬되어 할당받으므로
 * 실제 노드의 시작 주소를 가리킬 때에는 mem_map에서 그 오차 페이지
 * 수 만큼 위를 가리키게 해야 한다.
 * (따라서 mem_map[]의 위아래는 사용안되는 영역이 있을 수 있다.)
 */
		pgdat->node_mem_map = map + (pgdat->node_start_pfn - start);
	}
#ifndef CONFIG_NEED_MULTIPLE_NODES
	/*
	 * With no DISCONTIG, the global mem_map is just set as node 0's
	 */
	if (pgdat == NODE_DATA(0)) {
		mem_map = NODE_DATA(0)->node_mem_map;
#ifdef CONFIG_HAVE_MEMBLOCK_NODE_MAP
		if (page_to_pfn(mem_map) != pgdat->node_start_pfn)
			mem_map -= (pgdat->node_start_pfn - ARCH_PFN_OFFSET);
#endif /* CONFIG_HAVE_MEMBLOCK_NODE_MAP */
	}
#endif
#endif /* CONFIG_FLAT_NODE_MEM_MAP */
}

void __paginginit free_area_init_node(int nid, unsigned long *zones_size,
		unsigned long node_start_pfn, unsigned long *zholes_size)
{
	pg_data_t *pgdat = NODE_DATA(nid);
	unsigned long start_pfn = 0;
	unsigned long end_pfn = 0;

	/* pg_data_t should be reset to zero when it's allocated */
	WARN_ON(pgdat->nr_zones || pgdat->classzone_idx);

	pgdat->node_id = nid;
	pgdat->node_start_pfn = node_start_pfn;
#ifdef CONFIG_HAVE_MEMBLOCK_NODE_MAP
/* IAMROOT-12AB:
 * -------------
 * 지정된 노드에 대해서 시작 pfn과 끝 pfn을 알아낸다.
 */
	get_pfn_range_for_nid(nid, &start_pfn, &end_pfn);
	pr_info("Initmem setup node %d [mem %#018Lx-%#018Lx]\n", nid,
		(u64)start_pfn << PAGE_SHIFT, ((u64)end_pfn << PAGE_SHIFT) - 1);
#endif

/* IAMROOT-12AB:
 * -------------
 * 노드->node_spanned_pages와 노드->node_present_pages를 산출한다.
 */
	calculate_node_totalpages(pgdat, start_pfn, end_pfn,
				  zones_size, zholes_size);

/* IAMROOT-12AB:
 * -------------
 * node_mem_map을 할당받고 초기화한다.
 */
	alloc_node_mem_map(pgdat);
#ifdef CONFIG_FLAT_NODE_MEM_MAP
	printk(KERN_DEBUG "free_area_init_node: node %d, pgdat %08lx, node_mem_map %08lx\n",
		nid, (unsigned long)pgdat,
		(unsigned long)pgdat->node_mem_map);
#endif

/* IAMROOT-12AB:
 * -------------
 * 노드 및 노드에 포함된 각 zone 정보 초기화 
 *    - usemap 할당
 *    - pcp 초기화
 *    - lruvec 초기화
 *    - free_area[] 초기화
 *    - memmap 초기화 (각 멤버변수 초기화)
 */
	free_area_init_core(pgdat, start_pfn, end_pfn,
			    zones_size, zholes_size);
}

#ifdef CONFIG_HAVE_MEMBLOCK_NODE_MAP

#if MAX_NUMNODES > 1
/*
 * Figure out the number of possible node ids.
 */
void __init setup_nr_node_ids(void)
{
	unsigned int node;
	unsigned int highest = 0;

	for_each_node_mask(node, node_possible_map)
		highest = node;
	nr_node_ids = highest + 1;
}
#endif

/**
 * node_map_pfn_alignment - determine the maximum internode alignment
 *
 * This function should be called after node map is populated and sorted.
 * It calculates the maximum power of two alignment which can distinguish
 * all the nodes.
 *
 * For example, if all nodes are 1GiB and aligned to 1GiB, the return value
 * would indicate 1GiB alignment with (1 << (30 - PAGE_SHIFT)).  If the
 * nodes are shifted by 256MiB, 256MiB.  Note that if only the last node is
 * shifted, 1GiB is enough and this function will indicate so.
 *
 * This is used to test whether pfn -> nid mapping of the chosen memory
 * model has fine enough granularity to avoid incorrect mapping for the
 * populated node map.
 *
 * Returns the determined alignment in pfn's.  0 if there is no alignment
 * requirement (single node).
 */
unsigned long __init node_map_pfn_alignment(void)
{
	unsigned long accl_mask = 0, last_end = 0;
	unsigned long start, end, mask;
	int last_nid = -1;
	int i, nid;

	for_each_mem_pfn_range(i, MAX_NUMNODES, &start, &end, &nid) {
		if (!start || last_nid < 0 || last_nid == nid) {
			last_nid = nid;
			last_end = end;
			continue;
		}

		/*
		 * Start with a mask granular enough to pin-point to the
		 * start pfn and tick off bits one-by-one until it becomes
		 * too coarse to separate the current node from the last.
		 */
		mask = ~((1 << __ffs(start)) - 1);
		while (mask && last_end <= (start & (mask << 1)))
			mask <<= 1;

		/* accumulate all internode masks */
		accl_mask |= mask;
	}

	/* convert mask to number of pages */
	return ~accl_mask + 1;
}

/* Find the lowest pfn for a node */
static unsigned long __init find_min_pfn_for_node(int nid)
{
	unsigned long min_pfn = ULONG_MAX;
	unsigned long start_pfn;
	int i;

/* IAMROOT-12AB:
 * -------------
 * 지정된 노드의 가장 낮은 페이지 pfn을 반환한다.
 */
	for_each_mem_pfn_range(i, nid, &start_pfn, NULL, NULL)
		min_pfn = min(min_pfn, start_pfn);

	if (min_pfn == ULONG_MAX) {
		printk(KERN_WARNING
			"Could not find start_pfn for node %d\n", nid);
		return 0;
	}

	return min_pfn;
}

/**
 * find_min_pfn_with_active_regions - Find the minimum PFN registered
 *
 * It returns the minimum PFN based on information provided via
 * memblock_set_node().
 */
unsigned long __init find_min_pfn_with_active_regions(void)
{
/* IAMROOT-12AB:
 * -------------
 * 모든 노드 중에서 가장 낮은 페이지 pfn을 반환한다.
 */
	return find_min_pfn_for_node(MAX_NUMNODES);
}

/*
 * early_calculate_totalpages()
 * Sum pages in active regions for movable zone.
 * Populate N_MEMORY for calculating usable_nodes.
 */
static unsigned long __init early_calculate_totalpages(void)
{
	unsigned long totalpages = 0;
	unsigned long start_pfn, end_pfn;
	int i, nid;

/* IAMROOT-12AB:
 * -------------
 * 전체 가용 페이지 수를 리턴한다.
 */
	for_each_mem_pfn_range(i, MAX_NUMNODES, &start_pfn, &end_pfn, &nid) {
		unsigned long pages = end_pfn - start_pfn;

		totalpages += pages;
		if (pages)

/* IAMROOT-12AB:
 * -------------
 * 해당 노드에 가용 페이지가 있는 경우 노드의 메모리 존재 여부 비트맵에 
 * 지정된 노드의 비트를 설정한다.
 */
			node_set_state(nid, N_MEMORY);
	}
	return totalpages;
}

/*
 * Find the PFN the Movable zone begins in each node. Kernel memory
 * is spread evenly between nodes as long as the nodes have enough
 * memory. When they don't, some nodes will have more kernelcore than
 * others
 */

/* IAMROOT-12AB:
 * -------------
 * 노드별로 ZONE_MOVABLE이 가능한 시작 pfn을 zone_movable_pfn[] 배열에 저장
 * (저장된 값은 MAX_ORDER_NR_PAGES 단위로 정렬된다.)
 *
 * movable_zone에는 movable이 가능한 가장 높은 zone이 저장된다.
 */
static void __init find_zone_movable_pfns_for_nodes(void)
{
	int i, nid;
	unsigned long usable_startpfn;
	unsigned long kernelcore_node, kernelcore_remaining;
	/* save the state before borrow the nodemask */

/* IAMROOT-12AB:
 * -------------
 * 노드별 메모리 존재 여부 비트맵
 */
	nodemask_t saved_node_state = node_states[N_MEMORY];

/* IAMROOT-12AB:
 * -------------
 * 전체 가용 메모리 페이지 수
 */
	unsigned long totalpages = early_calculate_totalpages();

/* IAMROOT-12AB:
 * -------------
 * 메모리를 소유한 노드의 수
 */
	int usable_nodes = nodes_weight(node_states[N_MEMORY]);
	struct memblock_region *r;

	/* Need to find movable_zone earlier when movable_node is specified. */

/* IAMROOT-12AB:
 * -------------
 * 전역변수 movable_zone에 zone 중에서 movable이 가능한 zone(가장 높은)을 찾는다.
 */
	find_usable_zone_for_movable();

	/*
	 * If movable_node is specified, ignore kernelcore and movablecore
	 * options.
	 */

/* IAMROOT-12AB:
 * -------------
 * CONFIG_MOVABLE_NODE 커널 옵션과 "movable_node" 커널 파라메터가 동시에 제공되면
 * 아래 movable_node_is_enabled() 함수가 true가 된다.
 */
	if (movable_node_is_enabled()) {
		for_each_memblock(memory, r) {
			if (!memblock_is_hotpluggable(r))
				continue;

/* IAMROOT-12AB:
 * -------------
 * memblock이 hotplug 가능한 메모리이면 이 루틴을 수행한다.
 */
			nid = r->nid;

			usable_startpfn = PFN_DOWN(r->base);

/* IAMROOT-12AB:
 * -------------
 * zone_movable_pfn[]: 노드별 ZONE_MOVABLE이 시작하는 pfn
 */
			zone_movable_pfn[nid] = zone_movable_pfn[nid] ?
				min(usable_startpfn, zone_movable_pfn[nid]) :
				usable_startpfn;
		}

		goto out2;
	}

	/*
	 * If movablecore=nn[KMG] was specified, calculate what size of
	 * kernelcore that corresponds so that memory usable for
	 * any allocation type is evenly spread. If both kernelcore
	 * and movablecore are specified, then the value of kernelcore
	 * will be used for required_kernelcore if it's greater than
	 * what movablecore would have allowed.
	 */
	if (required_movablecore) {
		unsigned long corepages;

		/*
		 * Round-up so that ZONE_MOVABLE is at least as large as what
		 * was requested by the user
		 */
		required_movablecore =
			roundup(required_movablecore, MAX_ORDER_NR_PAGES);
		corepages = totalpages - required_movablecore;

/* IAMROOT-12AB:
 * -------------
 * kernelcore 영역을 산출한다.
 *
 * 1) movablecore 영역만 지정되는 경우 전체 메모리 - movablecore 영역이 
 *    kernelcore 영역이된다.
 *
 * 2) kernlecore와 movablecore가 동시에 지정이 되는 경우
 *   kernelcore 영역이 movablecore 영역보다 우선된다.
 *
 * 3) kernelcore 영역만 지정되는 경우 그 영역을 그대로 사용한다.
 */
		required_kernelcore = max(required_kernelcore, corepages);
	}

	/* If kernelcore was not specified, there is no ZONE_MOVABLE */
	if (!required_kernelcore)
		goto out;

	/* usable_startpfn is the lowest possible pfn ZONE_MOVABLE can be at */

/* IAMROOT-12AB:
 * -------------
 * arch_zone_lowest_possible_pfn[]: ZONE_MOVABLE을 제외한 각 zone의 시작 pfn
 * movable_zone (보통 ZONE_HIGHMEM 또는 ZONE_NORMAL이 사용되고, 이론적으로
 * 최악의 경우 ZONE_DMA32나 ZONE_DMA도 사용될 수 있다)
 *
 * usable_startpfn: 마지막 zone의 시작 (MOVABLE_ZONE이 가능한 zone)
 */
	usable_startpfn = arch_zone_lowest_possible_pfn[movable_zone];


/* IAMROOT-12AB:
 * -------------
 * 다음의 환경에서 설정되는 zone_movable_pfn[]
 * -------------------------------------------
 * node 1: ZONE_HIGHMEM=2G
 * node 0: ZONE_HIGHMEM=1.3GB
 *         ZONE_NORMAL=	700M (approx.)
 * "kernelcore=256K" pages = (1G)
 * -------------------------------------------
 * zone_movable_pfn[0]=node 0 시작주소 + 850M에 해당하는 PFN 
 * zone_movable_pfn[1]=node 1 시작주소 + 150M에 해당하는 PFN 
 */
restart:
	/* Spread kernelcore memory as evenly as possible throughout nodes */
	kernelcore_node = required_kernelcore / usable_nodes;
	for_each_node_state(nid, N_MEMORY) {
		unsigned long start_pfn, end_pfn;

		/*
		 * Recalculate kernelcore_node if the division per node
		 * now exceeds what is necessary to satisfy the requested
		 * amount of memory for the kernel
		 */
		if (required_kernelcore < kernelcore_node)
			kernelcore_node = required_kernelcore / usable_nodes;

		/*
		 * As the map is walked, we track how much memory is usable
		 * by the kernel using kernelcore_remaining. When it is
		 * 0, the rest of the node is usable by ZONE_MOVABLE
		 */
		kernelcore_remaining = kernelcore_node;

		/* Go through each range of PFNs within this node */
		for_each_mem_pfn_range(i, nid, &start_pfn, &end_pfn, NULL) {
			unsigned long size_pages;

			start_pfn = max(start_pfn, zone_movable_pfn[nid]);
			if (start_pfn >= end_pfn)
				continue;

			/* Account for what is only usable for kernelcore */
			if (start_pfn < usable_startpfn) {
				unsigned long kernel_pages;
				kernel_pages = min(end_pfn, usable_startpfn)
								- start_pfn;

				kernelcore_remaining -= min(kernel_pages,
							kernelcore_remaining);
				required_kernelcore -= min(kernel_pages,
							required_kernelcore);

				/* Continue if range is now fully accounted */
				if (end_pfn <= usable_startpfn) {

					/*
					 * Push zone_movable_pfn to the end so
					 * that if we have to rebalance
					 * kernelcore across nodes, we will
					 * not double account here
					 */
					zone_movable_pfn[nid] = end_pfn;
					continue;
				}
				start_pfn = usable_startpfn;
			}

			/*
			 * The usable PFN range for ZONE_MOVABLE is from
			 * start_pfn->end_pfn. Calculate size_pages as the
			 * number of pages used as kernelcore
			 */
			size_pages = end_pfn - start_pfn;
			if (size_pages > kernelcore_remaining)
				size_pages = kernelcore_remaining;
			zone_movable_pfn[nid] = start_pfn + size_pages;

			/*
			 * Some kernelcore has been met, update counts and
			 * break if the kernelcore for this node has been
			 * satisfied
			 */
			required_kernelcore -= min(required_kernelcore,
								size_pages);
			kernelcore_remaining -= size_pages;
			if (!kernelcore_remaining)
				break;
		}
	}

	/*
	 * If there is still required_kernelcore, we do another pass with one
	 * less node in the count. This will push zone_movable_pfn[nid] further
	 * along on the nodes that still have memory until kernelcore is
	 * satisfied
	 */
	usable_nodes--;
	if (usable_nodes && required_kernelcore > usable_nodes)
		goto restart;

out2:
	/* Align start of ZONE_MOVABLE on all nids to MAX_ORDER_NR_PAGES */

/* IAMROOT-12AB:
 * -------------
 * zone_movable_pfn[] 값들을 MAX_ORDER_NR_PAGES 단위로 정렬한다.
 */
	for (nid = 0; nid < MAX_NUMNODES; nid++)
		zone_movable_pfn[nid] =
			roundup(zone_movable_pfn[nid], MAX_ORDER_NR_PAGES);

out:
	/* restore the node_state */
	node_states[N_MEMORY] = saved_node_state;
}

/* Any regular or high memory on that node ? */
static void check_for_memory(pg_data_t *pgdat, int nid)
{
	enum zone_type zone_type;

	if (N_MEMORY == N_NORMAL_MEMORY)
		return;

	for (zone_type = 0; zone_type <= ZONE_MOVABLE - 1; zone_type++) {
		struct zone *zone = &pgdat->node_zones[zone_type];
		if (populated_zone(zone)) {
			node_set_state(nid, N_HIGH_MEMORY);
			if (N_NORMAL_MEMORY != N_HIGH_MEMORY &&
			    zone_type <= ZONE_NORMAL)
				node_set_state(nid, N_NORMAL_MEMORY);
			break;
		}
	}
}

/**
 * free_area_init_nodes - Initialise all pg_data_t and zone data
 * @max_zone_pfn: an array of max PFNs for each zone
 *
 * This will call free_area_init_node() for each active node in the system.
 * Using the page ranges provided by memblock_set_node(), the size of each
 * zone in each node and their holes is calculated. If the maximum PFN
 * between two adjacent zones match, it is assumed that the zone is empty.
 * For example, if arch_max_dma_pfn == arch_max_dma32_pfn, it is assumed
 * that arch_max_dma32_pfn has no pages. It is also assumed that a zone
 * starts where the previous one ended. For example, ZONE_DMA32 starts
 * at arch_max_dma_pfn.
 */
void __init free_area_init_nodes(unsigned long *max_zone_pfn)
{
	unsigned long start_pfn, end_pfn;
	int i, nid;

	/* Record where the zone boundaries are */
	memset(arch_zone_lowest_possible_pfn, 0,
				sizeof(arch_zone_lowest_possible_pfn));
	memset(arch_zone_highest_possible_pfn, 0,
				sizeof(arch_zone_highest_possible_pfn));
/* IAMROOT-12AB:
 * -------------
 * arch_zone_lowest_possible_pfn[0] 
 *	모든 노드 중에서 가장 낮은 페이지 pfn
 */
	arch_zone_lowest_possible_pfn[0] = find_min_pfn_with_active_regions();
	arch_zone_highest_possible_pfn[0] = max_zone_pfn[0];

/* IAMROOT-12AB:
 * -------------
 * 인수로 제공된 zone 별 max pfn을 이용하여 zone 별 low pfn 값까지 계산하여
 * arch_zone_lowest_possible_pfn[]과 arch_zone_highest_possible_pfn[]에 저장
 * (ZONE_MOVABLE은 min=max=0)
 *
 */
	for (i = 1; i < MAX_NR_ZONES; i++) {
		if (i == ZONE_MOVABLE)
			continue;
		arch_zone_lowest_possible_pfn[i] =
			arch_zone_highest_possible_pfn[i-1];
		arch_zone_highest_possible_pfn[i] =
			max(max_zone_pfn[i], arch_zone_lowest_possible_pfn[i]);
	}
	arch_zone_lowest_possible_pfn[ZONE_MOVABLE] = 0;
	arch_zone_highest_possible_pfn[ZONE_MOVABLE] = 0;

	/* Find the PFNs that ZONE_MOVABLE begins at in each node */
	memset(zone_movable_pfn, 0, sizeof(zone_movable_pfn));

/* IAMROOT-12AB:
 * -------------
 * 노드별로 ZONE_MOVABLE이 가능한 시작 pfn을 zone_movable_pfn[] 배열에 담아온다.
 */
	find_zone_movable_pfns_for_nodes();

	/* Print out the zone ranges */
	pr_info("Zone ranges:\n");
	for (i = 0; i < MAX_NR_ZONES; i++) {
		if (i == ZONE_MOVABLE)
			continue;
		pr_info("  %-8s ", zone_names[i]);
		if (arch_zone_lowest_possible_pfn[i] ==
				arch_zone_highest_possible_pfn[i])
			pr_cont("empty\n");
		else
			pr_cont("[mem %#018Lx-%#018Lx]\n",
				(u64)arch_zone_lowest_possible_pfn[i]
					<< PAGE_SHIFT,
				((u64)arch_zone_highest_possible_pfn[i]
					<< PAGE_SHIFT) - 1);
	}

	/* Print out the PFNs ZONE_MOVABLE begins at in each node */
	pr_info("Movable zone start for each node\n");
	for (i = 0; i < MAX_NUMNODES; i++) {
		if (zone_movable_pfn[i])
			pr_info("  Node %d: %#018Lx\n", i,
			       (u64)zone_movable_pfn[i] << PAGE_SHIFT);
	}

	/* Print out the early node map */
	pr_info("Early memory node ranges\n");
	for_each_mem_pfn_range(i, MAX_NUMNODES, &start_pfn, &end_pfn, &nid)
		pr_info("  node %3d: [mem %#018Lx-%#018Lx]\n", nid,
			(u64)start_pfn << PAGE_SHIFT,
			((u64)end_pfn << PAGE_SHIFT) - 1);

	/* Initialise every node */
	mminit_verify_pageflags_layout();

/* IAMROOT-12AB:
 * -------------
 * 전역 변수 nr_node_ids에 사용가능한 노드 id + 1을 저장한다.
 */
	setup_nr_node_ids();
	for_each_online_node(nid) {
		pg_data_t *pgdat = NODE_DATA(nid);
		free_area_init_node(nid, NULL,
				find_min_pfn_for_node(nid), NULL);

		/* Any memory on that node */
		if (pgdat->node_present_pages)
			node_set_state(nid, N_MEMORY);
		check_for_memory(pgdat, nid);
	}
}

static int __init cmdline_parse_core(char *p, unsigned long *core)
{
	unsigned long long coremem;
	if (!p)
		return -EINVAL;

	coremem = memparse(p, &p);
	*core = coremem >> PAGE_SHIFT;

	/* Paranoid check that UL is enough for the coremem value */
	WARN_ON((coremem >> PAGE_SHIFT) > ULONG_MAX);

	return 0;
}

/*
 * kernelcore=size sets the amount of memory for use for allocations that
 * cannot be reclaimed or migrated.
 */
static int __init cmdline_parse_kernelcore(char *p)
{
	return cmdline_parse_core(p, &required_kernelcore);
}

/*
 * movablecore=size sets the amount of memory for use for allocations that
 * can be reclaimed or migrated.
 */
static int __init cmdline_parse_movablecore(char *p)
{
	return cmdline_parse_core(p, &required_movablecore);
}


/* IAMROOT-12AB:
 * -------------
 * "kernelcore=<pages>"  -> 지정된 메모리 공간을 노드 수로 나누고 사용하고
 *                          나머지 공간을 ZONE_MOVABLE에서 사용한다.
 * "movablecore=<pages>" -> 전체 메모리 공간에서 movablecore로 지정한 영역을
 *                          뺀 공간을 kernelcore 영역으로 만들어 사용하고 
 *                          계산은 kernelcore=에서 한것과 동일하다.
 */
early_param("kernelcore", cmdline_parse_kernelcore);
early_param("movablecore", cmdline_parse_movablecore);

#endif /* CONFIG_HAVE_MEMBLOCK_NODE_MAP */

void adjust_managed_page_count(struct page *page, long count)
{
	spin_lock(&managed_page_count_lock);
	page_zone(page)->managed_pages += count;
	totalram_pages += count;
#ifdef CONFIG_HIGHMEM
	if (PageHighMem(page))
		totalhigh_pages += count;
#endif
	spin_unlock(&managed_page_count_lock);
}
EXPORT_SYMBOL(adjust_managed_page_count);

unsigned long free_reserved_area(void *start, void *end, int poison, char *s)
{
	void *pos;
	unsigned long pages = 0;

	start = (void *)PAGE_ALIGN((unsigned long)start);
	end = (void *)((unsigned long)end & PAGE_MASK);
	for (pos = start; pos < end; pos += PAGE_SIZE, pages++) {
		if ((unsigned int)poison <= 0xFF)
			memset(pos, poison, PAGE_SIZE);
		free_reserved_page(virt_to_page(pos));
	}

	if (pages && s)
		pr_info("Freeing %s memory: %ldK (%p - %p)\n",
			s, pages << (PAGE_SHIFT - 10), start, end);

	return pages;
}
EXPORT_SYMBOL(free_reserved_area);

#ifdef	CONFIG_HIGHMEM
void free_highmem_page(struct page *page)
{
/* IAMROOT-12:
 * -------------
 * 버디시스템에 himem 1개 page를 되돌린다.
 * 이 때 totalram_pages, zone->managed_pages, totalhigh_pages가 1씩 증가한다.
 */
	__free_reserved_page(page);
	totalram_pages++;
	page_zone(page)->managed_pages++;
	totalhigh_pages++;
}
#endif


void __init mem_init_print_info(const char *str)
{
	unsigned long physpages, codesize, datasize, rosize, bss_size;
	unsigned long init_code_size, init_data_size;

	physpages = get_num_physpages();
	codesize = _etext - _stext;
	datasize = _edata - _sdata;
	rosize = __end_rodata - __start_rodata;
	bss_size = __bss_stop - __bss_start;
	init_data_size = __init_end - __init_begin;
	init_code_size = _einittext - _sinittext;

	/*
	 * Detect special cases and adjust section sizes accordingly:
	 * 1) .init.* may be embedded into .data sections
	 * 2) .init.text.* may be out of [__init_begin, __init_end],
	 *    please refer to arch/tile/kernel/vmlinux.lds.S.
	 * 3) .rodata.* may be embedded into .text or .data sections.
	 */
#define adj_init_size(start, end, size, pos, adj) \
	do { \
		if (start <= pos && pos < end && size > adj) \
			size -= adj; \
	} while (0)

	adj_init_size(__init_begin, __init_end, init_data_size,
		     _sinittext, init_code_size);
	adj_init_size(_stext, _etext, codesize, _sinittext, init_code_size);
	adj_init_size(_sdata, _edata, datasize, __init_begin, init_data_size);
	adj_init_size(_stext, _etext, codesize, __start_rodata, rosize);
	adj_init_size(_sdata, _edata, datasize, __start_rodata, rosize);

#undef	adj_init_size

	pr_info("Memory: %luK/%luK available "
	       "(%luK kernel code, %luK rwdata, %luK rodata, "
	       "%luK init, %luK bss, %luK reserved, %luK cma-reserved"
#ifdef	CONFIG_HIGHMEM
	       ", %luK highmem"
#endif
	       "%s%s)\n",
	       nr_free_pages() << (PAGE_SHIFT-10), physpages << (PAGE_SHIFT-10),
	       codesize >> 10, datasize >> 10, rosize >> 10,
	       (init_data_size + init_code_size) >> 10, bss_size >> 10,
	       (physpages - totalram_pages - totalcma_pages) << (PAGE_SHIFT-10),
	       totalcma_pages << (PAGE_SHIFT-10),
#ifdef	CONFIG_HIGHMEM
	       totalhigh_pages << (PAGE_SHIFT-10),
#endif
	       str ? ", " : "", str ? str : "");
}

/**
 * set_dma_reserve - set the specified number of pages reserved in the first zone
 * @new_dma_reserve: The number of pages to mark reserved
 *
 * The per-cpu batchsize and zone watermarks are determined by present_pages.
 * In the DMA zone, a significant percentage may be consumed by kernel image
 * and other unfreeable allocations which can skew the watermarks badly. This
 * function may optionally be used to account for unfreeable pages in the
 * first zone (e.g., ZONE_DMA). The effect will be lower watermarks and
 * smaller per-cpu batchsize.
 */
void __init set_dma_reserve(unsigned long new_dma_reserve)
{
	dma_reserve = new_dma_reserve;
}

void __init free_area_init(unsigned long *zones_size)
{
	free_area_init_node(0, zones_size,
			__pa(PAGE_OFFSET) >> PAGE_SHIFT, NULL);
}

static int page_alloc_cpu_notify(struct notifier_block *self,
				 unsigned long action, void *hcpu)
{
	int cpu = (unsigned long)hcpu;

	if (action == CPU_DEAD || action == CPU_DEAD_FROZEN) {
		lru_add_drain_cpu(cpu);
		drain_pages(cpu);

		/*
		 * Spill the event counters of the dead processor
		 * into the current processors event counters.
		 * This artificially elevates the count of the current
		 * processor.
		 */
		vm_events_fold_cpu(cpu);

		/*
		 * Zero the differential counters of the dead processor
		 * so that the vm statistics are consistent.
		 *
		 * This is only okay since the processor is dead and cannot
		 * race with what we are doing.
		 */
		cpu_vm_stats_fold(cpu);
	}
	return NOTIFY_OK;
}

void __init page_alloc_init(void)
{

/* IAMROOT-12AB:
 * -------------
 * cpu state가 변화될 때 page_alloc_cpu_notify() 함수를 notify_block구조로 
 * 만들어 전역 cpu_chain 리스트에 등록한다. 이때 등록되는 우선순위의 값을 
 * 0으로 한다. (우선순위 값에 따라 cpu on/off에 대한 호출순서가 결정되는데 
 * 높은 우선 순위부터 호출된다)
 *
 * page_alloc_cpu_notify() 함수는 페이지 할당자를 분석한 후 진행하기로 한다.
 * - cpu가 off될 때 cpu 캐시가 관리하는 free 페이지들을 모두 버디 시스템으로
 *   돌려보내고, cpu관련한 vm_stat 관리를 drop한다.
 */
	hotcpu_notifier(page_alloc_cpu_notify, 0);
}

/*
 * calculate_totalreserve_pages - called when sysctl_lower_zone_reserve_ratio
 *	or min_free_kbytes changes.
 */
static void calculate_totalreserve_pages(void)
{
	struct pglist_data *pgdat;
	unsigned long reserve_pages = 0;
	enum zone_type i, j;

	for_each_online_pgdat(pgdat) {
		for (i = 0; i < MAX_NR_ZONES; i++) {
			struct zone *zone = pgdat->node_zones + i;
			long max = 0;

			/* Find valid and maximum lowmem_reserve in the zone */
			for (j = i; j < MAX_NR_ZONES; j++) {
				if (zone->lowmem_reserve[j] > max)
					max = zone->lowmem_reserve[j];
			}

			/* we treat the high watermark as reserved pages. */
			max += high_wmark_pages(zone);

			if (max > zone->managed_pages)
				max = zone->managed_pages;
			reserve_pages += max;
			/*
			 * Lowmem reserves are not available to
			 * GFP_HIGHUSER page cache allocations and
			 * kswapd tries to balance zones to their high
			 * watermark.  As a result, neither should be
			 * regarded as dirtyable memory, to prevent a
			 * situation where reclaim has to clean pages
			 * in order to balance the zones.
			 */
			zone->dirty_balance_reserve = max;
		}
	}
	dirty_balance_reserve = reserve_pages;
	totalreserve_pages = reserve_pages;
}

/*
 * setup_per_zone_lowmem_reserve - called whenever
 *	sysctl_lower_zone_reserve_ratio changes.  Ensures that each zone
 *	has a correct pages reserved value, so an adequate number of
 *	pages are left in the zone after a successful __alloc_pages().
 */
static void setup_per_zone_lowmem_reserve(void)
{
	struct pglist_data *pgdat;
	enum zone_type j, idx;

	for_each_online_pgdat(pgdat) {
		for (j = 0; j < MAX_NR_ZONES; j++) {
			struct zone *zone = pgdat->node_zones + j;
			unsigned long managed_pages = zone->managed_pages;

			zone->lowmem_reserve[j] = 0;

			idx = j;
			while (idx) {
				struct zone *lower_zone;

				idx--;

				if (sysctl_lowmem_reserve_ratio[idx] < 1)
					sysctl_lowmem_reserve_ratio[idx] = 1;

				lower_zone = pgdat->node_zones + idx;
				lower_zone->lowmem_reserve[j] = managed_pages /
					sysctl_lowmem_reserve_ratio[idx];
				managed_pages += lower_zone->managed_pages;
			}
		}
	}

	/* update totalreserve_pages */
	calculate_totalreserve_pages();
}

static void __setup_per_zone_wmarks(void)
{
	unsigned long pages_min = min_free_kbytes >> (PAGE_SHIFT - 10);
	unsigned long lowmem_pages = 0;
	struct zone *zone;
	unsigned long flags;

	/* Calculate total number of !ZONE_HIGHMEM pages */
	for_each_zone(zone) {
		if (!is_highmem(zone))
			lowmem_pages += zone->managed_pages;
	}

	for_each_zone(zone) {
		u64 tmp;

		spin_lock_irqsave(&zone->lock, flags);
		tmp = (u64)pages_min * zone->managed_pages;
		do_div(tmp, lowmem_pages);
		if (is_highmem(zone)) {
			/*
			 * __GFP_HIGH and PF_MEMALLOC allocations usually don't
			 * need highmem pages, so cap pages_min to a small
			 * value here.
			 *
			 * The WMARK_HIGH-WMARK_LOW and (WMARK_LOW-WMARK_MIN)
			 * deltas controls asynch page reclaim, and so should
			 * not be capped for highmem.
			 */
			unsigned long min_pages;

			min_pages = zone->managed_pages / 1024;
			min_pages = clamp(min_pages, SWAP_CLUSTER_MAX, 128UL);
			zone->watermark[WMARK_MIN] = min_pages;
		} else {
			/*
			 * If it's a lowmem zone, reserve a number of pages
			 * proportionate to the zone's size.
			 */
			zone->watermark[WMARK_MIN] = tmp;
		}

		zone->watermark[WMARK_LOW]  = min_wmark_pages(zone) + (tmp >> 2);
		zone->watermark[WMARK_HIGH] = min_wmark_pages(zone) + (tmp >> 1);

		__mod_zone_page_state(zone, NR_ALLOC_BATCH,
			high_wmark_pages(zone) - low_wmark_pages(zone) -
			atomic_long_read(&zone->vm_stat[NR_ALLOC_BATCH]));

		setup_zone_migrate_reserve(zone);
		spin_unlock_irqrestore(&zone->lock, flags);
	}

	/* update totalreserve_pages */
	calculate_totalreserve_pages();
}

/**
 * setup_per_zone_wmarks - called when min_free_kbytes changes
 * or when memory is hot-{added|removed}
 *
 * Ensures that the watermark[min,low,high] values for each zone are set
 * correctly with respect to min_free_kbytes.
 */
void setup_per_zone_wmarks(void)
{
	mutex_lock(&zonelists_mutex);
	__setup_per_zone_wmarks();
	mutex_unlock(&zonelists_mutex);
}

/*
 * The inactive anon list should be small enough that the VM never has to
 * do too much work, but large enough that each inactive page has a chance
 * to be referenced again before it is swapped out.
 *
 * The inactive_anon ratio is the target ratio of ACTIVE_ANON to
 * INACTIVE_ANON pages on this zone's LRU, maintained by the
 * pageout code. A zone->inactive_ratio of 3 means 3:1 or 25% of
 * the anonymous pages are kept on the inactive list.
 *
 * total     target    max
 * memory    ratio     inactive anon
 * -------------------------------------
 *   10MB       1         5MB
 *  100MB       1        50MB
 *    1GB       3       250MB
 *   10GB      10       0.9GB
 *  100GB      31         3GB
 *    1TB     101        10GB
 *   10TB     320        32GB
 */
static void __meminit calculate_zone_inactive_ratio(struct zone *zone)
{
	unsigned int gb, ratio;

	/* Zone size in gigabytes */
	gb = zone->managed_pages >> (30 - PAGE_SHIFT);
	if (gb)
		ratio = int_sqrt(10 * gb);
	else
		ratio = 1;

	zone->inactive_ratio = ratio;
}

static void __meminit setup_per_zone_inactive_ratio(void)
{
	struct zone *zone;

	for_each_zone(zone)
		calculate_zone_inactive_ratio(zone);
}

/*
 * Initialise min_free_kbytes.
 *
 * For small machines we want it small (128k min).  For large machines
 * we want it large (64MB max).  But it is not linear, because network
 * bandwidth does not increase linearly with machine size.  We use
 *
 *	min_free_kbytes = 4 * sqrt(lowmem_kbytes), for better accuracy:
 *	min_free_kbytes = sqrt(lowmem_kbytes * 16)
 *
 * which yields
 *
 * 16MB:	512k
 * 32MB:	724k
 * 64MB:	1024k
 * 128MB:	1448k
 * 256MB:	2048k
 * 512MB:	2896k
 * 1024MB:	4096k
 * 2048MB:	5792k
 * 4096MB:	8192k
 * 8192MB:	11584k
 * 16384MB:	16384k
 */
int __meminit init_per_zone_wmark_min(void)
{
	unsigned long lowmem_kbytes;
	int new_min_free_kbytes;

	lowmem_kbytes = nr_free_buffer_pages() * (PAGE_SIZE >> 10);
	new_min_free_kbytes = int_sqrt(lowmem_kbytes * 16);

	if (new_min_free_kbytes > user_min_free_kbytes) {
		min_free_kbytes = new_min_free_kbytes;
		if (min_free_kbytes < 128)
			min_free_kbytes = 128;
		if (min_free_kbytes > 65536)
			min_free_kbytes = 65536;
	} else {
		pr_warn("min_free_kbytes is not updated to %d because user defined value %d is preferred\n",
				new_min_free_kbytes, user_min_free_kbytes);
	}
	setup_per_zone_wmarks();
	refresh_zone_stat_thresholds();
	setup_per_zone_lowmem_reserve();
	setup_per_zone_inactive_ratio();
	return 0;
}
module_init(init_per_zone_wmark_min)

/*
 * min_free_kbytes_sysctl_handler - just a wrapper around proc_dointvec() so
 *	that we can call two helper functions whenever min_free_kbytes
 *	changes.
 */
int min_free_kbytes_sysctl_handler(struct ctl_table *table, int write,
	void __user *buffer, size_t *length, loff_t *ppos)
{
	int rc;

	rc = proc_dointvec_minmax(table, write, buffer, length, ppos);
	if (rc)
		return rc;

	if (write) {
		user_min_free_kbytes = min_free_kbytes;
		setup_per_zone_wmarks();
	}
	return 0;
}

#ifdef CONFIG_NUMA
int sysctl_min_unmapped_ratio_sysctl_handler(struct ctl_table *table, int write,
	void __user *buffer, size_t *length, loff_t *ppos)
{
	struct zone *zone;
	int rc;

	rc = proc_dointvec_minmax(table, write, buffer, length, ppos);
	if (rc)
		return rc;

	for_each_zone(zone)
		zone->min_unmapped_pages = (zone->managed_pages *
				sysctl_min_unmapped_ratio) / 100;
	return 0;
}

int sysctl_min_slab_ratio_sysctl_handler(struct ctl_table *table, int write,
	void __user *buffer, size_t *length, loff_t *ppos)
{
	struct zone *zone;
	int rc;

	rc = proc_dointvec_minmax(table, write, buffer, length, ppos);
	if (rc)
		return rc;

	for_each_zone(zone)
		zone->min_slab_pages = (zone->managed_pages *
				sysctl_min_slab_ratio) / 100;
	return 0;
}
#endif

/*
 * lowmem_reserve_ratio_sysctl_handler - just a wrapper around
 *	proc_dointvec() so that we can call setup_per_zone_lowmem_reserve()
 *	whenever sysctl_lowmem_reserve_ratio changes.
 *
 * The reserve ratio obviously has absolutely no relation with the
 * minimum watermarks. The lowmem reserve ratio can only make sense
 * if in function of the boot time zone sizes.
 */
int lowmem_reserve_ratio_sysctl_handler(struct ctl_table *table, int write,
	void __user *buffer, size_t *length, loff_t *ppos)
{
	proc_dointvec_minmax(table, write, buffer, length, ppos);
	setup_per_zone_lowmem_reserve();
	return 0;
}

/*
 * percpu_pagelist_fraction - changes the pcp->high for each zone on each
 * cpu.  It is the fraction of total pages in each zone that a hot per cpu
 * pagelist can have before it gets flushed back to buddy allocator.
 */
int percpu_pagelist_fraction_sysctl_handler(struct ctl_table *table, int write,
	void __user *buffer, size_t *length, loff_t *ppos)
{
	struct zone *zone;
	int old_percpu_pagelist_fraction;
	int ret;

	mutex_lock(&pcp_batch_high_lock);
	old_percpu_pagelist_fraction = percpu_pagelist_fraction;

	ret = proc_dointvec_minmax(table, write, buffer, length, ppos);
	if (!write || ret < 0)
		goto out;

	/* Sanity checking to avoid pcp imbalance */
	if (percpu_pagelist_fraction &&
	    percpu_pagelist_fraction < MIN_PERCPU_PAGELIST_FRACTION) {
		percpu_pagelist_fraction = old_percpu_pagelist_fraction;
		ret = -EINVAL;
		goto out;
	}

	/* No change? */
	if (percpu_pagelist_fraction == old_percpu_pagelist_fraction)
		goto out;

	for_each_populated_zone(zone) {
		unsigned int cpu;

		for_each_possible_cpu(cpu)
			pageset_set_high_and_batch(zone,
					per_cpu_ptr(zone->pageset, cpu));
	}
out:
	mutex_unlock(&pcp_batch_high_lock);
	return ret;
}

int hashdist = HASHDIST_DEFAULT;

#ifdef CONFIG_NUMA
static int __init set_hashdist(char *str)
{
	if (!str)
		return 0;
	hashdist = simple_strtoul(str, &str, 0);
	return 1;
}
__setup("hashdist=", set_hashdist);
#endif

/*
 * allocate a large system hash table from bootmem
 * - it is assumed that the hash table must contain an exact power-of-2
 *   quantity of entries
 * - limit is the number of hash buckets, not the total allocation size
 */
void *__init alloc_large_system_hash(const char *tablename,
				     unsigned long bucketsize,
				     unsigned long numentries,
				     int scale,
				     int flags,
				     unsigned int *_hash_shift,
				     unsigned int *_hash_mask,
				     unsigned long low_limit,
				     unsigned long high_limit)
{
	unsigned long long max = high_limit;
	unsigned long log2qty, size;
	void *table = NULL;

	/* allow the kernel cmdline to have a say */

/* IAMROOT-12AB:
 * -------------
 * 만들어야 할 엔트리 수를 지정하지 않은 경우 nr_kernel 페이지를 1M 단위로 한 수
 *	- HASH_SMALL 옵션: 최소 16개 엔트리 수
 *	- 옵션 없는 경우:  최소 1페이지에 들어갈 엔트리 수
 */
	if (!numentries) {
		/* round applicable memory size up to nearest megabyte */

/* IAMROOT-12AB:
 * -------------
 * ZONE_NORMAL의 mem_map(및 cma_reserve)을 제외한 free 페이지 수
 */
		numentries = nr_kernel_pages;

		/* It isn't necessary when PAGE_SIZE >= 1MB */

/* IAMROOT-12AB:
 * -------------
 * 페이지가 1M보다 작은 사이즈인 경우 1M 단위로 round up
 */
		if (PAGE_SHIFT < 20)
			numentries = round_up(numentries, (1<<20)/PAGE_SIZE);

		/* limit to 1 bucket per 2^scale bytes of low memory */
		if (scale > PAGE_SHIFT)
			numentries >>= (scale - PAGE_SHIFT);
		else
			numentries <<= (PAGE_SHIFT - scale);

		/* Make sure we've got at least a 0-order allocation.. */
		if (unlikely(flags & HASH_SMALL)) {
			/* Makes no sense without HASH_EARLY */
			WARN_ON(!(flags & HASH_EARLY));

/* IAMROOT-12AB:
 * -------------
 * numentries가 16보다 작으면 16으로 고정
 *
 * hash_shift: 기본 값이 4
 */
			if (!(numentries >> *_hash_shift)) {
				numentries = 1UL << *_hash_shift;
				BUG_ON(!numentries);
			}

/* IAMROOT-12AB:
 * -------------
 * 엔트리들의 사용이 한 페이지 미만인 경우 최소 한 페이지를 채운다.
 */
		} else if (unlikely((numentries * bucketsize) < PAGE_SIZE))
			numentries = PAGE_SIZE / bucketsize;
	}

/* IAMROOT-12AB:
 * -------------
 * 2의 차수단위로 round up
 */
	numentries = roundup_pow_of_two(numentries);

	/* limit allocation size to 1/16 total memory by default */

/* IAMROOT-12AB:
 * -------------
 * limit 값으로 max에 0을 설정하는 경우 전체 free 메모리의 1/16에 해당하는 크기를
 * 초과하지 않도록 한다. (최대: 0x80000000)
 */
	if (max == 0) {
		max = ((unsigned long long)nr_all_pages << PAGE_SHIFT) >> 4;
		do_div(max, bucketsize);
	}
	max = min(max, 0x80000000ULL);

/* IAMROOT-12AB:
 * -------------
 * low_limit <= numentries <= max 와 같이 제한
 */
	if (numentries < low_limit)
		numentries = low_limit;
	if (numentries > max)
		numentries = max;

/* IAMROOT-12AB:
 * -------------
 * ilog2(4096) -> 12
 */
	log2qty = ilog2(numentries);

/* IAMROOT-12AB:
 * -------------
 * 할당이 안되면 log2qty를 줄여가며 반복하여 할당을 시도한다.
 */
	do {
		size = bucketsize << log2qty;
		if (flags & HASH_EARLY)
			table = memblock_virt_alloc_nopanic(size, 0);
		else if (hashdist)
			table = __vmalloc(size, GFP_ATOMIC, PAGE_KERNEL);
		else {
			/*
			 * If bucketsize is not a power-of-two, we may free
			 * some pages at the end of hash table which
			 * alloc_pages_exact() automatically does
			 */
			if (get_order(size) < MAX_ORDER) {
				table = alloc_pages_exact(size, GFP_ATOMIC);
				kmemleak_alloc(table, size, 1, GFP_ATOMIC);
			}
		}
	} while (!table && size > PAGE_SIZE && --log2qty);

	if (!table)
		panic("Failed to allocate %s hash table\n", tablename);

	printk(KERN_INFO "%s hash table entries: %ld (order: %d, %lu bytes)\n",
	       tablename,
	       (1UL << log2qty),
	       ilog2(size) - PAGE_SHIFT,
	       size);

	if (_hash_shift)
		*_hash_shift = log2qty;
	if (_hash_mask)
		*_hash_mask = (1 << log2qty) - 1;

	return table;
}

/* Return a pointer to the bitmap storing bits affecting a block of pages */
static inline unsigned long *get_pageblock_bitmap(struct zone *zone,
							unsigned long pfn)
{
#ifdef CONFIG_SPARSEMEM
	return __pfn_to_section(pfn)->pageblock_flags;
#else
	return zone->pageblock_flags;
#endif /* CONFIG_SPARSEMEM */
}

static inline int pfn_to_bitidx(struct zone *zone, unsigned long pfn)
{
#ifdef CONFIG_SPARSEMEM
	pfn &= (PAGES_PER_SECTION-1);
	return (pfn >> pageblock_order) * NR_PAGEBLOCK_BITS;
#else
	pfn = pfn - round_down(zone->zone_start_pfn, pageblock_nr_pages);
	return (pfn >> pageblock_order) * NR_PAGEBLOCK_BITS;
#endif /* CONFIG_SPARSEMEM */
}

/**
 * get_pfnblock_flags_mask - Return the requested group of flags for the pageblock_nr_pages block of pages
 * @page: The page within the block of interest
 * @pfn: The target page frame number
 * @end_bitidx: The last bit of interest to retrieve
 * @mask: mask of bits that the caller is interested in
 *
 * Return: pageblock_bits flags
 */
unsigned long get_pfnblock_flags_mask(struct page *page, unsigned long pfn,
					unsigned long end_bitidx,
					unsigned long mask)
{
	struct zone *zone;
	unsigned long *bitmap;
	unsigned long bitidx, word_bitidx;
	unsigned long word;

/* IAMROOT-12AB:
 * -------------
 * page구조체로 부터 zone을 알아온다. (FLATMEM에서는 zone에 pageblock_flags에 비트맵이 담긴다) 
 * 비트맵에서 pfn 값에 해당하는 페이지블럭을 찾아서 4bit중 3bit를 mask하여 반환한다. (0~7까지 반환)
 */
	zone = page_zone(page);
	bitmap = get_pageblock_bitmap(zone, pfn);
	bitidx = pfn_to_bitidx(zone, pfn);
	word_bitidx = bitidx / BITS_PER_LONG;
	bitidx &= (BITS_PER_LONG-1);

	word = bitmap[word_bitidx];
	bitidx += end_bitidx;
	return (word >> (BITS_PER_LONG - bitidx - 1)) & mask;
}

/**
 * set_pfnblock_flags_mask - Set the requested group of flags for a pageblock_nr_pages block of pages
 * @page: The page within the block of interest
 * @flags: The flags to set
 * @pfn: The target page frame number
 * @end_bitidx: The last bit of interest
 * @mask: mask of bits that the caller is interested in
 */
void set_pfnblock_flags_mask(struct page *page, unsigned long flags,
					unsigned long pfn,
					unsigned long end_bitidx,
					unsigned long mask)
{
	struct zone *zone;
	unsigned long *bitmap;
	unsigned long bitidx, word_bitidx;
	unsigned long old_word, word;

	BUILD_BUG_ON(NR_PAGEBLOCK_BITS != 4);

	zone = page_zone(page);
	bitmap = get_pageblock_bitmap(zone, pfn);
	bitidx = pfn_to_bitidx(zone, pfn);
	word_bitidx = bitidx / BITS_PER_LONG;
	bitidx &= (BITS_PER_LONG-1);

	VM_BUG_ON_PAGE(!zone_spans_pfn(zone, pfn), page);

	bitidx += end_bitidx;
	mask <<= (BITS_PER_LONG - bitidx - 1);
	flags <<= (BITS_PER_LONG - bitidx - 1);

	word = ACCESS_ONCE(bitmap[word_bitidx]);
	for (;;) {
		old_word = cmpxchg(&bitmap[word_bitidx], word, (word & ~mask) | flags);
		if (word == old_word)
			break;
		word = old_word;
	}
}

/*
 * This function checks whether pageblock includes unmovable pages or not.
 * If @count is not zero, it is okay to include less @count unmovable pages
 *
 * PageLRU check without isolation or lru_lock could race so that
 * MIGRATE_MOVABLE block might include unmovable pages. It means you can't
 * expect this function should be exact.
 */
bool has_unmovable_pages(struct zone *zone, struct page *page, int count,
			 bool skip_hwpoisoned_pages)
{
	unsigned long pfn, iter, found;
	int mt;

	/*
	 * For avoiding noise data, lru_add_drain_all() should be called
	 * If ZONE_MOVABLE, the zone never contains unmovable pages
	 */
	if (zone_idx(zone) == ZONE_MOVABLE)
		return false;
	mt = get_pageblock_migratetype(page);
	if (mt == MIGRATE_MOVABLE || is_migrate_cma(mt))
		return false;

	pfn = page_to_pfn(page);
	for (found = 0, iter = 0; iter < pageblock_nr_pages; iter++) {
		unsigned long check = pfn + iter;

		if (!pfn_valid_within(check))
			continue;

		page = pfn_to_page(check);

		/*
		 * Hugepages are not in LRU lists, but they're movable.
		 * We need not scan over tail pages bacause we don't
		 * handle each tail page individually in migration.
		 */
		if (PageHuge(page)) {
			iter = round_up(iter + 1, 1<<compound_order(page)) - 1;
			continue;
		}

		/*
		 * We can't use page_count without pin a page
		 * because another CPU can free compound page.
		 * This check already skips compound tails of THP
		 * because their page->_count is zero at all time.
		 */
		if (!atomic_read(&page->_count)) {
			if (PageBuddy(page))
				iter += (1 << page_order(page)) - 1;
			continue;
		}

		/*
		 * The HWPoisoned page may be not in buddy system, and
		 * page_count() is not 0.
		 */
		if (skip_hwpoisoned_pages && PageHWPoison(page))
			continue;

		if (!PageLRU(page))
			found++;
		/*
		 * If there are RECLAIMABLE pages, we need to check
		 * it.  But now, memory offline itself doesn't call
		 * shrink_node_slabs() and it still to be fixed.
		 */
		/*
		 * If the page is not RAM, page_count()should be 0.
		 * we don't need more check. This is an _used_ not-movable page.
		 *
		 * The problematic thing here is PG_reserved pages. PG_reserved
		 * is set to both of a memory hole page and a _used_ kernel
		 * page at boot.
		 */
		if (found > count)
			return true;
	}
	return false;
}

bool is_pageblock_removable_nolock(struct page *page)
{
	struct zone *zone;
	unsigned long pfn;

	/*
	 * We have to be careful here because we are iterating over memory
	 * sections which are not zone aware so we might end up outside of
	 * the zone but still within the section.
	 * We have to take care about the node as well. If the node is offline
	 * its NODE_DATA will be NULL - see page_zone.
	 */
	if (!node_online(page_to_nid(page)))
		return false;

	zone = page_zone(page);
	pfn = page_to_pfn(page);
	if (!zone_spans_pfn(zone, pfn))
		return false;

	return !has_unmovable_pages(zone, page, 0, true);
}

#ifdef CONFIG_CMA

static unsigned long pfn_max_align_down(unsigned long pfn)
{
	return pfn & ~(max_t(unsigned long, MAX_ORDER_NR_PAGES,
			     pageblock_nr_pages) - 1);
}

static unsigned long pfn_max_align_up(unsigned long pfn)
{
	return ALIGN(pfn, max_t(unsigned long, MAX_ORDER_NR_PAGES,
				pageblock_nr_pages));
}

/* [start, end) must belong to a single zone. */
static int __alloc_contig_migrate_range(struct compact_control *cc,
					unsigned long start, unsigned long end)
{
	/* This function is based on compact_zone() from compaction.c. */
	unsigned long nr_reclaimed;
	unsigned long pfn = start;
	unsigned int tries = 0;
	int ret = 0;

	migrate_prep();

	while (pfn < end || !list_empty(&cc->migratepages)) {
		if (fatal_signal_pending(current)) {
			ret = -EINTR;
			break;
		}

		if (list_empty(&cc->migratepages)) {
			cc->nr_migratepages = 0;
			pfn = isolate_migratepages_range(cc, pfn, end);
			if (!pfn) {
				ret = -EINTR;
				break;
			}
			tries = 0;
		} else if (++tries == 5) {
			ret = ret < 0 ? ret : -EBUSY;
			break;
		}

		nr_reclaimed = reclaim_clean_pages_from_list(cc->zone,
							&cc->migratepages);
		cc->nr_migratepages -= nr_reclaimed;

		ret = migrate_pages(&cc->migratepages, alloc_migrate_target,
				    NULL, 0, cc->mode, MR_CMA);
	}
	if (ret < 0) {
		putback_movable_pages(&cc->migratepages);
		return ret;
	}
	return 0;
}

/**
 * alloc_contig_range() -- tries to allocate given range of pages
 * @start:	start PFN to allocate
 * @end:	one-past-the-last PFN to allocate
 * @migratetype:	migratetype of the underlaying pageblocks (either
 *			#MIGRATE_MOVABLE or #MIGRATE_CMA).  All pageblocks
 *			in range must have the same migratetype and it must
 *			be either of the two.
 *
 * The PFN range does not have to be pageblock or MAX_ORDER_NR_PAGES
 * aligned, however it's the caller's responsibility to guarantee that
 * we are the only thread that changes migrate type of pageblocks the
 * pages fall in.
 *
 * The PFN range must belong to a single zone.
 *
 * Returns zero on success or negative error code.  On success all
 * pages which PFN is in [start, end) are allocated for the caller and
 * need to be freed with free_contig_range().
 */
int alloc_contig_range(unsigned long start, unsigned long end,
		       unsigned migratetype)
{
	unsigned long outer_start, outer_end;
	int ret = 0, order;

	struct compact_control cc = {
		.nr_migratepages = 0,
		.order = -1,
		.zone = page_zone(pfn_to_page(start)),
		.mode = MIGRATE_SYNC,
		.ignore_skip_hint = true,
	};
	INIT_LIST_HEAD(&cc.migratepages);

	/*
	 * What we do here is we mark all pageblocks in range as
	 * MIGRATE_ISOLATE.  Because pageblock and max order pages may
	 * have different sizes, and due to the way page allocator
	 * work, we align the range to biggest of the two pages so
	 * that page allocator won't try to merge buddies from
	 * different pageblocks and change MIGRATE_ISOLATE to some
	 * other migration type.
	 *
	 * Once the pageblocks are marked as MIGRATE_ISOLATE, we
	 * migrate the pages from an unaligned range (ie. pages that
	 * we are interested in).  This will put all the pages in
	 * range back to page allocator as MIGRATE_ISOLATE.
	 *
	 * When this is done, we take the pages in range from page
	 * allocator removing them from the buddy system.  This way
	 * page allocator will never consider using them.
	 *
	 * This lets us mark the pageblocks back as
	 * MIGRATE_CMA/MIGRATE_MOVABLE so that free pages in the
	 * aligned range but not in the unaligned, original range are
	 * put back to page allocator so that buddy can use them.
	 */

	ret = start_isolate_page_range(pfn_max_align_down(start),
				       pfn_max_align_up(end), migratetype,
				       false);
	if (ret)
		return ret;

	ret = __alloc_contig_migrate_range(&cc, start, end);
	if (ret)
		goto done;

	/*
	 * Pages from [start, end) are within a MAX_ORDER_NR_PAGES
	 * aligned blocks that are marked as MIGRATE_ISOLATE.  What's
	 * more, all pages in [start, end) are free in page allocator.
	 * What we are going to do is to allocate all pages from
	 * [start, end) (that is remove them from page allocator).
	 *
	 * The only problem is that pages at the beginning and at the
	 * end of interesting range may be not aligned with pages that
	 * page allocator holds, ie. they can be part of higher order
	 * pages.  Because of this, we reserve the bigger range and
	 * once this is done free the pages we are not interested in.
	 *
	 * We don't have to hold zone->lock here because the pages are
	 * isolated thus they won't get removed from buddy.
	 */

	lru_add_drain_all();
	drain_all_pages(cc.zone);

	order = 0;
	outer_start = start;
	while (!PageBuddy(pfn_to_page(outer_start))) {
		if (++order >= MAX_ORDER) {
			ret = -EBUSY;
			goto done;
		}
		outer_start &= ~0UL << order;
	}

	/* Make sure the range is really isolated. */
	if (test_pages_isolated(outer_start, end, false)) {
		pr_info("%s: [%lx, %lx) PFNs busy\n",
			__func__, outer_start, end);
		ret = -EBUSY;
		goto done;
	}

	/* Grab isolated pages from freelists. */
	outer_end = isolate_freepages_range(&cc, outer_start, end);
	if (!outer_end) {
		ret = -EBUSY;
		goto done;
	}

	/* Free head and tail (if any) */
	if (start != outer_start)
		free_contig_range(outer_start, start - outer_start);
	if (end != outer_end)
		free_contig_range(end, outer_end - end);

done:
	undo_isolate_page_range(pfn_max_align_down(start),
				pfn_max_align_up(end), migratetype);
	return ret;
}

void free_contig_range(unsigned long pfn, unsigned nr_pages)
{
	unsigned int count = 0;

	for (; nr_pages--; pfn++) {
		struct page *page = pfn_to_page(pfn);

		count += page_count(page) != 1;
		__free_page(page);
	}
	WARN(count != 0, "%d pages are still in use!\n", count);
}
#endif

#ifdef CONFIG_MEMORY_HOTPLUG
/*
 * The zone indicated has a new number of managed_pages; batch sizes and percpu
 * page high values need to be recalulated.
 */
void __meminit zone_pcp_update(struct zone *zone)
{
	unsigned cpu;
	mutex_lock(&pcp_batch_high_lock);
	for_each_possible_cpu(cpu)
		pageset_set_high_and_batch(zone,
				per_cpu_ptr(zone->pageset, cpu));
	mutex_unlock(&pcp_batch_high_lock);
}
#endif

void zone_pcp_reset(struct zone *zone)
{
	unsigned long flags;
	int cpu;
	struct per_cpu_pageset *pset;

	/* avoid races with drain_pages()  */
	local_irq_save(flags);
	if (zone->pageset != &boot_pageset) {
		for_each_online_cpu(cpu) {
			pset = per_cpu_ptr(zone->pageset, cpu);
			drain_zonestat(zone, pset);
		}
		free_percpu(zone->pageset);
		zone->pageset = &boot_pageset;
	}
	local_irq_restore(flags);
}

#ifdef CONFIG_MEMORY_HOTREMOVE
/*
 * All pages in the range must be isolated before calling this.
 */
void
__offline_isolated_pages(unsigned long start_pfn, unsigned long end_pfn)
{
	struct page *page;
	struct zone *zone;
	unsigned int order, i;
	unsigned long pfn;
	unsigned long flags;
	/* find the first valid pfn */
	for (pfn = start_pfn; pfn < end_pfn; pfn++)
		if (pfn_valid(pfn))
			break;
	if (pfn == end_pfn)
		return;
	zone = page_zone(pfn_to_page(pfn));
	spin_lock_irqsave(&zone->lock, flags);
	pfn = start_pfn;
	while (pfn < end_pfn) {
		if (!pfn_valid(pfn)) {
			pfn++;
			continue;
		}
		page = pfn_to_page(pfn);
		/*
		 * The HWPoisoned page may be not in buddy system, and
		 * page_count() is not 0.
		 */
		if (unlikely(!PageBuddy(page) && PageHWPoison(page))) {
			pfn++;
			SetPageReserved(page);
			continue;
		}

		BUG_ON(page_count(page));
		BUG_ON(!PageBuddy(page));
		order = page_order(page);
#ifdef CONFIG_DEBUG_VM
		printk(KERN_INFO "remove from free list %lx %d %lx\n",
		       pfn, 1 << order, end_pfn);
#endif
		list_del(&page->lru);
		rmv_page_order(page);
		zone->free_area[order].nr_free--;
		for (i = 0; i < (1 << order); i++)
			SetPageReserved((page+i));
		pfn += (1 << order);
	}
	spin_unlock_irqrestore(&zone->lock, flags);
}
#endif

#ifdef CONFIG_MEMORY_FAILURE
bool is_free_buddy_page(struct page *page)
{
	struct zone *zone = page_zone(page);
	unsigned long pfn = page_to_pfn(page);
	unsigned long flags;
	unsigned int order;

	spin_lock_irqsave(&zone->lock, flags);
	for (order = 0; order < MAX_ORDER; order++) {
		struct page *page_head = page - (pfn & ((1 << order) - 1));

		if (PageBuddy(page_head) && page_order(page_head) >= order)
			break;
	}
	spin_unlock_irqrestore(&zone->lock, flags);

	return order < MAX_ORDER;
}
#endif<|MERGE_RESOLUTION|>--- conflicted
+++ resolved
@@ -2585,19 +2585,16 @@
  */
 			if (!zone_local(ac->preferred_zone, zone))
 				break;
-<<<<<<< HEAD
 			/* IAMROOT-12 fehead (2016-10-29):
 			 * --------------------------
 			 * deplete : 비우다.
 			 */
-=======
 
 /* IAMROOT-12:
  * -------------
  * 해당 zone의 free 페이지가 없는 경우 공정하게 처리할 여력이 없으므로 
  * nr_fair_skipped 카운터를 증가시키고 다음 zone으로 skip
  */
->>>>>>> a0bb6a62
 			if (test_bit(ZONE_FAIR_DEPLETED, &zone->flags)) {
 				nr_fair_skipped++;
 				continue;
