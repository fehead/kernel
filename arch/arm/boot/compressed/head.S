--- conflicted
+++ resolved
@@ -12,14 +12,10 @@
  *     이벽산-lbyeoksan@gmail.com
  *     junghaesung - jhs01291@gmail.com
  *     한대근 - dev.daegeunhan@gmail.com
-<<<<<<< HEAD
  *     koodongsoo - cloudevops@naver.compressed
  *     유계성 - gsryu99@gmail.com 
-=======
- *     koodongsoo - cloudevops@naver.com
  *     전성윤 - roland.korea@gmail.com
  *     김관호 - junku80@gmail.com
->>>>>>> 451e6c9b
  */
 
 /*
