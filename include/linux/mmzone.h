--- conflicted
+++ resolved
@@ -396,11 +396,7 @@
 	ZONE_MOVABLE,
 /* IAMROOT-12 fehead (2016-10-16):
  * --------------------------
-<<<<<<< HEAD
- * 라즈베리파이는 2
-=======
  * 라즈베리파이는 2, ZONE_NORMAL, ZONE_MOVABLE
->>>>>>> 82ee6ae9
  */
 	__MAX_NR_ZONES
 };
