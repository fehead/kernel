/*
 * linux/mm/compaction.c
 *
 * Memory compaction for the reduction of external fragmentation. Note that
 * this heavily depends upon page migration to do all the real heavy
 * lifting
 *
 * Copyright IBM Corp. 2007-2010 Mel Gorman <mel@csn.ul.ie>
 */
#include <linux/swap.h>
#include <linux/migrate.h>
#include <linux/compaction.h>
#include <linux/mm_inline.h>
#include <linux/backing-dev.h>
#include <linux/sysctl.h>
#include <linux/sysfs.h>
#include <linux/balloon_compaction.h>
#include <linux/page-isolation.h>
#include <linux/kasan.h>
#include "internal.h"

#ifdef CONFIG_COMPACTION
static inline void count_compact_event(enum vm_event_item item)
{
	count_vm_event(item);
}

static inline void count_compact_events(enum vm_event_item item, long delta)
{
	count_vm_events(item, delta);
}
#else
#define count_compact_event(item) do { } while (0)
#define count_compact_events(item, delta) do { } while (0)
#endif

#if defined CONFIG_COMPACTION || defined CONFIG_CMA
#ifdef CONFIG_TRACEPOINTS
static const char *const compaction_status_string[] = {
	"deferred",
	"skipped",
	"continue",
	"partial",
	"complete",
	"no_suitable_page",
	"not_suitable_zone",
};
#endif

#define CREATE_TRACE_POINTS
#include <trace/events/compaction.h>

static unsigned long release_freepages(struct list_head *freelist)
{
	struct page *page, *next;
	unsigned long high_pfn = 0;

/* IAMROOT-12:
 * -------------
 * freelist(isolation된)에 있는 order 0 페이지들 모두를 다시 버디시스템으로 돌려보낸다.
 */
	list_for_each_entry_safe(page, next, freelist, lru) {
		unsigned long pfn = page_to_pfn(page);
		list_del(&page->lru);
		__free_page(page);
		if (pfn > high_pfn)
			high_pfn = pfn;
	}

/* IAMROOT-12:
 * -------------
 * 반환한 페이지 중 가장 상위 pfn을 반환한다.
 */
	return high_pfn;
}

static void map_pages(struct list_head *list)
{
	struct page *page;

	list_for_each_entry(page, list, lru) {

		arch_alloc_page(page, 0);
/* IAMROOT-12:
 * -------------
 * 아래 2개 함수는 메모리 디버그 관련 함수
 */
		kernel_map_pages(page, 1, 1);
		kasan_alloc_pages(page, 0);
	}
}

static inline bool migrate_async_suitable(int migratetype)
{

/* IAMROOT-12:
 * -------------
 * cma 타입이나 movable 타입에 대해서만 async migration을 지원한다.
 */
	return is_migrate_cma(migratetype) || migratetype == MIGRATE_MOVABLE;
}

/*
 * Check that the whole (or subset of) a pageblock given by the interval of
 * [start_pfn, end_pfn) is valid and within the same zone, before scanning it
 * with the migration of free compaction scanner. The scanners then need to
 * use only pfn_valid_within() check for arches that allow holes within
 * pageblocks.
 *
 * Return struct page pointer of start_pfn, or NULL if checks were not passed.
 *
 * It's possible on some configurations to have a setup like node0 node1 node0
 * i.e. it's possible that all pages within a zones range of pages do not
 * belong to a single zone. We assume that a border between node0 and node1
 * can occur within a single pageblock, but not a node0 node1 node0
 * interleaving within a single pageblock. It is therefore sufficient to check
 * the first and last page of a pageblock and avoid checking each individual
 * page in a pageblock.
 */
/* IAMROOT-12:
 * -------------
 * start_pfn ~ end_pfn이 같은 zone에 있는 경우 start_pfn을 반환한다.
 * (보통 페이지블럭 단위로 start_pfn값과 end_pfn 값을 부여해서 해당 
 * 페이지 블럭이 같은 zone에 있는 상태인지 확인할 목적이다)
 */
/* IAMROOT-12 fehead (2016-11-19):
 * --------------------------
 * free 압축 스캐너의 마이그레이션으로 스캔하기 전에 [start_pfn, end_pfn) 간격으
 * 로 주어진 페이지 블록의 전체 (또는 하위 세트)가 유효하고 동일한 영역 내에서
 * 유효한지 확인하십시오. 그런 다음 스캐너는 pfn_valid_within()만 사용하여 페이
 * 지 블록 내에서 구멍을 허용하는 아치를 확인해야합니다.
 *
 * start_pfn의 구조체 페이지 포인터를 반환하거나 검사가 통과되지 않으면 NULL을
 * 반환합니다.
 *
 * 일부 구성에서는 node0 node1 node0과 같은 설정을 가질 수 있습니다. 즉, 영역의
 * 페이지 범위 내의 모든 페이지가 단일 영역에 속하지 않을 수도 있습니다. 노드 0
 * 과 노드 1 사이의 경계는 단일 페이지 블록 내에서 발생할 수 있지만 단일 페이지
 * 블록 내에서 노드 0 노드 1 노드 0이 인터리빙되지는 않는다고 가정합니다. 따라서
 * 페이지 블록의 첫 페이지와 마지막 페이지를 확인하고 페이지 블록의 각 개별 페이
 * 지를 검사하지 않아도됩니다.
 */
static struct page *pageblock_pfn_to_page(unsigned long start_pfn,
				unsigned long end_pfn, struct zone *zone)
{
	struct page *start_page;
	struct page *end_page;

	/* end_pfn is one past the range we are checking */
	end_pfn--;

	if (!pfn_valid(start_pfn) || !pfn_valid(end_pfn))
		return NULL;

	start_page = pfn_to_page(start_pfn);

	if (page_zone(start_page) != zone)
		return NULL;

	end_page = pfn_to_page(end_pfn);

	/* This gives a shorter code than deriving page_zone(end_page) */
	if (page_zone_id(start_page) != page_zone_id(end_page))
		return NULL;

	return start_page;
}

#ifdef CONFIG_COMPACTION

/* Do not skip compaction more than 64 times */

/* IAMROOT-12:
 * -------------
 * compaction 유예를 2^6 만큼 쌓이면 더 이상 유예하지 못한다.
 * 즉, compaction을 진행해야 한다.
 */
#define COMPACT_MAX_DEFER_SHIFT 6

/*
 * Compaction is deferred when compaction fails to result in a page
 * allocation success. 1 << compact_defer_limit compactions are skipped up
 * to a limit of 1 << COMPACT_MAX_DEFER_SHIFT
 */
void defer_compaction(struct zone *zone, int order)
{
	zone->compact_considered = 0;
	zone->compact_defer_shift++;

/* IAMROOT-12:
 * -------------
 * 기존 실패했던 order보다 작은 order로 요청했는데도 불구하고 실패한 케이스이므로
 * 실패 order를 update한다.
 */
	if (order < zone->compact_order_failed)
		zone->compact_order_failed = order;

/* IAMROOT-12:
 * -------------
 * compact_defer_shift는 6을 초과하지 못하게 제한한다.
 */
	if (zone->compact_defer_shift > COMPACT_MAX_DEFER_SHIFT)
		zone->compact_defer_shift = COMPACT_MAX_DEFER_SHIFT;

	trace_mm_compaction_defer_compaction(zone, order);
}

/* Returns true if compaction should be skipped this time */
/* IAMROOT-12 fehead (2016-11-12):
 * --------------------------
 * return false: compaction를 시도한다.
 *	true: compaction를 미루어라(유예하라).
 */
<<<<<<< HEAD
=======
/* IAMROOT-12:
 * -------------
 * compaction 유예가 필요한 경우 true를 반환한다.
 *
 * 최종 실패한 order 보다 작은 order로 시도하는 경우 compaction 유예와 관련없이
 * 항상 false를 반환하여 compaction을 진행하게 한다.
 *
 * 최종 실패한 order와 같거나 큰 order로 요청한 경우는 compaction 유예를 할 수 
 * 있는데 compaction complete가 발생할 때 마다 유예해야하는 횟수가 늘어난다.
 * 처음 compaction complete가 발생하기 전에는 유예하지 않고, 
 * 다은 compaction complete가 발생할 때마다 유예 횟수가 2의 차수 단위로 
 * 증가하는데 최대 64까지 증가한다.)
 */
>>>>>>> 82ee6ae9
bool compaction_deferred(struct zone *zone, int order)
{

/* IAMROOT-12:
 * -------------
 * defer_limit는 1, 2, 4, 8, 16, 32, 64까지 가능(compact_defer_shift가 max가 6)
 *
 * compaction을 시도하는데 compact_defer_shift가 1일 때에는 유예하지 않고,
 * 증가함에 따라 유예횟수가 증가된다. 최종 6이 되는 경우 compaction을 시도할 때
 * 63번 유예한 후 64번째에 compaction을 시도하게 된다.
 *
 * (너무 빈번한 compaction을 막기 위한 조치)
 */
	unsigned long defer_limit = 1UL << zone->compact_defer_shift;

/* IAMROOT-12:
 * -------------
 * 최근 실패시 order 값이 담겨 있고, 이 보다 작은 order만 compaction 시도한다.
 */
	if (order < zone->compact_order_failed)
		return false;

	/* Avoid possible overflow */

/* IAMROOT-12:
 * -------------
 * compact_considered가 defer_limit 이상인 경우 그 값을 제한 시키고 
 * compaction 시도하게 한다.
 */
	if (++zone->compact_considered > defer_limit)
		zone->compact_considered = defer_limit;

	if (zone->compact_considered >= defer_limit)
		return false;

	trace_mm_compaction_deferred(zone, order);

/* IAMROOT-12:
 * -------------
 * true인 경우 compaction 유예를 한다.
 */
	return true;
}

/*
 * Update defer tracking counters after successful compaction of given order,
 * which means an allocation either succeeded (alloc_success == true) or is
 * expected to succeed.
 */
/* IAMROOT-12 fehead (2016-12-03):
 * --------------------------
 * 지정된 순서의 압축이 성공한 후 지연 추적 카운터를 업데이트합니다. 즉, 할당이
 * 성공했거나 성공할 것으로 예상됩니다 (alloc_success == true).
 */
void compaction_defer_reset(struct zone *zone, int order,
		bool alloc_success)
{
/* IAMROOT-12:
 * -------------
 * alloc_success가 true인 경우 요청한 zone에 대해 defer 상태를 클리어한다.
 *                 false인 경우 클리어하지 않는다.
 *
 * alloc_success 여부와 상관없이 요청 order가 실패 order보다 같거나 큰 경우
 * 요청 order+1로 실패 order를 갱신한다.
 */
	if (alloc_success) {
		zone->compact_considered = 0;
		zone->compact_defer_shift = 0;
	}
	if (order >= zone->compact_order_failed)
		zone->compact_order_failed = order + 1;

	trace_mm_compaction_defer_reset(zone, order);
}

/* Returns true if restarting compaction after many failures */
bool compaction_restarting(struct zone *zone, int order)
{
/* IAMROOT-12:
 * -------------
 * 최근 compact 시 실패하였던 order 보다 작은 order로 요청한 경우 
 * 리스타팅 중이 아니다.
 */
	if (order < zone->compact_order_failed)
		return false;

/* IAMROOT-12:
 * -------------
 * compacton 유예가 한도까지 온 경우이면서 
 */
	return zone->compact_defer_shift == COMPACT_MAX_DEFER_SHIFT &&
		zone->compact_considered >= 1UL << zone->compact_defer_shift;
}

/* Returns true if the pageblock should be scanned for pages to isolate. */
static inline bool isolation_suitable(struct compact_control *cc,
					struct page *page)
{

/* IAMROOT-12:
 * -------------
 * ignore_skip_hint가 설정된 경우 skip에 대한 hint를 사용하지 말고 무조건 
 * isolation 하도록 true를 반환한다.
 */

	if (cc->ignore_skip_hint)
		return true;

/* IAMROOT-12:
 * -------------
 * 해당 페이지의 페이지블럭에 skip bit가 설정된 경우 isolation을 하지 않도록
 * false를 반한한다.
 */

	return !get_pageblock_skip(page);
}

/*
 * This function is called to clear all cached information on pageblocks that
 * should be skipped for page isolation when the migrate and free page scanner
 * meet.
 */
static void __reset_isolation_suitable(struct zone *zone)
{
	unsigned long start_pfn = zone->zone_start_pfn;
	unsigned long end_pfn = zone_end_pfn(zone);
	unsigned long pfn;

/* IAMROOT-12:
 * -------------
 * migrate 스캐너(sync/async)에 zone 시작 pfn으로 리셋 (위로 증가)
 * free 스캐너에 zone 끝 pfn으로 리셋 (아래로 증가)
 */
	zone->compact_cached_migrate_pfn[0] = start_pfn;
	zone->compact_cached_migrate_pfn[1] = start_pfn;
	zone->compact_cached_free_pfn = end_pfn;
	zone->compact_blockskip_flush = false;

	/* Walk the zone and mark every pageblock as suitable for isolation */

/* IAMROOT-12:
 * -------------
 * start_pfn ~ end_pfn 까지의 페이지블럭단위로 페이지블럭의 PB_migrate_skip 비트를
 * 클리어한다. (zone의 모든 페이지 블럭의 migrate skip 비트를 클리어해서 
 * 다시 시작할 수 있도록 준비한다) 
 */
	for (pfn = start_pfn; pfn < end_pfn; pfn += pageblock_nr_pages) {
		struct page *page;

		cond_resched();

		if (!pfn_valid(pfn))
			continue;

		page = pfn_to_page(pfn);
		if (zone != page_zone(page))
			continue;

		clear_pageblock_skip(page);
	}
}

void reset_isolation_suitable(pg_data_t *pgdat)
{
	int zoneid;

	for (zoneid = 0; zoneid < MAX_NR_ZONES; zoneid++) {
		struct zone *zone = &pgdat->node_zones[zoneid];
		if (!populated_zone(zone))
			continue;

		/* Only flush if a full compaction finished recently */
		if (zone->compact_blockskip_flush)
			__reset_isolation_suitable(zone);
	}
}

/*
 * If no pages were isolated then mark this pageblock to be skipped in the
 * future. The information is later cleared by __reset_isolation_suitable().
 */
static void update_pageblock_skip(struct compact_control *cc,
			struct page *page, unsigned long nr_isolated,
			bool migrate_scanner)
{
	struct zone *zone = cc->zone;
	unsigned long pfn;

	if (cc->ignore_skip_hint)
		return;

	if (!page)
		return;

	if (nr_isolated)
		return;

	set_pageblock_skip(page);

	pfn = page_to_pfn(page);

	/* Update where async and sync compaction should restart */
	if (migrate_scanner) {
		if (pfn > zone->compact_cached_migrate_pfn[0])
			zone->compact_cached_migrate_pfn[0] = pfn;
		if (cc->mode != MIGRATE_ASYNC &&
		    pfn > zone->compact_cached_migrate_pfn[1])
			zone->compact_cached_migrate_pfn[1] = pfn;
	} else {
		if (pfn < zone->compact_cached_free_pfn)
			zone->compact_cached_free_pfn = pfn;
	}
}
#else
static inline bool isolation_suitable(struct compact_control *cc,
					struct page *page)
{
	return true;
}

static void update_pageblock_skip(struct compact_control *cc,
			struct page *page, unsigned long nr_isolated,
			bool migrate_scanner)
{
}
#endif /* CONFIG_COMPACTION */

/*
 * Compaction requires the taking of some coarse locks that are potentially
 * very heavily contended. For async compaction, back out if the lock cannot
 * be taken immediately. For sync compaction, spin on the lock if needed.
 *
 * Returns true if the lock is held
 * Returns false if the lock is not held and compaction should abort
 */
static bool compact_trylock_irqsave(spinlock_t *lock, unsigned long *flags,
						struct compact_control *cc)
{
	if (cc->mode == MIGRATE_ASYNC) {
		if (!spin_trylock_irqsave(lock, *flags)) {
			cc->contended = COMPACT_CONTENDED_LOCK;
			return false;
		}
	} else {
		spin_lock_irqsave(lock, *flags);
	}

	return true;
}

/*
 * Compaction requires the taking of some coarse locks that are potentially
 * very heavily contended. The lock should be periodically unlocked to avoid
 * having disabled IRQs for a long time, even when there is nobody waiting on
 * the lock. It might also be that allowing the IRQs will result in
 * need_resched() becoming true. If scheduling is needed, async compaction
 * aborts. Sync compaction schedules.
 * Either compaction type will also abort if a fatal signal is pending.
 * In either case if the lock was locked, it is dropped and not regained.
 *
 * Returns true if compaction should abort due to fatal signal pending, or
 *		async compaction due to need_resched()
 * Returns false when compaction can continue (sync compaction might have
 *		scheduled)
 */
static bool compact_unlock_should_abort(spinlock_t *lock,
		unsigned long flags, bool *locked, struct compact_control *cc)
{
	if (*locked) {
		spin_unlock_irqrestore(lock, flags);
		*locked = false;
	}

	if (fatal_signal_pending(current)) {
		cc->contended = COMPACT_CONTENDED_SCHED;
		return true;
	}

	if (need_resched()) {
		if (cc->mode == MIGRATE_ASYNC) {
			cc->contended = COMPACT_CONTENDED_SCHED;
			return true;
		}
		cond_resched();
	}

	return false;
}

/*
 * Aside from avoiding lock contention, compaction also periodically checks
 * need_resched() and either schedules in sync compaction or aborts async
 * compaction. This is similar to what compact_unlock_should_abort() does, but
 * is used where no lock is concerned.
 *
 * Returns false when no scheduling was needed, or sync compaction scheduled.
 * Returns true when async compaction should abort.
 */
/* IAMROOT-12 fehead (2016-11-19):
 * --------------------------
 * 잠금 경합을 피하는 것 외에도, 압축은 need_resched()를 정기적으로 점검하고
 * 동기화 압축에서 스케줄을 지정하거나 비동기 압축을 중단합니다.
 * 이것은 compact_unlock_should_abort()가하는 것과 비슷하지만 잠금이 관련되지
 * 않은 곳에서 사용됩니다.
 *
 * 스케줄링이 필요하지 않은 경우 false를 반환하거나 스케줄 된 동기화 압축을 반환합니다.
 * 비동기 컴팩 션이 중단 될 때 true를 리턴합니다. 
 */
static inline bool compact_should_abort(struct compact_control *cc)
{
	/* async compaction aborts if contended */

/* IAMROOT-12:
 * -------------
 * 리스케쥴 요청이 있으면서 스케쥴링 혼잡을 contended에 기록하고 abort 처리를
 * 하도록 true를 반환한다.
 */
	if (need_resched()) {
		if (cc->mode == MIGRATE_ASYNC) {
			cc->contended = COMPACT_CONTENDED_SCHED;
			return true;
		}

		cond_resched();
	}

	return false;
}

/* Returns true if the page is within a block suitable for migration to */
static bool suitable_migration_target(struct page *page)
{
	/* If the page is a large free page, then disallow migration */
	if (PageBuddy(page)) {
		/*
		 * We are checking page_order without zone->lock taken. But
		 * the only small danger is that we skip a potentially suitable
		 * pageblock, so it's not worth to check order for valid range.
		 */
		if (page_order_unsafe(page) >= pageblock_order)
			return false;
	}

	/* If the block is MIGRATE_MOVABLE or MIGRATE_CMA, allow migration */
	if (migrate_async_suitable(get_pageblock_migratetype(page)))
		return true;

	/* Otherwise skip the block */
	return false;
}

/*
 * Isolate free pages onto a private freelist. If @strict is true, will abort
 * returning 0 on any invalid PFNs or non-free pages inside of the pageblock
 * (even though it may still end up isolating some pages).
 */
static unsigned long isolate_freepages_block(struct compact_control *cc,
				unsigned long *start_pfn,
				unsigned long end_pfn,
				struct list_head *freelist,
				bool strict)
{
	int nr_scanned = 0, total_isolated = 0;
	struct page *cursor, *valid_page = NULL;
	unsigned long flags = 0;
	bool locked = false;
	unsigned long blockpfn = *start_pfn;

	cursor = pfn_to_page(blockpfn);

	/* Isolate free pages. */
	for (; blockpfn < end_pfn; blockpfn++, cursor++) {
		int isolated, i;
		struct page *page = cursor;

		/*
		 * Periodically drop the lock (if held) regardless of its
		 * contention, to give chance to IRQs. Abort if fatal signal
		 * pending or async compaction detects need_resched()
		 */

/* IAMROOT-12:
 * -------------
 * 약 32개 단위로 abort 조건을 확인한다.
 */
		if (!(blockpfn % SWAP_CLUSTER_MAX)
		    && compact_unlock_should_abort(&cc->zone->lock, flags,
								&locked, cc))
			break;

		nr_scanned++;
		if (!pfn_valid_within(blockpfn))
			goto isolate_fail;

		if (!valid_page)
			valid_page = page;

/* IAMROOT-12:
 * -------------
 * 버디 시스템에서 free 페이지를 찾아와야하기 때문에 Buddy 플래그가 설정되어 
 * 있어야 한다.
 */
		if (!PageBuddy(page))
			goto isolate_fail;

		/*
		 * If we already hold the lock, we can skip some rechecking.
		 * Note that if we hold the lock now, checked_pageblock was
		 * already set in some previous iteration (or strict is true),
		 * so it is correct to skip the suitable migration target
		 * recheck as well.
		 */
		if (!locked) {
			/*
			 * The zone lock must be held to isolate freepages.
			 * Unfortunately this is a very coarse lock and can be
			 * heavily contended if there are parallel allocations
			 * or parallel compactions. For async compaction do not
			 * spin on the lock and we acquire the lock as late as
			 * possible.
			 */
			locked = compact_trylock_irqsave(&cc->zone->lock,
								&flags, cc);
			if (!locked)
				break;

			/* Recheck this is a buddy page under lock */
			if (!PageBuddy(page))
				goto isolate_fail;
		}

		/* Found a free page, break it into order-0 pages */

/* IAMROOT-12:
 * -------------
 * 요청 페이지를 버디에서 제거한 후 order 0 페이지로 분리하여 가져온다.
 */
		isolated = split_free_page(page);
		total_isolated += isolated;

/* IAMROOT-12:
 * -------------
 * 분리된 order-0 페이지들을 모두 freelist에 추가한다.
 */
		for (i = 0; i < isolated; i++) {
			list_add(&page->lru, freelist);
			page++;
		}

		/* If a page was split, advance to the end of it */
		if (isolated) {
			cc->nr_freepages += isolated;
			if (!strict &&
				cc->nr_migratepages <= cc->nr_freepages) {
				blockpfn += isolated;
				break;
			}

			blockpfn += isolated - 1;
			cursor += isolated - 1;
			continue;
		}

isolate_fail:
		if (strict)
			break;
		else
			continue;

	}

	trace_mm_compaction_isolate_freepages(*start_pfn, blockpfn,
					nr_scanned, total_isolated);

	/* Record how far we have got within the block */
	*start_pfn = blockpfn;

	/*
	 * If strict isolation is requested by CMA then check that all the
	 * pages requested were isolated. If there were any failures, 0 is
	 * returned and CMA will fail.
	 */
	if (strict && blockpfn < end_pfn)
		total_isolated = 0;

	if (locked)
		spin_unlock_irqrestore(&cc->zone->lock, flags);

	/* Update the pageblock-skip if the whole pageblock was scanned */
	if (blockpfn == end_pfn)
		update_pageblock_skip(cc, valid_page, total_isolated, false);

	count_compact_events(COMPACTFREE_SCANNED, nr_scanned);
	if (total_isolated)
		count_compact_events(COMPACTISOLATED, total_isolated);
	return total_isolated;
}

/**
 * isolate_freepages_range() - isolate free pages.
 * @start_pfn: The first PFN to start isolating.
 * @end_pfn:   The one-past-last PFN.
 *
 * Non-free pages, invalid PFNs, or zone boundaries within the
 * [start_pfn, end_pfn) range are considered errors, cause function to
 * undo its actions and return zero.
 *
 * Otherwise, function returns one-past-the-last PFN of isolated page
 * (which may be greater then end_pfn if end fell in a middle of
 * a free page).
 */
unsigned long
isolate_freepages_range(struct compact_control *cc,
			unsigned long start_pfn, unsigned long end_pfn)
{
	unsigned long isolated, pfn, block_end_pfn;
	LIST_HEAD(freelist);

	pfn = start_pfn;
	block_end_pfn = ALIGN(pfn + 1, pageblock_nr_pages);

	for (; pfn < end_pfn; pfn += isolated,
				block_end_pfn += pageblock_nr_pages) {
		/* Protect pfn from changing by isolate_freepages_block */
		unsigned long isolate_start_pfn = pfn;

		block_end_pfn = min(block_end_pfn, end_pfn);

		/*
		 * pfn could pass the block_end_pfn if isolated freepage
		 * is more than pageblock order. In this case, we adjust
		 * scanning range to right one.
		 */
		if (pfn >= block_end_pfn) {
			block_end_pfn = ALIGN(pfn + 1, pageblock_nr_pages);
			block_end_pfn = min(block_end_pfn, end_pfn);
		}

		if (!pageblock_pfn_to_page(pfn, block_end_pfn, cc->zone))
			break;

		isolated = isolate_freepages_block(cc, &isolate_start_pfn,
						block_end_pfn, &freelist, true);

		/*
		 * In strict mode, isolate_freepages_block() returns 0 if
		 * there are any holes in the block (ie. invalid PFNs or
		 * non-free pages).
		 */
		if (!isolated)
			break;

		/*
		 * If we managed to isolate pages, it is always (1 << n) *
		 * pageblock_nr_pages for some non-negative n.  (Max order
		 * page may span two pageblocks).
		 */
	}

	/* split_free_page does not map the pages */
	map_pages(&freelist);

	if (pfn < end_pfn) {
		/* Loop terminated early, cleanup. */
		release_freepages(&freelist);
		return 0;
	}

	/* We don't use freelists for anything. */
	return pfn;
}

/* Update the number of anon and file isolated pages in the zone */
static void acct_isolated(struct zone *zone, struct compact_control *cc)
{
	struct page *page;
	unsigned int count[2] = { 0, };

	if (list_empty(&cc->migratepages))
		return;

/* IAMROOT-12:
 * -------------
 * migratepages 리스트에 있는 모든 엔트리에서 파일 캐시 페이지인 경우 
 * NR_ISOLATED_FILE 카운터를 증가시키고 그렇지 않은 경우 NR_ISOLATED_ANON
 * 카운터를 증가시킨다. (페이지 수 만큼)
 */
	list_for_each_entry(page, &cc->migratepages, lru)
		count[!!page_is_file_cache(page)]++;

	mod_zone_page_state(zone, NR_ISOLATED_ANON, count[0]);
	mod_zone_page_state(zone, NR_ISOLATED_FILE, count[1]);
}

/* Similar to reclaim, but different enough that they don't share logic */
static bool too_many_isolated(struct zone *zone)
{
	unsigned long active, inactive, isolated;

	inactive = zone_page_state(zone, NR_INACTIVE_FILE) +
					zone_page_state(zone, NR_INACTIVE_ANON);
	active = zone_page_state(zone, NR_ACTIVE_FILE) +
					zone_page_state(zone, NR_ACTIVE_ANON);
	isolated = zone_page_state(zone, NR_ISOLATED_FILE) +
					zone_page_state(zone, NR_ISOLATED_ANON);

	return isolated > (inactive + active) / 2;
}

/**
 * isolate_migratepages_block() - isolate all migrate-able pages within
 *				  a single pageblock
 * @cc:		Compaction control structure.
 * @low_pfn:	The first PFN to isolate
 * @end_pfn:	The one-past-the-last PFN to isolate, within same pageblock
 * @isolate_mode: Isolation mode to be used.
 *
 * Isolate all pages that can be migrated from the range specified by
 * [low_pfn, end_pfn). The range is expected to be within same pageblock.
 * Returns zero if there is a fatal signal pending, otherwise PFN of the
 * first page that was not scanned (which may be both less, equal to or more
 * than end_pfn).
 *
 * The pages are isolated on cc->migratepages list (not required to be empty),
 * and cc->nr_migratepages is updated accordingly. The cc->migrate_pfn field
 * is neither read nor updated.
 */

/* IAMROOT-12:
 * -------------
 * 한 개의 페이지블럭에서 옮길 수 있는 페이지 들을 찾아 cc->migratepages에 
 * 추가한다.
 */
static unsigned long
isolate_migratepages_block(struct compact_control *cc, unsigned long low_pfn,
			unsigned long end_pfn, isolate_mode_t isolate_mode)
{
	struct zone *zone = cc->zone;
	unsigned long nr_scanned = 0, nr_isolated = 0;
	struct list_head *migratelist = &cc->migratepages;
	struct lruvec *lruvec;
	unsigned long flags = 0;
	bool locked = false;
	struct page *page = NULL, *valid_page = NULL;
	unsigned long start_pfn = low_pfn;

	/*
	 * Ensure that there are not too many pages isolated from the LRU
	 * list by either parallel reclaimers or compaction. If there are,
	 * delay for some time until fewer pages are isolated
	 */

/* IAMROOT-12:
 * -------------
 * 낮은 확률로 과도한 isolation이 발생한 경우에만 sync일 때 0.1초를 쉰다.
 */
	while (unlikely(too_many_isolated(zone))) {
		/* async migration should just abort */
		if (cc->mode == MIGRATE_ASYNC)
			return 0;

		congestion_wait(BLK_RW_ASYNC, HZ/10);

		if (fatal_signal_pending(current))
			return 0;
	}


/* IAMROOT-12:
 * -------------
 * 다시 한 번 async에서 리스케쥴 요청이 있는지 확인한다.
 */

	if (compact_should_abort(cc))
		return 0;

	/* Time to isolate some pages for migration */
	for (; low_pfn < end_pfn; low_pfn++) {
		/*
		 * Periodically drop the lock (if held) regardless of its
		 * contention, to give chance to IRQs. Abort async compaction
		 * if contended.
		 */

/* IAMROOT-12:
 * -------------
 * 대략 32번에 한 번씩 compaction을 중지해야 하는 경우가 발생하는지 확인한다
 */
		if (!(low_pfn % SWAP_CLUSTER_MAX)
		    && compact_unlock_should_abort(&zone->lru_lock, flags,
								&locked, cc))
			break;

		if (!pfn_valid_within(low_pfn))
			continue;
		nr_scanned++;

		page = pfn_to_page(low_pfn);

		if (!valid_page)
			valid_page = page;

		/*
		 * Skip if free. We read page order here without zone lock
		 * which is generally unsafe, but the race window is small and
		 * the worst thing that can happen is that we skip some
		 * potential isolation targets.
		 */

/* IAMROOT-12:
 * -------------
 * 버디 페이지인 경우에는 skip 한다. (지금은 사용중인 페이지를 찾는 중이다)
 */
		if (PageBuddy(page)) {
			unsigned long freepage_order = page_order_unsafe(page);

			/*
			 * Without lock, we cannot be sure that what we got is
			 * a valid page order. Consider only values in the
			 * valid order range to prevent low_pfn overflow.
			 */
			if (freepage_order > 0 && freepage_order < MAX_ORDER)
				low_pfn += (1UL << freepage_order) - 1;
			continue;
		}

		/*
		 * Check may be lockless but that's ok as we recheck later.
		 * It's possible to migrate LRU pages and balloon pages
		 * Skip any other type of page
		 */

/* IAMROOT-12:
 * -------------
 * lru 페이지가 아닌 페이지들은 skip하는데, 예외적으로 ballon movable 페이지가 
 * isolation 가능하면 isolation을 한다.
 */
		if (!PageLRU(page)) {
			if (unlikely(balloon_page_movable(page))) {
				if (balloon_page_isolate(page)) {
					/* Successfully isolated */
					goto isolate_success;
				}
			}
			continue;
		}

		/*
		 * PageLRU is set. lru_lock normally excludes isolation
		 * splitting and collapsing (collapsing has already happened
		 * if PageLRU is set) but the lock is not necessarily taken
		 * here and it is wasteful to take it just to check transhuge.
		 * Check TransHuge without lock and skip the whole pageblock if
		 * it's either a transhuge or hugetlbfs page, as calling
		 * compound_order() without preventing THP from splitting the
		 * page underneath us may return surprising results.
		 */

/* IAMROOT-12:
 * -------------
 * transparent huge page는 skip 한다.
 */
		if (PageTransHuge(page)) {
			if (!locked)
				low_pfn = ALIGN(low_pfn + 1,
						pageblock_nr_pages) - 1;
			else
				low_pfn += (1 << compound_order(page)) - 1;

			continue;
		}

		/*
		 * Migration will fail if an anonymous page is pinned in memory,
		 * so avoid taking lru_lock and isolating it unnecessarily in an
		 * admittedly racy check.
		 */

/* IAMROOT-12:
 * -------------
 * 매핑되지 않았으면서 페이지 참조 횟수가 매핑 카운터보다 큰 경우 skip 한다.
 */
		if (!page_mapping(page) &&
		    page_count(page) > page_mapcount(page))
			continue;

		/* If we already hold the lock, we can skip some rechecking */
		if (!locked) {
			locked = compact_trylock_irqsave(&zone->lru_lock,
								&flags, cc);
			if (!locked)
				break;

			/* Recheck PageLRU and PageTransHuge under lock */
			if (!PageLRU(page))
				continue;
			if (PageTransHuge(page)) {
				low_pfn += (1 << compound_order(page)) - 1;
				continue;
			}
		}

/* IAMROOT-12:
 * -------------
 * memcg가 설정된 경우 zone->lruvec이 아니라 memcg의 lruvec를 가져온다.
 */
		lruvec = mem_cgroup_page_lruvec(page, zone);

		/* Try isolate the page */
/* IAMROOT-12:
 * -------------
 * 요청 페이지가 isolation 되지 않은 경우 skip 한다.
 */
		if (__isolate_lru_page(page, isolate_mode) != 0)
			continue;

		VM_BUG_ON_PAGE(PageTransCompound(page), page);

		/* Successfully isolated */

/* IAMROOT-12:
 * -------------
 * 기존(zone->lruvec or mz->lruvec)에 있는 lruvec 리스트에서 해당 페이지를 
 * 제거한다.
 */
		del_page_from_lru_list(page, lruvec, page_lru(page));

isolate_success:

/* IAMROOT-12:
 * -------------
 * 해당 페이지를 일단 migratelist에 추가한다.
 */
		list_add(&page->lru, migratelist);
		cc->nr_migratepages++;
		nr_isolated++;

		/* Avoid isolating too much */

/* IAMROOT-12:
 * -------------
 * 32개 페이지가 isolate된 경우 중간에 루프를 탈출한다.
 */
		if (cc->nr_migratepages == COMPACT_CLUSTER_MAX) {
			++low_pfn;
			break;
		}
	}

	/*
	 * The PageBuddy() check could have potentially brought us outside
	 * the range to be scanned.
	 */
	if (unlikely(low_pfn > end_pfn))
		low_pfn = end_pfn;

	if (locked)
		spin_unlock_irqrestore(&zone->lru_lock, flags);

	/*
	 * Update the pageblock-skip information and cached scanner pfn,
	 * if the whole pageblock was scanned without isolating any page.
	 */

/* IAMROOT-12:
 * -------------
 * 마지막까지 처리된 페이지블럭, 즉 현재 시점에서 더 이상 isolate할 페이지가 
 * 없는 경우 이 페이지블럭의 skip 플래그를 1로 설정한다.
 *
 * 다음에 스캔할때에는 이 페이지를 skip 처리한다.
 */
	if (low_pfn == end_pfn)
		update_pageblock_skip(cc, valid_page, nr_isolated, true);

	trace_mm_compaction_isolate_migratepages(start_pfn, low_pfn,
						nr_scanned, nr_isolated);

	count_compact_events(COMPACTMIGRATE_SCANNED, nr_scanned);
	if (nr_isolated)
		count_compact_events(COMPACTISOLATED, nr_isolated);

	return low_pfn;
}

/**
 * isolate_migratepages_range() - isolate migrate-able pages in a PFN range
 * @cc:        Compaction control structure.
 * @start_pfn: The first PFN to start isolating.
 * @end_pfn:   The one-past-last PFN.
 *
 * Returns zero if isolation fails fatally due to e.g. pending signal.
 * Otherwise, function returns one-past-the-last PFN of isolated page
 * (which may be greater than end_pfn if end fell in a middle of a THP page).
 */
unsigned long
isolate_migratepages_range(struct compact_control *cc, unsigned long start_pfn,
							unsigned long end_pfn)
{
	unsigned long pfn, block_end_pfn;

	/* Scan block by block. First and last block may be incomplete */
	pfn = start_pfn;
	block_end_pfn = ALIGN(pfn + 1, pageblock_nr_pages);

	for (; pfn < end_pfn; pfn = block_end_pfn,
				block_end_pfn += pageblock_nr_pages) {

		block_end_pfn = min(block_end_pfn, end_pfn);

		if (!pageblock_pfn_to_page(pfn, block_end_pfn, cc->zone))
			continue;

		pfn = isolate_migratepages_block(cc, pfn, block_end_pfn,
							ISOLATE_UNEVICTABLE);

		/*
		 * In case of fatal failure, release everything that might
		 * have been isolated in the previous iteration, and signal
		 * the failure back to caller.
		 */
		if (!pfn) {
			putback_movable_pages(&cc->migratepages);
			cc->nr_migratepages = 0;
			break;
		}

		if (cc->nr_migratepages == COMPACT_CLUSTER_MAX)
			break;
	}
	acct_isolated(cc->zone, cc);

	return pfn;
}

#endif /* CONFIG_COMPACTION || CONFIG_CMA */
#ifdef CONFIG_COMPACTION
/*
 * Based on information in the current compact_control, find blocks
 * suitable for isolating free pages from and then isolate them.
 */
static void isolate_freepages(struct compact_control *cc)
{
	struct zone *zone = cc->zone;
	struct page *page;
	unsigned long block_start_pfn;	/* start of current pageblock */
	unsigned long isolate_start_pfn; /* exact pfn we start at */
	unsigned long block_end_pfn;	/* end of current pageblock */
	unsigned long low_pfn;	     /* lowest pfn scanner is able to scan */
	struct list_head *freelist = &cc->freepages;

	/*
	 * Initialise the free scanner. The starting point is where we last
	 * successfully isolated from, zone-cached value, or the end of the
	 * zone when isolating for the first time. For looping we also need
	 * this pfn aligned down to the pageblock boundary, because we do
	 * block_start_pfn -= pageblock_nr_pages in the for loop.
	 * For ending point, take care when isolating in last pageblock of a
	 * a zone which ends in the middle of a pageblock.
	 * The low boundary is the end of the pageblock the migration scanner
	 * is using.
	 */

/* IAMROOT-12:
 * -------------
 * free 스캐너가 동작하는 페이지 블럭의 시작 pfn 부터 끝 pfn을 구한다.
 */
	isolate_start_pfn = cc->free_pfn;
	block_start_pfn = cc->free_pfn & ~(pageblock_nr_pages-1);
	block_end_pfn = min(block_start_pfn + pageblock_nr_pages,
						zone_end_pfn(zone));
	low_pfn = ALIGN(cc->migrate_pfn + 1, pageblock_nr_pages);

	/*
	 * Isolate free pages until enough are available to migrate the
	 * pages on cc->migratepages. We stop searching if the migrate
	 * and free page scanners meet or enough free pages are isolated.
	 */

/* IAMROOT-12:
 * -------------
 * 현재 페이지 블럭이 migrate 스캐너보다 높은 위치에서 움직일 때
 */
	for (; block_start_pfn >= low_pfn &&
			cc->nr_migratepages > cc->nr_freepages;
				block_end_pfn = block_start_pfn,
				block_start_pfn -= pageblock_nr_pages,
				isolate_start_pfn = block_start_pfn) {

		/*
		 * This can iterate a massively long zone without finding any
		 * suitable migration targets, so periodically check if we need
		 * to schedule, or even abort async compaction.
		 */

/* IAMROOT-12:
 * -------------
 * 약 32번에 한 번씩 compact abort 케이스가 있는 경우 break
 */
		if (!(block_start_pfn % (SWAP_CLUSTER_MAX * pageblock_nr_pages))
						&& compact_should_abort(cc))
			break;

/* IAMROOT-12:
 * -------------
 * 처리할 페이지블럭 하나가 같은 zone에 있는지 확인한다.
 */
		page = pageblock_pfn_to_page(block_start_pfn, block_end_pfn,
									zone);
		if (!page)
			continue;

		/* Check the block is suitable for migration */
		if (!suitable_migration_target(page))
			continue;

		/* If isolation recently failed, do not retry */
		if (!isolation_suitable(cc, page))
			continue;

		/* Found a block suitable for isolating free pages from. */

/* IAMROOT-12:
 * -------------
 * free 스캐너로부터 스캔한 free 페이지들을 order-0 페이지로 spilit하여 
 * freelist에 담아온다.
 */
		isolate_freepages_block(cc, &isolate_start_pfn,
					block_end_pfn, freelist, false);

		/*
		 * Remember where the free scanner should restart next time,
		 * which is where isolate_freepages_block() left off.
		 * But if it scanned the whole pageblock, isolate_start_pfn
		 * now points at block_end_pfn, which is the start of the next
		 * pageblock.
		 * In that case we will however want to restart at the start
		 * of the previous pageblock.
		 */

/* IAMROOT-12:
 * -------------
 * 다음 free 스캔 위치를 저장한다.
 */
		cc->free_pfn = (isolate_start_pfn < block_end_pfn) ?
				isolate_start_pfn :
				block_start_pfn - pageblock_nr_pages;

		/*
		 * isolate_freepages_block() might have aborted due to async
		 * compaction being contended
		 */
		if (cc->contended)
			break;
	}

	/* split_free_page does not map the pages */
	map_pages(freelist);

	/*
	 * If we crossed the migrate scanner, we want to keep it that way
	 * so that compact_finished() may detect this
	 */

/* IAMROOT-12:
 * -------------
 * migrate 스캐너와 free 스캐너가 cross되어 만났음을 뜻하며 여기서 종료 처리한다.
 */
	if (block_start_pfn < low_pfn)
		cc->free_pfn = cc->migrate_pfn;
}

/*
 * This is a migrate-callback that "allocates" freepages by taking pages
 * from the isolated freelists in the block we are migrating to.
 */
static struct page *compaction_alloc(struct page *migratepage,
					unsigned long data,
					int **result)
{
	struct compact_control *cc = (struct compact_control *)data;
	struct page *freepage;

	/*
	 * Isolate free pages if necessary, and if we are not aborting due to
	 * contention.
	 */

/* IAMROOT-12:
 * -------------
 * cc->freepages에 free 스캔된 페이지가 등록되는데 이 곳이 비어 있는 경우 
 * free 스캐너를 통해서 free 페이지를 받아온다.
 */
	if (list_empty(&cc->freepages)) {
		if (!cc->contended)
			isolate_freepages(cc);

		if (list_empty(&cc->freepages))
			return NULL;
	}

/* IAMROOT-12:
 * -------------
 * free 페이지(order-0 페이지)를 하나 분리하고 반환한다.
 */
	freepage = list_entry(cc->freepages.next, struct page, lru);
	list_del(&freepage->lru);
	cc->nr_freepages--;

	return freepage;
}

/*
 * This is a migrate-callback that "frees" freepages back to the isolated
 * freelist.  All pages on the freelist are from the same zone, so there is no
 * special handling needed for NUMA.
 */
static void compaction_free(struct page *page, unsigned long data)
{
	struct compact_control *cc = (struct compact_control *)data;

	list_add(&page->lru, &cc->freepages);
	cc->nr_freepages++;
}

/* possible outcome of isolate_migratepages */
typedef enum {
	ISOLATE_ABORT,		/* Abort compaction now */
	ISOLATE_NONE,		/* No pages isolated, continue scanning */
	ISOLATE_SUCCESS,	/* Pages isolated, migrate */
} isolate_migrate_t;

/*
 * Isolate all pages that can be migrated from the first suitable block,
 * starting at the block pointed to by the migrate scanner pfn within
 * compact_control.
 */
/* IAMROOT-12 fehead (2016-11-19):
 * --------------------------
 * compact_control 내의 마이그레이션 스캐너 pfn이 가리키는 블록에서 시작하여 첫
 * 번째 적합한 블록에서 마이그레이션 할 수있는 모든 페이지를 격리합니다.
 */
static isolate_migrate_t isolate_migratepages(struct zone *zone,
					struct compact_control *cc)
{
	unsigned long low_pfn, end_pfn;
	struct page *page;
	const isolate_mode_t isolate_mode =
		(cc->mode == MIGRATE_ASYNC ? ISOLATE_ASYNC_MIGRATE : 0);

	/*
	 * Start at where we last stopped, or beginning of the zone as
	 * initialized by compact_zone()
	 */

/* IAMROOT-12:
 * -------------
 * 1개의 페이지블럭에 대해서 low_pfn ~ end_pfn 까지 옮길 수 있는 페이지를 
 * cc->migratepages 리스트에 추가한다. 1개 이상의 페이지가 담기는 경우 
 * success를 반환한다. (이 페이지 블럭을 다 스캔한 경우 skip flag를 설정한다)
 */
	low_pfn = cc->migrate_pfn;

	/* Only scan within a pageblock boundary */
	end_pfn = ALIGN(low_pfn + 1, pageblock_nr_pages);

	/*
	 * Iterate over whole pageblocks until we find the first suitable.
	 * Do not cross the free scanner.
	 */
	for (; end_pfn <= cc->free_pfn;
			low_pfn = end_pfn, end_pfn += pageblock_nr_pages) {

		/*
		 * This can potentially iterate a massively long zone with
		 * many pageblocks unsuitable, so periodically check if we
		 * need to schedule, or even abort async compaction.
		 */
		/* IAMROOT-12 fehead (2016-11-19):
		 * --------------------------
		 * 이것은 잠재적으로 많은 페이지 블록이 부적합한 대규모의 영역을
		 * 반복 할 수 있으므로 주기적으로 확인하거나 비동기 압축을 중단
		 * 해야하는지 정기적으로 확인하십시오.
		 */

/* IAMROOT-12:
 * -------------
 * 대략 32개 페이지 블럭 처리 마다 async 모드에서 리스케쥴 요청이 있는지 
 * 확인하여 루프를 탈출한다.
 */
		if (!(low_pfn % (SWAP_CLUSTER_MAX * pageblock_nr_pages))
						&& compact_should_abort(cc))
			break;

/* IAMROOT-12:
 * -------------
 * 페이지블럭이 zone 경계에 물려있는 경우 skip 한다.
 */
		page = pageblock_pfn_to_page(low_pfn, end_pfn, zone);
		if (!page)
			continue;

		/* If isolation recently failed, do not retry */
/* IAMROOT-12:
 * -------------
 * 해당 페이지의 페이지블럭에 skip bit가 설정된 경우 isolation을 하지 않도록
 * 한다. 단 cc->ignore_skip_hint가 설정된 경우 무조건 isolation을 하도록 한다.
 */
		if (!isolation_suitable(cc, page))
			continue;

		/*
		 * For async compaction, also only scan in MOVABLE blocks.
		 * Async compaction is optimistic to see if the minimum amount
		 * of work satisfies the allocation.
		 */
/* IAMROOT-12:
 * -------------
 * cma 타입이나 movable 타입에 대해서만 async migration을 지원한다.
 * sync migration의 경우는 migrate 타입에 상관없이 migration을 수행한다.
 */
		if (cc->mode == MIGRATE_ASYNC &&
		    !migrate_async_suitable(get_pageblock_migratetype(page)))
			continue;

		/* Perform the isolation */
/* IAMROOT-12:
 * -------------
 * 한 개의 페이지블럭에서 옮길 수 있는 페이지 들을 찾아 cc->migratepages에 
 * 추가한다. (최대 한 번에 32개 페이지)
 */
		low_pfn = isolate_migratepages_block(cc, low_pfn, end_pfn,
								isolate_mode);
/* IAMROOT-12:
 * -------------
 * 혼잡하거나 abort된 경우 ISOLATE_ABORT를 반환한다.
 */
		if (!low_pfn || cc->contended) {
			acct_isolated(zone, cc);
			return ISOLATE_ABORT;
		}

		/*
		 * Either we isolated something and proceed with migration. Or
		 * we failed and compact_zone should decide if we should
		 * continue or not.
		 */
		break;
	}

	acct_isolated(zone, cc);
	/*
	 * Record where migration scanner will be restarted. If we end up in
	 * the same pageblock as the free scanner, make the scanners fully
	 * meet so that compact_finished() terminates compaction.
	 */

/* IAMROOT-12:
 * -------------
 * 현재 처리한 페이지블럭이 free 스캐너보다 아래에 있는 경우 migrate 스캐너의 
 * 시작 pfn에 low_pfn을 대입시켜 중단된 위치부터 계속 스캔할 수 있도록 한다.
 * 그렇지 않은 경우 cc->migrate_pfn에 cc->free_pfn을 대입하여 종료됨을 
 * 알 수 있다.
 */
	cc->migrate_pfn = (end_pfn <= cc->free_pfn) ? low_pfn : cc->free_pfn;


/* IAMROOT-12:
 * -------------
 * migrate 페이지가 1개 이상인 경우 SUCCESS를 반환한다.
 */
	return cc->nr_migratepages ? ISOLATE_SUCCESS : ISOLATE_NONE;
}

/* IAMROOT-12 fehead (2016-11-19):
 * --------------------------
 * @return COMPACT_PARTIAL, COMPACT_COMPLETE, COMPACT_NO_SUITABLE_PAGE,
 * COMPACT_CONTINUE;
 */
static int __compact_finished(struct zone *zone, struct compact_control *cc,
			    const int migratetype)
{
	unsigned int order;
	unsigned long watermark;

	if (cc->contended || fatal_signal_pending(current))
		return COMPACT_PARTIAL;

	/* Compaction run completes if the migrate and free scanner meet */
	/* IAMROOT-12 fehead (2016-11-19):
	 * --------------------------
	 * 마이그레이션 및 프리 스캐너가 만나는 경우 압축 실행이 완료됩니다.
	 */

/* IAMROOT-12:
 * -------------
 * migrate 스캐너와 free 스캐너가 중간에서 만났을 때 다시 시작 위치를 zone의
 * 시작과 끝으로 재설정하고 COMPACT_COMPLETE를 반환한다.
 */
	if (cc->free_pfn <= cc->migrate_pfn) {
		/* Let the next compaction start anew. */
		zone->compact_cached_migrate_pfn[0] = zone->zone_start_pfn;
		zone->compact_cached_migrate_pfn[1] = zone->zone_start_pfn;
		zone->compact_cached_free_pfn = zone_end_pfn(zone);

		/*
		 * Mark that the PG_migrate_skip information should be cleared
		 * by kswapd when it goes to sleep. kswapd does not set the
		 * flag itself as the decision to be clear should be directly
		 * based on an allocation request.
		 */
		/* IAMROOT-12 fehead (2016-11-19):
		 * --------------------------
		 * sleep 상태가되면 kswapd가 PG_migrate_skip 정보를 지워야 함을
		 * 표시하십시오. kswapd는 지우기 요청이 할당 요청에 직접 기반해
		 * 야하므로 플래그 자체를 설정하지 않습니다.
		 */

/* IAMROOT-12:
 * -------------
 * kswapd가 페이지 할당을 요청한 경우가 아닌 다른 곳에서 메모리 할당 요청인 경우
 * 에는 kswapd가 sleep할 때 각 페이지블럭의 skip bit를 클리어하는데 이를 하지
 * 않도록 요청한다.
 */
		if (!current_is_kswapd())
			zone->compact_blockskip_flush = true;

		return COMPACT_COMPLETE;
	}

	/*
	 * order == -1 is expected when compacting via
	 * /proc/sys/vm/compact_memory
	 */

/* IAMROOT-12:
 * -------------
 * 수동 compaction 요청인 경우
 */
	if (cc->order == -1)
		return COMPACT_CONTINUE;

	/* Compaction run is not finished if the watermark is not met */
	watermark = low_wmark_pages(zone);

	if (!zone_watermark_ok(zone, cc->order, watermark, cc->classzone_idx,
							cc->alloc_flags))
		return COMPACT_CONTINUE;

/* IAMROOT-12:
 * -------------
 * 현재 이 시점에서 확보한 free 페이지가 low 워터마크 이상인 경우 
 * 요청한 order 페이지가 있는 경우 compaction이 다 완료되지 않았지만
 * compaction을 통해 요청한 만큼의 페이지를 확보했다는 의미로 
 * COMPACT_PARTIAL을 반환한다.
 */
	/* Direct compactor: Is a suitable page free? */
	for (order = cc->order; order < MAX_ORDER; order++) {
		struct free_area *area = &zone->free_area[order];

		/* Job done if page is free of the right migratetype */
		if (!list_empty(&area->free_list[migratetype]))
			return COMPACT_PARTIAL;

		/* Job done if allocation would set block type */
		if (order >= pageblock_order && area->nr_free)
			return COMPACT_PARTIAL;
	}

	/* IAMROOT-12 fehead (2016-11-19):
	 * --------------------------
	 * 적합한 페이지가 없다.
	 */
	return COMPACT_NO_SUITABLE_PAGE;
}

static int compact_finished(struct zone *zone, struct compact_control *cc,
			    const int migratetype)
{
	int ret;

/* IAMROOT-12:
 * -------------
 * compaction을 끝내도 되는지 확인한다. 
 * (COMPACT_PARTIAL인 경우 페이지를 확보한 케이스이다)
 */
	ret = __compact_finished(zone, cc, migratetype);
	trace_mm_compaction_finished(zone, cc->order, ret);
	if (ret == COMPACT_NO_SUITABLE_PAGE)
		ret = COMPACT_CONTINUE;

	return ret;
}

/*
 * compaction_suitable: Is this suitable to run compaction on this zone now?
 * Returns
 *   COMPACT_SKIPPED  - If there are too few free pages for compaction
 *   COMPACT_PARTIAL  - If the allocation would succeed without compaction
 *   COMPACT_CONTINUE - If compaction should run now
 */
static unsigned long __compaction_suitable(struct zone *zone, int order,
					int alloc_flags, int classzone_idx)
{
	int fragindex;
	unsigned long watermark;

	/*
	 * order == -1 is expected when compacting via
	 * /proc/sys/vm/compact_memory
	 */

/* IAMROOT-12:
 * -------------
 * "echo 1 > /proc/ss/vm/compact_memory"를 수행하면 강제로 compaction을 수행한다.
 */
	if (order == -1)
		return COMPACT_CONTINUE;

	watermark = low_wmark_pages(zone);
	/*
	 * If watermarks for high-order allocation are already met, there
	 * should be no need for compaction at all.
	 */

/* IAMROOT-12:
 * -------------
 * 회수된 free 페이지가 low 워터마크를 초과 및 order 페이지가 있는 경우 skip
 */
	if (zone_watermark_ok(zone, order, watermark, classzone_idx,
								alloc_flags))
		return COMPACT_PARTIAL;

	/*
	 * Watermarks for order-0 must be met for compaction. Note the 2UL.
	 * This is because during migration, copies of pages need to be
	 * allocated and for a short time, the footprint is higher
	 */
	/* IAMROOT-12 fehead (2016-11-12):
	 * --------------------------
	 * order의 2배만큼 워터마크를 올리고(더 깐깐하게 처리) order 0을 검사한다.
	 */

/* IAMROOT-12:
 * -------------
 * migration 하는 동안 order의 두 배 페이지 수만큼 잠시 짧은 시간동안 내부에서
 * 할당을 하여 사용하므로 워터마크 기준을 상향시켜서 워터마크 기준을 통과하는지 
 * 체크한다.
 */
	watermark += (2UL << order);
	if (!zone_watermark_ok(zone, 0, watermark, classzone_idx, alloc_flags))
		return COMPACT_SKIPPED;

	/*
	 * fragmentation index determines if allocation failures are due to
	 * low memory or external fragmentation
	 *
	 * index of -1000 would imply allocations might succeed depending on
	 * watermarks, but we already failed the high-order watermark check
	 * index towards 0 implies failure is due to lack of memory
	 * index towards 1000 implies failure is due to fragmentation
	 *
	 * Only compact if a failure would be due to fragmentation.
	 */

/* IAMROOT-12:
 * -------------
 * 요청 order로 compaction 할 때 성공 확률을 판단하기 위해 요청 order에 대한 
 * 파편화 인덱스 값을 알아와서 그 값이 "/proc/sys/vm/extfrag_threshold" 
 * 값(default=500)을 초과하는 경우 compaction을 시도하게 한다.
 */
	fragindex = fragmentation_index(zone, order);
	if (fragindex >= 0 && fragindex <= sysctl_extfrag_threshold)
		return COMPACT_NOT_SUITABLE_ZONE;

	return COMPACT_CONTINUE;
}

unsigned long compaction_suitable(struct zone *zone, int order,
					int alloc_flags, int classzone_idx)
{
	unsigned long ret;

/* IAMROOT-12:
 * -------------
 * compaction 시도를 위한 조건(파편화 인덱스 비교)을 만족시키는지 알아온다.
 * (COMPACT_NOT_SUITABLE_ZONE = 불만족하여 skip을 반환한댜)
 */
	ret = __compaction_suitable(zone, order, alloc_flags, classzone_idx);
	trace_mm_compaction_suitable(zone, order, ret);
	if (ret == COMPACT_NOT_SUITABLE_ZONE)
		ret = COMPACT_SKIPPED;

	return ret;
}

/* IAMROOT-12 fehead (2016-11-12):
 * --------------------------
 * struct compact_control cc = {
 * 	.nr_freepages = 0,
 * 	.nr_migratepages = 0,
 * 	.order = order,
 * 	.gfp_mask = gfp_mask,
 * 	.zone = zone,
 * 	.mode = mode,
 * 	.alloc_flags = alloc_flags,
 * 	.classzone_idx = classzone_idx,
 * };
 */
static int compact_zone(struct zone *zone, struct compact_control *cc)
{
	int ret;
	unsigned long start_pfn = zone->zone_start_pfn;
	unsigned long end_pfn = zone_end_pfn(zone);
	const int migratetype = gfpflags_to_migratetype(cc->gfp_mask);
	const bool sync = cc->mode != MIGRATE_ASYNC;
	unsigned long last_migrated_pfn = 0;

/* IAMROOT-12:
 * -------------
 * compaction 시도를 위한 조건(파편화 인덱스 비교)을 만족시키는지 알아온다.
 *   - COMPACT_PARTIAL: 비교 전에 이미 order에 맞는 free 페이지가 생겼다.
 *   - COMPACT_SKIPPED: 파편화 인덱스 비교하여 적절하지 못하여 skip 
 *   - COMPACT_CONTINUE: 파편화 인덱스 비교하여 적절하므로 compactio 시도 
 */
	ret = compaction_suitable(zone, cc->order, cc->alloc_flags,
							cc->classzone_idx);
	switch (ret) {
	case COMPACT_PARTIAL:
	case COMPACT_SKIPPED:
		/* Compaction is likely to fail */
		return ret;
	case COMPACT_CONTINUE:
		/* Fall through to compaction */
		;
	}

	/*
	 * Clear pageblock skip if there were failures recently and compaction
	 * is about to be retried after being deferred. kswapd does not do
	 * this reset as it'll reset the cached information when going to sleep.
	 */

/* IAMROOT-12:
 * -------------
 * compaction 실패가 마지막 횟수까지 도달하였고 kswapd가 활동 상태가 아닌 경우
 * compaction을 다시 처음부터 하기 위해 zone의 usemap(pageblock_flags)에서 
 * 모든 PB_migrate_skip 비트를 clear한다.
 */
	if (compaction_restarting(zone, cc->order) && !current_is_kswapd())
		__reset_isolation_suitable(zone);

	/*
	 * Setup to move all movable pages to the end of the zone. Used cached
	 * information on where the scanners should start but check that it
	 * is initialised by ensuring the values are within zone boundaries.
	 */
	/* IAMROOT-12 fehead (2016-11-19):
	 * --------------------------
	 * 모든 이동 가능한 페이지를 영역의 끝으로 이동하려면 설치하십시오. 스캐
	 * 너가 시작해야하는 위치에 캐싱 된 정보가 있지만 값이 영역 경계 내에 있
	 * 는지 확인하여 초기화되었는지 확인하십시오.
	 */

/* IAMROOT-12:
 * -------------
 * 이 루틴에 들어올 때 마다 zone에 저장된 migrate/free 스캐너의 위치를 알아온다.
 */
	cc->migrate_pfn = zone->compact_cached_migrate_pfn[sync];
	cc->free_pfn = zone->compact_cached_free_pfn;

/* IAMROOT-12:
 * -------------
 * free 스캐너가 zone 범위를 벗어나는 경우 페이지 블럭단위로 정렬한 end pfn
 * 값으로 설정한다.
 */
	if (cc->free_pfn < start_pfn || cc->free_pfn > end_pfn) {
		cc->free_pfn = end_pfn & ~(pageblock_nr_pages-1);
		zone->compact_cached_free_pfn = cc->free_pfn;
	}

/* IAMROOT-12:
 * -------------
 * migrate 스캐너가 zone 범위를 벗어나는 경우 페이지 블럭단위로 정렬한 end pfn
 * 값으로 설정한다.
 */
	if (cc->migrate_pfn < start_pfn || cc->migrate_pfn > end_pfn) {
		cc->migrate_pfn = start_pfn;
		zone->compact_cached_migrate_pfn[0] = cc->migrate_pfn;
		zone->compact_cached_migrate_pfn[1] = cc->migrate_pfn;
	}

	trace_mm_compaction_begin(start_pfn, cc->migrate_pfn,
				cc->free_pfn, end_pfn, sync);

/* IAMROOT-12:
 * -------------
 * per-cpu로 관리되는 아래 4개의 pagevec 리스트에서 관리되는 페이지를 회수하여 
 * lruvec로 옮긴다.
 *	- lru_add_pvec
 *	- lru_rotate_pvecs
 *	- lru_deactivate_pvecs
 *	- activate_page_pvecs
 */
	migrate_prep_local();

	while ((ret = compact_finished(zone, cc, migratetype)) ==
						COMPACT_CONTINUE) {
		int err;
		unsigned long isolate_start_pfn = cc->migrate_pfn;

/* IAMROOT-12:
 * -------------
 * isolation 시작
 */
		switch (isolate_migratepages(zone, cc)) {
		case ISOLATE_ABORT:
			ret = COMPACT_PARTIAL;

/* IAMROOT-12:
 * -------------
 * cc->migratepages로 옮긴 모든 페이지들을 원래 lru로 원위치 시킨다.
 */
			putback_movable_pages(&cc->migratepages);
			cc->nr_migratepages = 0;
			goto out;
		case ISOLATE_NONE:
			/*
			 * We haven't isolated and migrated anything, but
			 * there might still be unflushed migrations from
			 * previous cc->order aligned block.
			 */
			goto check_drain;
		case ISOLATE_SUCCESS:
			;
		}

/* IAMROOT-12:
 * -------------
 * migration을 수행한다. (cc->migratepages -> cc->freepages)
 */
		err = migrate_pages(&cc->migratepages, compaction_alloc,
				compaction_free, (unsigned long)cc, cc->mode,
				MR_COMPACTION);

		trace_mm_compaction_migratepages(cc->nr_migratepages, err,
							&cc->migratepages);

		/* All pages were either migrated or will be released */

/* IAMROOT-12:
 * -------------
 * 처리가 되지 않고 남아 있는 migratepages들을 lru 캐시를 통해 lruvec으로 되돌려놓는다.
 */
		cc->nr_migratepages = 0;
		if (err) {
			putback_movable_pages(&cc->migratepages);
			/*
			 * migrate_pages() may return -ENOMEM when scanners meet
			 * and we want compact_finished() to detect it
			 */
			if (err == -ENOMEM && cc->free_pfn > cc->migrate_pfn) {
				ret = COMPACT_PARTIAL;
				goto out;
			}
		}

		/*
		 * Record where we could have freed pages by migration and not
		 * yet flushed them to buddy allocator. We use the pfn that
		 * isolate_migratepages() started from in this loop iteration
		 * - this is the lowest page that could have been isolated and
		 * then freed by migration.
		 */
		if (!last_migrated_pfn)
			last_migrated_pfn = isolate_start_pfn;

check_drain:
		/*
		 * Has the migration scanner moved away from the previous
		 * cc->order aligned block where we migrated from? If yes,
		 * flush the pages that were freed, so that they can merge and
		 * compact_finished() can detect immediately if allocation
		 * would succeed.
		 */
		/* IAMROOT-12 fehead (2016-11-26):
		 * --------------------------
		 * 마이그레이션 스캐너가 마이그레이션 한 이전의 cc->order 정렬
		 * 블록에서 멀리 이동 했습니까? 그렇다면 해제 된 페이지를 제거하
		 * 여 병합하고 compact_finished()가 할당이 성공하면 즉시 감지 할
		 * 수 있도록합니다.
		 */
		if (cc->order > 0 && last_migrated_pfn) {
			int cpu;

/* IAMROOT-12:
 * -------------
 * cc->migrate_pfn을 cc->order 단위로 절삭 정렬
 */
			unsigned long current_block_start =
				cc->migrate_pfn & ~((1UL << cc->order) - 1);

			if (last_migrated_pfn < current_block_start) {
				cpu = get_cpu();
/* IAMROOT-12:
 * -------------
 * zone에 있는 order-0 버디 시스템으로 pcp에 있는 order-0 페이지들을 
 * 보내줘야 free 페이지들이 짝을 이루어 상향 combine 되면서 order가 
 * 상향된다. 이렇게 해줘야 요청한 order 페이지에 대한 성공률이 
 * 높아진다.
 *
 * lru per-cpu 캐시에 있는 페이지들을 lruvec에 모두 옮긴다.
 * pcp per-cpu 캐시에 있는 페이지들을 버디시스템에 모두 옮긴다. 
 */
				lru_add_drain_cpu(cpu);
				drain_local_pages(zone);
				put_cpu();
				/* No more flushing until we migrate again */
				last_migrated_pfn = 0;
			}
		}

	}

out:
	/*
	 * Release free pages and update where the free scanner should restart,
	 * so we don't leave any returned pages behind in the next attempt.
	 */
	/* IAMROOT-12 fehead (2016-12-03):
	 * --------------------------
	 * 사용 가능한 페이지를 해제하고 free 스캐너를 다시 시작해야하는 위치를
	 * 업데이트하십시오. 따라서 다음 시도에서 반환 된 페이지를 남겨 두지 않
	 * 습니다.
	 */
	if (cc->nr_freepages > 0) {

/* IAMROOT-12:
 * -------------
 * free 스캐너가 isolation한 페이지들을 다시 버디시스템으로 돌려보낸다.
 * (free_pfn: free 시킨 페이지 중 가장 상위 pfn)
 */
		unsigned long free_pfn = release_freepages(&cc->freepages);

		cc->nr_freepages = 0;
		VM_BUG_ON(free_pfn == 0);
		/* The cached pfn is always the first in a pageblock */
		free_pfn &= ~(pageblock_nr_pages-1);
		/*
		 * Only go back, not forward. The cached pfn might have been
		 * already reset to zone end in compact_finished()
		 */

/* IAMROOT-12:
 * -------------
 * 다음 scan시 시작할 free 스캐너 위치를 기억한다.
 */
		if (free_pfn > zone->compact_cached_free_pfn)
			zone->compact_cached_free_pfn = free_pfn;
	}

	trace_mm_compaction_end(start_pfn, cc->migrate_pfn,
				cc->free_pfn, end_pfn, sync, ret);

	return ret;
}

static unsigned long compact_zone_order(struct zone *zone, int order,
		gfp_t gfp_mask, enum migrate_mode mode, int *contended,
		int alloc_flags, int classzone_idx)
{
	unsigned long ret;

/* IAMROOT-12:
 * -------------
 * compact 요청 첫 시도시 nr_freepages가 0부터 시작
 */
	struct compact_control cc = {
		.nr_freepages = 0,
		.nr_migratepages = 0,
		.order = order,
		.gfp_mask = gfp_mask,
		.zone = zone,
		.mode = mode,
		.alloc_flags = alloc_flags,
		.classzone_idx = classzone_idx,
	};
	INIT_LIST_HEAD(&cc.freepages);
	INIT_LIST_HEAD(&cc.migratepages);

	ret = compact_zone(zone, &cc);

	VM_BUG_ON(!list_empty(&cc.freepages));
	VM_BUG_ON(!list_empty(&cc.migratepages));

	*contended = cc.contended;
	return ret;
}

int sysctl_extfrag_threshold = 500;

/**
 * try_to_compact_pages - Direct compact to satisfy a high-order allocation
 * @gfp_mask: The GFP mask of the current allocation
 * @order: The order of the current allocation
 * @alloc_flags: The allocation flags of the current allocation
 * @ac: The context of current allocation
 * @mode: The migration mode for async, sync light, or sync migration
 * @contended: Return value that determines if compaction was aborted due to
 *	       need_resched() or lock contention
 *
 * This is the main entry point for direct page compaction.
 */
unsigned long try_to_compact_pages(gfp_t gfp_mask, unsigned int order,
			int alloc_flags, const struct alloc_context *ac,
			enum migrate_mode mode, int *contended)
{
	int may_enter_fs = gfp_mask & __GFP_FS;
	int may_perform_io = gfp_mask & __GFP_IO;
	struct zoneref *z;
	struct zone *zone;
	int rc = COMPACT_DEFERRED;
	int all_zones_contended = COMPACT_CONTENDED_LOCK; /* init for &= op */

	*contended = COMPACT_CONTENDED_NONE;

	/* Check if the GFP flags allow compaction */
/* IAMROOT-12:
 * -------------
 * order 0 페이지는 compaction을 해도 소용 없다. 또한 fs/io 요청이 없는 경우 skip 한다.
 */
	if (!order || !may_enter_fs || !may_perform_io)
		return COMPACT_SKIPPED;

	trace_mm_compaction_try_to_compact_pages(order, gfp_mask, mode);

	/* Compact each zone in the list */
	for_each_zone_zonelist_nodemask(zone, z, ac->zonelist, ac->high_zoneidx,
								ac->nodemask) {
		int status;
		int zone_contended;

/* IAMROOT-12:
 * -------------
 * compaction 유예 상황이면 skip
 */
		if (compaction_deferred(zone, order))
			continue;

		status = compact_zone_order(zone, order, gfp_mask, mode,
				&zone_contended, alloc_flags,
				ac->classzone_idx);
		rc = max(status, rc);
		/*
		 * It takes at least one zone that wasn't lock contended
		 * to clear all_zones_contended.
		 */

/* IAMROOT-12:
 * -------------
 * zonelist를 돌면서 모든 후보 zone에서 하나라도 contended 상황이 없으면 클리어된다.
 */
		all_zones_contended &= zone_contended;

		/* If a normal allocation would succeed, stop compacting */
		if (zone_watermark_ok(zone, order, low_wmark_pages(zone),
					ac->classzone_idx, alloc_flags)) {
			/*
			 * We think the allocation will succeed in this zone,
			 * but it is not certain, hence the false. The caller
			 * will repeat this with true if allocation indeed
			 * succeeds in this zone.
			 */
			/* IAMROOT-12 fehead (2016-12-03):
			 * --------------------------
			 * 우리는 할당이이 영역에서 성공할 것이라고 생각하지만
			 * 확실하지 않습니다. 따라서 거짓입니다.
			 * 호출자는 실제로이 영역에서 할당이 성공하면 true로 반복합니다.
			 */

/* IAMROOT-12:
 * -------------
 * low 워터마크 기준을 충족하는 경우 요청 order가 compaction 실패 order 값보다 
 * 같거나 큰 경우 요청 order +1을 설정한다.
 */
			compaction_defer_reset(zone, order, false);
			/*
			 * It is possible that async compaction aborted due to
			 * need_resched() and the watermarks were ok thanks to
			 * somebody else freeing memory. The allocation can
			 * however still fail so we better signal the
			 * need_resched() contention anyway (this will not
			 * prevent the allocation attempt).
			 */
			if (zone_contended == COMPACT_CONTENDED_SCHED)
				*contended = COMPACT_CONTENDED_SCHED;

			goto break_loop;
		}

		if (mode != MIGRATE_ASYNC && status == COMPACT_COMPLETE) {
			/*
			 * We think that allocation won't succeed in this zone
			 * so we defer compaction there. If it ends up
			 * succeeding after all, it will be reset.
			 */

/* IAMROOT-12:
 * -------------
 * async 모드가 아니면서 compact 완료시 defer를 최대 6까지 증가시킨다.
 * ("echo 1 > /proc/sys/vm/compact_memory"로 manual compaction을 시도할 때
 * MIGRATE_SYNC 모드로 compaction을 진행하는데 이 때 유예 시스템을 가동한다)
 */
			defer_compaction(zone, order);
		}

		/*
		 * We might have stopped compacting due to need_resched() in
		 * async compaction, or due to a fatal signal detected. In that
		 * case do not try further zones and signal need_resched()
		 * contention.
		 */
		if ((zone_contended == COMPACT_CONTENDED_SCHED)
					|| fatal_signal_pending(current)) {
			*contended = COMPACT_CONTENDED_SCHED;
			goto break_loop;
		}

		continue;
break_loop:
		/*
		 * We might not have tried all the zones, so  be conservative
		 * and assume they are not all lock contended.
		 */
		all_zones_contended = 0;
		break;
	}

	/*
	 * If at least one zone wasn't deferred or skipped, we report if all
	 * zones that were tried were lock contended.
	 */
	if (rc > COMPACT_SKIPPED && all_zones_contended)
		*contended = COMPACT_CONTENDED_LOCK;

	return rc;
}


/* Compact all zones within a node */
static void __compact_pgdat(pg_data_t *pgdat, struct compact_control *cc)
{
	int zoneid;
	struct zone *zone;

	for (zoneid = 0; zoneid < MAX_NR_ZONES; zoneid++) {

		zone = &pgdat->node_zones[zoneid];
		if (!populated_zone(zone))
			continue;

		cc->nr_freepages = 0;
		cc->nr_migratepages = 0;
		cc->zone = zone;
		INIT_LIST_HEAD(&cc->freepages);
		INIT_LIST_HEAD(&cc->migratepages);

		if (cc->order == -1 || !compaction_deferred(zone, cc->order))
			compact_zone(zone, cc);

		if (cc->order > 0) {
			if (zone_watermark_ok(zone, cc->order,
						low_wmark_pages(zone), 0, 0))
				compaction_defer_reset(zone, cc->order, false);
		}

		VM_BUG_ON(!list_empty(&cc->freepages));
		VM_BUG_ON(!list_empty(&cc->migratepages));
	}
}

void compact_pgdat(pg_data_t *pgdat, int order)
{
	struct compact_control cc = {
		.order = order,
		.mode = MIGRATE_ASYNC,
	};

	if (!order)
		return;

	__compact_pgdat(pgdat, &cc);
}

static void compact_node(int nid)
{
	struct compact_control cc = {
		.order = -1,
		.mode = MIGRATE_SYNC,
		.ignore_skip_hint = true,
	};

	__compact_pgdat(NODE_DATA(nid), &cc);
}

/* Compact all nodes in the system */
static void compact_nodes(void)
{
	int nid;

	/* Flush pending updates to the LRU lists */
	lru_add_drain_all();

	for_each_online_node(nid)
		compact_node(nid);
}

/* The written value is actually unused, all memory is compacted */
int sysctl_compact_memory;

/* This is the entry point for compacting all nodes via /proc/sys/vm */
int sysctl_compaction_handler(struct ctl_table *table, int write,
			void __user *buffer, size_t *length, loff_t *ppos)
{
	if (write)
		compact_nodes();

	return 0;
}

int sysctl_extfrag_handler(struct ctl_table *table, int write,
			void __user *buffer, size_t *length, loff_t *ppos)
{
	proc_dointvec_minmax(table, write, buffer, length, ppos);

	return 0;
}

#if defined(CONFIG_SYSFS) && defined(CONFIG_NUMA)
static ssize_t sysfs_compact_node(struct device *dev,
			struct device_attribute *attr,
			const char *buf, size_t count)
{
	int nid = dev->id;

	if (nid >= 0 && nid < nr_node_ids && node_online(nid)) {
		/* Flush pending updates to the LRU lists */
		lru_add_drain_all();

		compact_node(nid);
	}

	return count;
}
static DEVICE_ATTR(compact, S_IWUSR, NULL, sysfs_compact_node);

int compaction_register_node(struct node *node)
{
	return device_create_file(&node->dev, &dev_attr_compact);
}

void compaction_unregister_node(struct node *node)
{
	return device_remove_file(&node->dev, &dev_attr_compact);
}
#endif /* CONFIG_SYSFS && CONFIG_NUMA */

#endif /* CONFIG_COMPACTION */<|MERGE_RESOLUTION|>--- conflicted
+++ resolved
@@ -211,8 +211,6 @@
  * return false: compaction를 시도한다.
  *	true: compaction를 미루어라(유예하라).
  */
-<<<<<<< HEAD
-=======
 /* IAMROOT-12:
  * -------------
  * compaction 유예가 필요한 경우 true를 반환한다.
@@ -226,7 +224,6 @@
  * 다은 compaction complete가 발생할 때마다 유예 횟수가 2의 차수 단위로 
  * 증가하는데 최대 64까지 증가한다.)
  */
->>>>>>> 82ee6ae9
 bool compaction_deferred(struct zone *zone, int order)
 {
 
