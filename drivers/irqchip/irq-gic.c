--- conflicted
+++ resolved
@@ -111,19 +111,16 @@
 #define MAX_GIC_NR	1
 #endif
 
-<<<<<<< HEAD
+/* IAMROOT-12:
+ * -------------
+ * 최대 gic 갯수만큼 배열을 사용한다.
+ */
 /* IAMROOT-12 fehead (2017-04-08):
  * --------------------------
  * CONFIG_GIC_NON_BANKED 가 설정된경우
  *	gic_data[?].get_base = gic_get_percpu_base
  * 아닌경우
  *	gic_data[?].get_base = gic_get_common_base
-=======
-
-/* IAMROOT-12:
- * -------------
- * 최대 gic 갯수만큼 배열을 사용한다.
->>>>>>> 8a5aac56
  */
 static struct gic_chip_data gic_data[MAX_GIC_NR] __read_mostly;
 
@@ -1035,19 +1032,15 @@
 	 * Find out how many interrupts are supported.
 	 * The GIC only supports up to 1020 interrupt sources.
 	 */
-<<<<<<< HEAD
+/* IAMROOT-12:
+ * -------------
+ * Control Type Register의 5bit를 읽어온다. (32개 단위의 SPIs)
+ * *(5 bit값 + 1) * 32 = gic_irqs
+ */
 	/* IAMROOT-12 fehead (2017-04-08):
 	 * --------------------------
 	 * GIC_DIST_CTR : GICD_TYPER - Control Type Register
 	 */
-=======
-
-/* IAMROOT-12:
- * -------------
- * Control Type Register의 5bit를 읽어온다. (32개 단위의 SPIs)
- * *(5 bit값 + 1) * 32 = gic_irqs
- */
->>>>>>> 8a5aac56
 	gic_irqs = readl_relaxed(gic_data_dist_base(gic) + GIC_DIST_CTR) & 0x1f;
 	gic_irqs = (gic_irqs + 1) * 32;
 	if (gic_irqs > 1020)
