/*
 *  linux/arch/arm/kernel/irq.c
 *
 *  Copyright (C) 1992 Linus Torvalds
 *  Modifications for ARM processor Copyright (C) 1995-2000 Russell King.
 *
 *  Support for Dynamic Tick Timer Copyright (C) 2004-2005 Nokia Corporation.
 *  Dynamic Tick Timer written by Tony Lindgren <tony@atomide.com> and
 *  Tuukka Tikkanen <tuukka.tikkanen@elektrobit.com>.
 *
 * This program is free software; you can redistribute it and/or modify
 * it under the terms of the GNU General Public License version 2 as
 * published by the Free Software Foundation.
 *
 *  This file contains the code used by various IRQ handling routines:
 *  asking for different IRQ's should be done through these routines
 *  instead of just grabbing them. Thus setups with different IRQ numbers
 *  shouldn't result in any weird surprises, and installing new handlers
 *  should be easier.
 *
 *  IRQ's are in fact implemented a bit like signal handlers for the kernel.
 *  Naturally it's not a 1:1 relation, but there are similarities.
 */
#include <linux/kernel_stat.h>
#include <linux/signal.h>
#include <linux/ioport.h>
#include <linux/interrupt.h>
#include <linux/irq.h>
#include <linux/irqchip.h>
#include <linux/random.h>
#include <linux/smp.h>
#include <linux/init.h>
#include <linux/seq_file.h>
#include <linux/ratelimit.h>
#include <linux/errno.h>
#include <linux/list.h>
#include <linux/kallsyms.h>
#include <linux/proc_fs.h>
#include <linux/export.h>

#include <asm/hardware/cache-l2x0.h>
#include <asm/exception.h>
#include <asm/mach/arch.h>
#include <asm/mach/irq.h>
#include <asm/mach/time.h>

unsigned long irq_err_count;

int arch_show_interrupts(struct seq_file *p, int prec)
{
#ifdef CONFIG_FIQ
	show_fiq_list(p, prec);
#endif
#ifdef CONFIG_SMP
	show_ipi_list(p, prec);
#endif
	seq_printf(p, "%*s: %10lu\n", prec, "Err", irq_err_count);
	return 0;
}

/*
 * handle_IRQ handles all hardware IRQ's.  Decoded IRQs should
 * not come via this function.  Instead, they should provide their
 * own 'handler'.  Used by platform code implementing C-based 1st
 * level decoding.
 */
void handle_IRQ(unsigned int irq, struct pt_regs *regs)
{
	__handle_domain_irq(NULL, irq, false, regs);
}

/*
 * asm_do_IRQ is the interface to be used from assembly code.
 */
asmlinkage void __exception_irq_entry
asm_do_IRQ(unsigned int irq, struct pt_regs *regs)
{
	handle_IRQ(irq, regs);
}

void set_irq_flags(unsigned int irq, unsigned int iflags)
{
	unsigned long clr = 0, set = IRQ_NOREQUEST | IRQ_NOPROBE | IRQ_NOAUTOEN;

	if (irq >= nr_irqs) {
		pr_err("Trying to set irq flags for IRQ%d\n", irq);
		return;
	}

	if (iflags & IRQF_VALID)
		clr |= IRQ_NOREQUEST;
	if (iflags & IRQF_PROBE)
		clr |= IRQ_NOPROBE;
	if (!(iflags & IRQF_NOAUTOEN))
		clr |= IRQ_NOAUTOEN;
	/* Order is clear bits in "clr" then set bits in "set" */
	irq_modify_status(irq, clr, set & ~clr);
}
EXPORT_SYMBOL_GPL(set_irq_flags);

void __init init_IRQ(void)
{
	int ret;

<<<<<<< HEAD
	/* IAMROOT-12 fehead (2017-04-01):
	 * --------------------------
	 * pi2 : bcm2709_init_irq
	 */
=======
/* IAMROOT-12:
 * -------------
 * 머신 디스크립터의(*init_irq)에 등록된 초기화 함수가 없으면 
 * 디바이스 트리를 사용하여 인터럽트 컨트롤러를 초기화한다.
 */
>>>>>>> 0b91dbff
	if (IS_ENABLED(CONFIG_OF) && !machine_desc->init_irq)
		irqchip_init();
	else
		machine_desc->init_irq();

	if (IS_ENABLED(CONFIG_OF) && IS_ENABLED(CONFIG_CACHE_L2X0) &&
	    (machine_desc->l2c_aux_mask || machine_desc->l2c_aux_val)) {
		if (!outer_cache.write_sec)
			outer_cache.write_sec = machine_desc->l2c_write_sec;
		ret = l2x0_of_init(machine_desc->l2c_aux_val,
				   machine_desc->l2c_aux_mask);
		if (ret)
			pr_err("L2C: failed to init: %d\n", ret);
	}
}

#ifdef CONFIG_MULTI_IRQ_HANDLER
void __init set_handle_irq(void (*handle_irq)(struct pt_regs *))
{
	if (handle_arch_irq)
		return;

	handle_arch_irq = handle_irq;
}
#endif

#ifdef CONFIG_SPARSE_IRQ
int __init arch_probe_nr_irqs(void)
{

/* IAMROOT-12:
 * -------------
 * 머신 디스크립터에서 지정한 nr_irqs 또는 NR_IRQS를 사용한다.
 * NR_IRQS: sparse 시스템에서는 16개로 고정되고 그 외의 경우 
 *          시스템(머신)에서 정의된 수를 사용한다.
 */
	nr_irqs = machine_desc->nr_irqs ? machine_desc->nr_irqs : NR_IRQS;
	return nr_irqs;
}
#endif

#ifdef CONFIG_HOTPLUG_CPU
static bool migrate_one_irq(struct irq_desc *desc)
{
	struct irq_data *d = irq_desc_get_irq_data(desc);
	const struct cpumask *affinity = d->affinity;
	struct irq_chip *c;
	bool ret = false;

	/*
	 * If this is a per-CPU interrupt, or the affinity does not
	 * include this CPU, then we have nothing to do.
	 */
	if (irqd_is_per_cpu(d) || !cpumask_test_cpu(smp_processor_id(), affinity))
		return false;

	if (cpumask_any_and(affinity, cpu_online_mask) >= nr_cpu_ids) {
		affinity = cpu_online_mask;
		ret = true;
	}

	c = irq_data_get_irq_chip(d);
	if (!c->irq_set_affinity)
		pr_debug("IRQ%u: unable to set affinity\n", d->irq);
	else if (c->irq_set_affinity(d, affinity, false) == IRQ_SET_MASK_OK && ret)
		cpumask_copy(d->affinity, affinity);

	return ret;
}

/*
 * The current CPU has been marked offline.  Migrate IRQs off this CPU.
 * If the affinity settings do not allow other CPUs, force them onto any
 * available CPU.
 *
 * Note: we must iterate over all IRQs, whether they have an attached
 * action structure or not, as we need to get chained interrupts too.
 */
void migrate_irqs(void)
{
	unsigned int i;
	struct irq_desc *desc;
	unsigned long flags;

	local_irq_save(flags);

	for_each_irq_desc(i, desc) {
		bool affinity_broken;

		raw_spin_lock(&desc->lock);
		affinity_broken = migrate_one_irq(desc);
		raw_spin_unlock(&desc->lock);

		if (affinity_broken)
			pr_warn_ratelimited("IRQ%u no longer affine to CPU%u\n",
				i, smp_processor_id());
	}

	local_irq_restore(flags);
}
#endif /* CONFIG_HOTPLUG_CPU */<|MERGE_RESOLUTION|>--- conflicted
+++ resolved
@@ -102,18 +102,15 @@
 {
 	int ret;
 
-<<<<<<< HEAD
+/* IAMROOT-12:
+ * -------------
+ * 머신 디스크립터의(*init_irq)에 등록된 초기화 함수가 없으면 
+ * 디바이스 트리를 사용하여 인터럽트 컨트롤러를 초기화한다.
+ */
 	/* IAMROOT-12 fehead (2017-04-01):
 	 * --------------------------
 	 * pi2 : bcm2709_init_irq
 	 */
-=======
-/* IAMROOT-12:
- * -------------
- * 머신 디스크립터의(*init_irq)에 등록된 초기화 함수가 없으면 
- * 디바이스 트리를 사용하여 인터럽트 컨트롤러를 초기화한다.
- */
->>>>>>> 0b91dbff
 	if (IS_ENABLED(CONFIG_OF) && !machine_desc->init_irq)
 		irqchip_init();
 	else
