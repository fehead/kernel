--- conflicted
+++ resolved
@@ -2803,34 +2803,29 @@
 
 	context_tracking_task_switch(prev, next);
 	/* Here we just switch the register state and the stack. */
-<<<<<<< HEAD
 	/* IAMROOT-12 fehead (2017-09-23):
 	 * --------------------------
 	 * prev = __switch_to(prev,task_thread_info(prev), task_thread_info(next));
 	 *
 	 * 여기까지는 prev는 'current' task이다.
 	 */
+/* IAMROOT-12:
+ * -------------
+ * 세 번째 인수가 출력 인수로 사용된다.
+ *
+ * 대부분의 레지스터가 기존 상태에 있던 것을 복구해오기 때문에 
+ * scrach될 수 있다. 따라서 prev를 계속 보존하기 위해 사용한다.
+ */
 	switch_to(prev, next, prev);
 	/* IAMROOT-12 fehead (2017-09-23):
 	 * --------------------------
 	 * 여기서는 prev는 'current' task가 아니라 진짜 switch_to 이전 task이다.
 	 */
-=======
-
-/* IAMROOT-12:
- * -------------
- * 세 번째 인수가 출력 인수로 사용된다.
- *
- * 대부분의 레지스터가 기존 상태에 있던 것을 복구해오기 때문에 
- * scrach될 수 있다. 따라서 prev를 계속 보존하기 위해 사용한다.
- */
-	switch_to(prev, next, prev);
 
 /* IAMROOT-12:
  * -------------
  * 복귀되면 여기서 부터 실행된다.
  */
->>>>>>> a825c2a5
 	barrier();
 
 	return finish_task_switch(prev);
