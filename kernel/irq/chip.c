--- conflicted
+++ resolved
@@ -187,16 +187,14 @@
 	irq_state_clr_disabled(desc);
 	desc->depth = 0;
 
-<<<<<<< HEAD
+/* IAMROOT-12:
+ * -------------
+ * 해당 irq에 대해 상위 도메인부터 하위 도메인까지 activation을 한다.
+ * (gic는 해당 사항 없음)
+ */
 /* IAMROOT-12 fehead (2017-04-29):
  * --------------------------
  * .chip 은 gic_chip 참조
-=======
-/* IAMROOT-12:
- * -------------
- * 해당 irq에 대해 상위 도메인부터 하위 도메인까지 activation을 한다.
- * (gic는 해당 사항 없음)
->>>>>>> aad8378f
  */
 	irq_domain_activate_irq(&desc->irq_data);
 
@@ -851,19 +849,16 @@
 
 	kstat_incr_irqs_this_cpu(irq, desc);
 
-<<<<<<< HEAD
+/* IAMROOT-12:
+ * -------------
+ * ack 레지스터를 읽는 것으로 gic 컨트롤러에게 ack 신호를 보낸다.
+ *
+ *
+ */
 	/* IAMROOT-12 fehead (2017-04-29):
 	 * --------------------------
 	 * gic_chip 참조.
 	 */
-=======
-/* IAMROOT-12:
- * -------------
- * ack 레지스터를 읽는 것으로 gic 컨트롤러에게 ack 신호를 보낸다.
- *
- *
- */
->>>>>>> aad8378f
 	if (chip->irq_ack)
 		chip->irq_ack(&desc->irq_data);
 
