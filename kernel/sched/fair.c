--- conflicted
+++ resolved
@@ -111,7 +111,6 @@
  *
  * default: 5 msec, units: microseconds
   */
-<<<<<<< HEAD
 /* IAMROOT-12 fehead (2017-08-26):
  * --------------------------
  * cfs_rq가 할당량을 요청할 때마다 글로벌 (tg)에서 로컬 (cfs_rq) 풀로 할당 할 런
@@ -121,12 +120,10 @@
  *	기 때문에)을 초과하는 경우 항상 남은 사용 가능 시간 만 발급합니다.
  *
  * 기본값 : 5 밀리 초, 단위 : 마이크로 초
-=======
-
+ */
 /* IAMROOT-12:
  * -------------
  * 글로벌 풀에서 로컬 풀(cfs 런큐)로 assign(할당)해 주는 런타임양을 말한다.
->>>>>>> 3db3d165
  */
 unsigned int sysctl_sched_cfs_bandwidth_slice = 5000UL;
 #endif
@@ -4000,20 +3997,17 @@
 		 * Refresh the global state and ensure bandwidth timer becomes
 		 * active.
 		 */
-<<<<<<< HEAD
 		/* IAMROOT-12 fehead (2017-08-26):
 		 * --------------------------
 		 * 대역폭 풀이 비활성 상태가되면 마지막 소비 이후 적어도 하나의
 		 * 기간이 경과해야합니다. 전역 상태를 새로 고치고 대역폭 타이머
 		 * 가 활성화되는지 확인하십시오.
 		 */
-=======
 
 /* IAMROOT-12:
  * -------------
  * 밴드위드 타이머가 가동되지 않은 상태인 경우 동작시킨다.
  */
->>>>>>> 3db3d165
 		if (!cfs_b->timer_active) {
 			__refill_cfs_bandwidth_runtime(cfs_b);
 			__start_cfs_bandwidth(cfs_b, false);
@@ -4045,14 +4039,11 @@
 	 * spread between our sched_clock and the one on which runtime was
 	 * issued.
 	 */
-<<<<<<< HEAD
 	/* IAMROOT-12 fehead (2017-08-26):
 	 * --------------------------
 	 * 우리는 우리의 sched_clock과 런타임이 발행 된 곳 사이에 허용 된 스프레
 	 * 드를 설명하기 위해 로컬 만료일을 향상시킬 수 있습니다.
 	 */
-=======
-
 /* IAMROOT-12:
  * ------------- 
  * 로컬 런타임이 할당된 경우
@@ -4067,7 +4058,6 @@
  *                +----------------->local
  */
 
->>>>>>> 3db3d165
 	if ((s64)(expires - cfs_rq->runtime_expires) > 0)
 		cfs_rq->runtime_expires = expires;
 
@@ -4550,12 +4540,10 @@
 	 * idle depends on !throttled (for the case of a large deficit), and if
 	 * we're going inactive then everything else can be deferred
 	 */
-<<<<<<< HEAD
 	/* IAMROOT-12 fehead (2017-08-26):
 	 * --------------------------
 	 * 비활성 상태가되면 다른 모든 것들은 연기 될 수 있습니다
 	 */
-=======
 
 /* IAMROOT-12:
  * -------------
@@ -4564,7 +4552,6 @@
  * 이 전 period에서 스로틀된적이 없는 경우 이번에는 refill하지 않는다.
  * (로컬 런타임이 계속 소모되어 결국 스로틀이 언젠가는 된다)
  */
->>>>>>> 3db3d165
 	if (cfs_b->idle && !throttled)
 		goto out_deactivate;
 
@@ -4610,7 +4597,6 @@
 	 * in us over-using our runtime if it is all used during this loop, but
 	 * only by limited amounts in that extreme case.
 	 */
-<<<<<<< HEAD
 	/* IAMROOT-12 fehead (2017-08-26):
 	 * --------------------------
 	 * 이 검사는 우리가 스로틀링을 해제하는 동안 새로운 대역폭을 유지하면서
@@ -4619,13 +4605,10 @@
 	 * 동안 모두 사용된다면 런타임을 과도하게 사용할 수 있지만 극단적인 경우
 	 * 에는 제한된 양만 사용하게됩니다.
 	 */
-=======
-
 /* IAMROOT-12:
  * -------------
  * 스로틀된 cfs 런큐에 런타임을 우선 배분한다.
  */
->>>>>>> 3db3d165
 	while (throttled && cfs_b->runtime > 0) {
 		runtime = cfs_b->runtime;
 		raw_spin_unlock(&cfs_b->lock);
@@ -4658,20 +4641,17 @@
 	 * insufficient to cover the existing bandwidth deficit.  (Forcing the
 	 * timer to remain active while there are any throttled entities.)
 	 */
-<<<<<<< HEAD
 	/* IAMROOT-12 fehead (2017-08-26):
 	 * --------------------------
 	 * 우리는 스로틀(unthrottle) 이후의 기간 동안 활동을 보장하지만, 새로운
 	 * 대역폭이 기존 대역폭 적자를 충당하기에는 불충분 한 경우도 포함합니다.
 	 * (스로틀 된 엔터티가있는 동안 타이머가 활성 상태를 유지하도록합니다.)
 	 */
-=======
 
 /* IAMROOT-12:
  * -------------
  * 이번 period에 정상적인 배분을 한 경우 idle을 0으로 설정한다.
  */
->>>>>>> 3db3d165
 	cfs_b->idle = 0;
 
 	return 0;
