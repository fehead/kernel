/*
 * Slab allocator functions that are independent of the allocator strategy
 *
 * (C) 2012 Christoph Lameter <cl@linux.com>
 */
#include <linux/slab.h>

#include <linux/mm.h>
#include <linux/poison.h>
#include <linux/interrupt.h>
#include <linux/memory.h>
#include <linux/compiler.h>
#include <linux/module.h>
#include <linux/cpu.h>
#include <linux/uaccess.h>
#include <linux/seq_file.h>
#include <linux/proc_fs.h>
#include <asm/cacheflush.h>
#include <asm/tlbflush.h>
#include <asm/page.h>
#include <linux/memcontrol.h>

#define CREATE_TRACE_POINTS
#include <trace/events/kmem.h>

#include "slab.h"

enum slab_state slab_state;
LIST_HEAD(slab_caches);
DEFINE_MUTEX(slab_mutex);
struct kmem_cache *kmem_cache;

/*
 * Set of flags that will prevent slab merging
 */
#define SLAB_NEVER_MERGE (SLAB_RED_ZONE | SLAB_POISON | SLAB_STORE_USER | \
		SLAB_TRACE | SLAB_DESTROY_BY_RCU | SLAB_NOLEAKTRACE | \
		SLAB_FAILSLAB)

#define SLAB_MERGE_SAME (SLAB_DEBUG_FREE | SLAB_RECLAIM_ACCOUNT | \
		SLAB_CACHE_DMA | SLAB_NOTRACK)

/*
 * Merge control. If this is set then no merging of slab caches will occur.
 * (Could be removed. This was introduced to pacify the merge skeptics.)
 */
static int slab_nomerge;

static int __init setup_slab_nomerge(char *str)
{
	slab_nomerge = 1;
	return 1;
}

#ifdef CONFIG_SLUB
__setup_param("slub_nomerge", slub_nomerge, setup_slab_nomerge, 0);
#endif

__setup("slab_nomerge", setup_slab_nomerge);

/*
 * Determine the size of a slab object
 */
unsigned int kmem_cache_size(struct kmem_cache *s)
{
	return s->object_size;
}
EXPORT_SYMBOL(kmem_cache_size);

#ifdef CONFIG_DEBUG_VM
static int kmem_cache_sanity_check(const char *name, size_t size)
{
	struct kmem_cache *s = NULL;

	if (!name || in_interrupt() || size < sizeof(void *) ||
		size > KMALLOC_MAX_SIZE) {
		pr_err("kmem_cache_create(%s) integrity check failed\n", name);
		return -EINVAL;
	}

	list_for_each_entry(s, &slab_caches, list) {
		char tmp;
		int res;

		/*
		 * This happens when the module gets unloaded and doesn't
		 * destroy its slab cache and no-one else reuses the vmalloc
		 * area of the module.  Print a warning.
		 */
		res = probe_kernel_address(s->name, tmp);
		if (res) {
			pr_err("Slab cache with size %d has lost its name\n",
			       s->object_size);
			continue;
		}
	}

	WARN_ON(strchr(name, ' '));	/* It confuses parsers */
	return 0;
}
#else
static inline int kmem_cache_sanity_check(const char *name, size_t size)
{
	return 0;
}
#endif

#ifdef CONFIG_MEMCG_KMEM
void slab_init_memcg_params(struct kmem_cache *s)
{
	s->memcg_params.is_root_cache = true;
	INIT_LIST_HEAD(&s->memcg_params.list);
	RCU_INIT_POINTER(s->memcg_params.memcg_caches, NULL);
}

static int init_memcg_params(struct kmem_cache *s,
		struct mem_cgroup *memcg, struct kmem_cache *root_cache)
{
	struct memcg_cache_array *arr;

	if (memcg) {
		s->memcg_params.is_root_cache = false;
		s->memcg_params.memcg = memcg;
		s->memcg_params.root_cache = root_cache;
		return 0;
	}

	slab_init_memcg_params(s);

	if (!memcg_nr_cache_ids)
		return 0;

	arr = kzalloc(sizeof(struct memcg_cache_array) +
		      memcg_nr_cache_ids * sizeof(void *),
		      GFP_KERNEL);
	if (!arr)
		return -ENOMEM;

	RCU_INIT_POINTER(s->memcg_params.memcg_caches, arr);
	return 0;
}

static void destroy_memcg_params(struct kmem_cache *s)
{
	if (is_root_cache(s))
		kfree(rcu_access_pointer(s->memcg_params.memcg_caches));
}

static int update_memcg_params(struct kmem_cache *s, int new_array_size)
{
	struct memcg_cache_array *old, *new;

	if (!is_root_cache(s))
		return 0;

	new = kzalloc(sizeof(struct memcg_cache_array) +
		      new_array_size * sizeof(void *), GFP_KERNEL);
	if (!new)
		return -ENOMEM;

	old = rcu_dereference_protected(s->memcg_params.memcg_caches,
					lockdep_is_held(&slab_mutex));
	if (old)
		memcpy(new->entries, old->entries,
		       memcg_nr_cache_ids * sizeof(void *));

	rcu_assign_pointer(s->memcg_params.memcg_caches, new);
	if (old)
		kfree_rcu(old, rcu);
	return 0;
}

int memcg_update_all_caches(int num_memcgs)
{
	struct kmem_cache *s;
	int ret = 0;

	mutex_lock(&slab_mutex);
	list_for_each_entry(s, &slab_caches, list) {
		ret = update_memcg_params(s, num_memcgs);
		/*
		 * Instead of freeing the memory, we'll just leave the caches
		 * up to this point in an updated state.
		 */
		if (ret)
			break;
	}
	mutex_unlock(&slab_mutex);
	return ret;
}
#else
static inline int init_memcg_params(struct kmem_cache *s,
		struct mem_cgroup *memcg, struct kmem_cache *root_cache)
{
	return 0;
}

static inline void destroy_memcg_params(struct kmem_cache *s)
{
}
#endif /* CONFIG_MEMCG_KMEM */

/*
 * Find a mergeable slab cache
 */
int slab_unmergeable(struct kmem_cache *s)
{
	if (slab_nomerge || (s->flags & SLAB_NEVER_MERGE))
		return 1;

	if (!is_root_cache(s))
		return 1;

	if (s->ctor)
		return 1;

	/*
	 * We may have set a slab to be unmergeable during bootstrap.
	 */
	if (s->refcount < 0)
		return 1;

	return 0;
}

struct kmem_cache *find_mergeable(size_t size, size_t align,
		unsigned long flags, const char *name, void (*ctor)(void *))
{
	struct kmem_cache *s;

	if (slab_nomerge || (flags & SLAB_NEVER_MERGE))
		return NULL;

	if (ctor)
		return NULL;

	size = ALIGN(size, sizeof(void *));
	align = calculate_alignment(flags, align, size);
	size = ALIGN(size, align);
	flags = kmem_cache_flags(size, flags, name, NULL);

	list_for_each_entry_reverse(s, &slab_caches, list) {
		if (slab_unmergeable(s))
			continue;

		if (size > s->size)
			continue;

		if ((flags & SLAB_MERGE_SAME) != (s->flags & SLAB_MERGE_SAME))
			continue;
		/*
		 * Check if alignment is compatible.
		 * Courtesy of Adrian Drzewiecki
		 */
		if ((s->size & ~(align - 1)) != s->size)
			continue;

		if (s->size - size >= sizeof(void *))
			continue;

		if (IS_ENABLED(CONFIG_SLAB) && align &&
			(align > s->align || s->align % align))
			continue;

		return s;
	}
	return NULL;
}

/*
 * Figure out what the alignment of the objects will be given a set of
 * flags, a user specified alignment and the size of the objects.
 */
/* IAMROOT-12 fehead (2016-12-03):
 * --------------------------
 * flags=SLAB_HWCACHE_ALIGN(8192), ARCH_KMALLOC_MINALIGN=64, size=32
 */
unsigned long calculate_alignment(unsigned long flags,
		unsigned long align, unsigned long size)
{
	/*
	 * If the user wants hardware cache aligned objects then follow that
	 * suggestion if the object is sufficiently large.
	 *
	 * The hardware cache alignment cannot override the specified
	 * alignment though. If that is greater then use it.
	 */

/* IAMROOT-12:
 * -------------
 * 요청한 align과 계산된 ralign 값 중 큰 수로 align 한다.
 *	(계산된 ralign: size보다 같거나 큰 2의 차수 값)
 *
 * 예1)	align=32, size=28, 캐시라인=128
 *      align=32
 * 예2) align=64, size=28, 캐시라인=128 
 *      align=64
 * rpi2) align=64, size=16, 캐시라인=64 
 *       align=64
 */
	if (flags & SLAB_HWCACHE_ALIGN) {
		/* IAMROOT-12 fehead (2016-12-03):
		 * --------------------------
		 * pi2: size=32, ralign = 64, align = 64
		 */
		unsigned long ralign = cache_line_size();
		while (size <= ralign / 2)
			ralign /= 2;
		align = max(align, ralign);
	}

/* IAMROOT-12:
 * -------------
 * 요청 align이 ARCH_SLAB_MINALIGN(rpi2:8)보다 작은 경우 8로 설정
 */

	if (align < ARCH_SLAB_MINALIGN)
		align = ARCH_SLAB_MINALIGN;

	return ALIGN(align, sizeof(void *));
}

static struct kmem_cache *
do_kmem_cache_create(const char *name, size_t object_size, size_t size,
		     size_t align, unsigned long flags, void (*ctor)(void *),
		     struct mem_cgroup *memcg, struct kmem_cache *root_cache)
{
	struct kmem_cache *s;
	int err;

	err = -ENOMEM;
	s = kmem_cache_zalloc(kmem_cache, GFP_KERNEL);
	if (!s)
		goto out;

	s->name = name;
	s->object_size = object_size;
	s->size = size;
	s->align = align;
	s->ctor = ctor;

	err = init_memcg_params(s, memcg, root_cache);
	if (err)
		goto out_free_cache;

	err = __kmem_cache_create(s, flags);
	if (err)
		goto out_free_cache;

	s->refcount = 1;
	list_add(&s->list, &slab_caches);
out:
	if (err)
		return ERR_PTR(err);
	return s;

out_free_cache:
	destroy_memcg_params(s);
	kmem_cache_free(kmem_cache, s);
	goto out;
}

/*
 * kmem_cache_create - Create a cache.
 * @name: A string which is used in /proc/slabinfo to identify this cache.
 * @size: The size of objects to be created in this cache.
 * @align: The required alignment for the objects.
 * @flags: SLAB flags
 * @ctor: A constructor for the objects.
 *
 * Returns a ptr to the cache on success, NULL on failure.
 * Cannot be called within a interrupt, but can be interrupted.
 * The @ctor is run when new pages are allocated by the cache.
 *
 * The flags are
 *
 * %SLAB_POISON - Poison the slab with a known test pattern (a5a5a5a5)
 * to catch references to uninitialised memory.
 *
 * %SLAB_RED_ZONE - Insert `Red' zones around the allocated memory to check
 * for buffer overruns.
 *
 * %SLAB_HWCACHE_ALIGN - Align the objects in this cache to a hardware
 * cacheline.  This can be beneficial if you're counting cycles as closely
 * as davem.
 */
struct kmem_cache *
kmem_cache_create(const char *name, size_t size, size_t align,
		  unsigned long flags, void (*ctor)(void *))
{
	struct kmem_cache *s;
	const char *cache_name;
	int err;

	get_online_cpus();
	get_online_mems();
	memcg_get_cache_ids();

	mutex_lock(&slab_mutex);

	err = kmem_cache_sanity_check(name, size);
	if (err) {
		s = NULL;	/* suppress uninit var warning */
		goto out_unlock;
	}

	/*
	 * Some allocators will constraint the set of valid flags to a subset
	 * of all flags. We expect them to define CACHE_CREATE_MASK in this
	 * case, and we'll just provide them with a sanitized version of the
	 * passed flags.
	 */
	flags &= CACHE_CREATE_MASK;

	s = __kmem_cache_alias(name, size, align, flags, ctor);
	if (s)
		goto out_unlock;

	cache_name = kstrdup_const(name, GFP_KERNEL);
	if (!cache_name) {
		err = -ENOMEM;
		goto out_unlock;
	}

	s = do_kmem_cache_create(cache_name, size, size,
				 calculate_alignment(flags, align, size),
				 flags, ctor, NULL, NULL);
	if (IS_ERR(s)) {
		err = PTR_ERR(s);
		kfree_const(cache_name);
	}

out_unlock:
	mutex_unlock(&slab_mutex);

	memcg_put_cache_ids();
	put_online_mems();
	put_online_cpus();

	if (err) {
		if (flags & SLAB_PANIC)
			panic("kmem_cache_create: Failed to create slab '%s'. Error %d\n",
				name, err);
		else {
			printk(KERN_WARNING "kmem_cache_create(%s) failed with error %d",
				name, err);
			dump_stack();
		}
		return NULL;
	}
	return s;
}
EXPORT_SYMBOL(kmem_cache_create);

static int do_kmem_cache_shutdown(struct kmem_cache *s,
		struct list_head *release, bool *need_rcu_barrier)
{
	if (__kmem_cache_shutdown(s) != 0) {
		printk(KERN_ERR "kmem_cache_destroy %s: "
		       "Slab cache still has objects\n", s->name);
		dump_stack();
		return -EBUSY;
	}

	if (s->flags & SLAB_DESTROY_BY_RCU)
		*need_rcu_barrier = true;

#ifdef CONFIG_MEMCG_KMEM
	if (!is_root_cache(s))
		list_del(&s->memcg_params.list);
#endif
	list_move(&s->list, release);
	return 0;
}

static void do_kmem_cache_release(struct list_head *release,
				  bool need_rcu_barrier)
{
	struct kmem_cache *s, *s2;

	if (need_rcu_barrier)
		rcu_barrier();

	list_for_each_entry_safe(s, s2, release, list) {
#ifdef SLAB_SUPPORTS_SYSFS
		sysfs_slab_remove(s);
#else
		slab_kmem_cache_release(s);
#endif
	}
}

#ifdef CONFIG_MEMCG_KMEM
/*
 * memcg_create_kmem_cache - Create a cache for a memory cgroup.
 * @memcg: The memory cgroup the new cache is for.
 * @root_cache: The parent of the new cache.
 *
 * This function attempts to create a kmem cache that will serve allocation
 * requests going from @memcg to @root_cache. The new cache inherits properties
 * from its parent.
 */
void memcg_create_kmem_cache(struct mem_cgroup *memcg,
			     struct kmem_cache *root_cache)
{
	static char memcg_name_buf[NAME_MAX + 1]; /* protected by slab_mutex */
	struct cgroup_subsys_state *css = mem_cgroup_css(memcg);
	struct memcg_cache_array *arr;
	struct kmem_cache *s = NULL;
	char *cache_name;
	int idx;

	get_online_cpus();
	get_online_mems();

	mutex_lock(&slab_mutex);

	/*
	 * The memory cgroup could have been deactivated while the cache
	 * creation work was pending.
	 */
	if (!memcg_kmem_is_active(memcg))
		goto out_unlock;

	idx = memcg_cache_id(memcg);
	arr = rcu_dereference_protected(root_cache->memcg_params.memcg_caches,
					lockdep_is_held(&slab_mutex));

	/*
	 * Since per-memcg caches are created asynchronously on first
	 * allocation (see memcg_kmem_get_cache()), several threads can try to
	 * create the same cache, but only one of them may succeed.
	 */
	if (arr->entries[idx])
		goto out_unlock;

	cgroup_name(css->cgroup, memcg_name_buf, sizeof(memcg_name_buf));
	cache_name = kasprintf(GFP_KERNEL, "%s(%d:%s)", root_cache->name,
			       css->id, memcg_name_buf);
	if (!cache_name)
		goto out_unlock;

	s = do_kmem_cache_create(cache_name, root_cache->object_size,
				 root_cache->size, root_cache->align,
				 root_cache->flags, root_cache->ctor,
				 memcg, root_cache);
	/*
	 * If we could not create a memcg cache, do not complain, because
	 * that's not critical at all as we can always proceed with the root
	 * cache.
	 */
	if (IS_ERR(s)) {
		kfree(cache_name);
		goto out_unlock;
	}

	list_add(&s->memcg_params.list, &root_cache->memcg_params.list);

	/*
	 * Since readers won't lock (see cache_from_memcg_idx()), we need a
	 * barrier here to ensure nobody will see the kmem_cache partially
	 * initialized.
	 */
	smp_wmb();
	arr->entries[idx] = s;

out_unlock:
	mutex_unlock(&slab_mutex);

	put_online_mems();
	put_online_cpus();
}

void memcg_deactivate_kmem_caches(struct mem_cgroup *memcg)
{
	int idx;
	struct memcg_cache_array *arr;
	struct kmem_cache *s, *c;

	idx = memcg_cache_id(memcg);

	get_online_cpus();
	get_online_mems();

	mutex_lock(&slab_mutex);
	list_for_each_entry(s, &slab_caches, list) {
		if (!is_root_cache(s))
			continue;

		arr = rcu_dereference_protected(s->memcg_params.memcg_caches,
						lockdep_is_held(&slab_mutex));
		c = arr->entries[idx];
		if (!c)
			continue;

		__kmem_cache_shrink(c, true);
		arr->entries[idx] = NULL;
	}
	mutex_unlock(&slab_mutex);

	put_online_mems();
	put_online_cpus();
}

void memcg_destroy_kmem_caches(struct mem_cgroup *memcg)
{
	LIST_HEAD(release);
	bool need_rcu_barrier = false;
	struct kmem_cache *s, *s2;

	get_online_cpus();
	get_online_mems();

	mutex_lock(&slab_mutex);
	list_for_each_entry_safe(s, s2, &slab_caches, list) {
		if (is_root_cache(s) || s->memcg_params.memcg != memcg)
			continue;
		/*
		 * The cgroup is about to be freed and therefore has no charges
		 * left. Hence, all its caches must be empty by now.
		 */
		BUG_ON(do_kmem_cache_shutdown(s, &release, &need_rcu_barrier));
	}
	mutex_unlock(&slab_mutex);

	put_online_mems();
	put_online_cpus();

	do_kmem_cache_release(&release, need_rcu_barrier);
}
#endif /* CONFIG_MEMCG_KMEM */

void slab_kmem_cache_release(struct kmem_cache *s)
{
	destroy_memcg_params(s);
	kfree_const(s->name);
	kmem_cache_free(kmem_cache, s);
}

void kmem_cache_destroy(struct kmem_cache *s)
{
	struct kmem_cache *c, *c2;
	LIST_HEAD(release);
	bool need_rcu_barrier = false;
	bool busy = false;

	BUG_ON(!is_root_cache(s));

	get_online_cpus();
	get_online_mems();

	mutex_lock(&slab_mutex);

	s->refcount--;
	if (s->refcount)
		goto out_unlock;

	for_each_memcg_cache_safe(c, c2, s) {
		if (do_kmem_cache_shutdown(c, &release, &need_rcu_barrier))
			busy = true;
	}

	if (!busy)
		do_kmem_cache_shutdown(s, &release, &need_rcu_barrier);

out_unlock:
	mutex_unlock(&slab_mutex);

	put_online_mems();
	put_online_cpus();

	do_kmem_cache_release(&release, need_rcu_barrier);
}
EXPORT_SYMBOL(kmem_cache_destroy);

/**
 * kmem_cache_shrink - Shrink a cache.
 * @cachep: The cache to shrink.
 *
 * Releases as many slabs as possible for a cache.
 * To help debugging, a zero exit status indicates all slabs were released.
 */
int kmem_cache_shrink(struct kmem_cache *cachep)
{
	int ret;

	get_online_cpus();
	get_online_mems();
	ret = __kmem_cache_shrink(cachep, false);
	put_online_mems();
	put_online_cpus();
	return ret;
}
EXPORT_SYMBOL(kmem_cache_shrink);

int slab_is_available(void)
{
	return slab_state >= UP;
}

#ifndef CONFIG_SLOB
/* Create a cache during boot when no slab services are available yet */
/* IAMROOT-12 fehead (2016-12-03):
 * --------------------------
 * s = &boot_kmem_cache_node, name = "kmem_cache_node",
	size = sizeof(struct kmem_cache_node) = 32, flags = SLAB_HWCACHE_ALIGN
 */
void __init create_boot_cache(struct kmem_cache *s, const char *name, size_t size,
		unsigned long flags)
{
	int err;

	s->name = name;
	s->size = s->object_size = size;
<<<<<<< HEAD
	/* IAMROOT-12 fehead (2016-12-03):
	 * --------------------------
	 * flags=SLAB_HWCACHE_ALIGN(8192), ARCH_KMALLOC_MINALIGN=64, size=32
	 * s->align = 64
	 */
=======

/* IAMROOT-12:
 * -------------
 * object 정렬 단위를 산출한다.
 */
>>>>>>> 2ca1ddfc
	s->align = calculate_alignment(flags, ARCH_KMALLOC_MINALIGN, size);

	/* IAMROOT-12 fehead (2016-12-03):
	 * --------------------------
	 * pi2는 아무것도 하지않음.
	 */
	slab_init_memcg_params(s);

	err = __kmem_cache_create(s, flags);

	if (err)
		panic("Creation of kmalloc slab %s size=%zu failed. Reason %d\n",
					name, size, err);

	s->refcount = -1;	/* Exempt from merging for now */
}

struct kmem_cache *__init create_kmalloc_cache(const char *name, size_t size,
				unsigned long flags)
{
	struct kmem_cache *s = kmem_cache_zalloc(kmem_cache, GFP_NOWAIT);

	if (!s)
		panic("Out of memory when creating slab %s\n", name);

	create_boot_cache(s, name, size, flags);
	list_add(&s->list, &slab_caches);
	s->refcount = 1;
	return s;
}

struct kmem_cache *kmalloc_caches[KMALLOC_SHIFT_HIGH + 1];
EXPORT_SYMBOL(kmalloc_caches);

#ifdef CONFIG_ZONE_DMA
struct kmem_cache *kmalloc_dma_caches[KMALLOC_SHIFT_HIGH + 1];
EXPORT_SYMBOL(kmalloc_dma_caches);
#endif

/*
 * Conversion table for small slabs sizes / 8 to the index in the
 * kmalloc array. This is necessary for slabs < 192 since we have non power
 * of two cache sizes there. The size of larger slabs can be determined using
 * fls.
 */
static s8 size_index[24] = {
	3,	/* 8 */
	4,	/* 16 */
	5,	/* 24 */
	5,	/* 32 */
	6,	/* 40 */
	6,	/* 48 */
	6,	/* 56 */
	6,	/* 64 */
	1,	/* 72 */
	1,	/* 80 */
	1,	/* 88 */
	1,	/* 96 */
	7,	/* 104 */
	7,	/* 112 */
	7,	/* 120 */
	7,	/* 128 */
	2,	/* 136 */
	2,	/* 144 */
	2,	/* 152 */
	2,	/* 160 */
	2,	/* 168 */
	2,	/* 176 */
	2,	/* 184 */
	2	/* 192 */
};

static inline int size_index_elem(size_t bytes)
{
	return (bytes - 1) / 8;
}

/*
 * Find the kmem_cache structure that serves a given size of
 * allocation
 */
struct kmem_cache *kmalloc_slab(size_t size, gfp_t flags)
{
	int index;

	if (unlikely(size > KMALLOC_MAX_SIZE)) {
		WARN_ON_ONCE(!(flags & __GFP_NOWARN));
		return NULL;
	}

	if (size <= 192) {
		if (!size)
			return ZERO_SIZE_PTR;

		index = size_index[size_index_elem(size)];
	} else
		index = fls(size - 1);

#ifdef CONFIG_ZONE_DMA
	if (unlikely((flags & GFP_DMA)))
		return kmalloc_dma_caches[index];

#endif
	return kmalloc_caches[index];
}

/*
 * Create the kmalloc array. Some of the regular kmalloc arrays
 * may already have been created because they were needed to
 * enable allocations for slab creation.
 */
void __init create_kmalloc_caches(unsigned long flags)
{
	int i;

	/*
	 * Patch up the size_index table if we have strange large alignment
	 * requirements for the kmalloc array. This is only the case for
	 * MIPS it seems. The standard arches will not generate any code here.
	 *
	 * Largest permitted alignment is 256 bytes due to the way we
	 * handle the index determination for the smaller caches.
	 *
	 * Make sure that nothing crazy happens if someone starts tinkering
	 * around with ARCH_KMALLOC_MINALIGN
	 */
	BUILD_BUG_ON(KMALLOC_MIN_SIZE > 256 ||
		(KMALLOC_MIN_SIZE & (KMALLOC_MIN_SIZE - 1)));

	for (i = 8; i < KMALLOC_MIN_SIZE; i += 8) {
		int elem = size_index_elem(i);

		if (elem >= ARRAY_SIZE(size_index))
			break;
		size_index[elem] = KMALLOC_SHIFT_LOW;
	}

	if (KMALLOC_MIN_SIZE >= 64) {
		/*
		 * The 96 byte size cache is not used if the alignment
		 * is 64 byte.
		 */
		for (i = 64 + 8; i <= 96; i += 8)
			size_index[size_index_elem(i)] = 7;

	}

	if (KMALLOC_MIN_SIZE >= 128) {
		/*
		 * The 192 byte sized cache is not used if the alignment
		 * is 128 byte. Redirect kmalloc to use the 256 byte cache
		 * instead.
		 */
		for (i = 128 + 8; i <= 192; i += 8)
			size_index[size_index_elem(i)] = 8;
	}
	for (i = KMALLOC_SHIFT_LOW; i <= KMALLOC_SHIFT_HIGH; i++) {
		if (!kmalloc_caches[i]) {
			kmalloc_caches[i] = create_kmalloc_cache(NULL,
							1 << i, flags);
		}

		/*
		 * Caches that are not of the two-to-the-power-of size.
		 * These have to be created immediately after the
		 * earlier power of two caches
		 */
		if (KMALLOC_MIN_SIZE <= 32 && !kmalloc_caches[1] && i == 6)
			kmalloc_caches[1] = create_kmalloc_cache(NULL, 96, flags);

		if (KMALLOC_MIN_SIZE <= 64 && !kmalloc_caches[2] && i == 7)
			kmalloc_caches[2] = create_kmalloc_cache(NULL, 192, flags);
	}

	/* Kmalloc array is now usable */
	slab_state = UP;

	for (i = 0; i <= KMALLOC_SHIFT_HIGH; i++) {
		struct kmem_cache *s = kmalloc_caches[i];
		char *n;

		if (s) {
			n = kasprintf(GFP_NOWAIT, "kmalloc-%d", kmalloc_size(i));

			BUG_ON(!n);
			s->name = n;
		}
	}

#ifdef CONFIG_ZONE_DMA
	for (i = 0; i <= KMALLOC_SHIFT_HIGH; i++) {
		struct kmem_cache *s = kmalloc_caches[i];

		if (s) {
			int size = kmalloc_size(i);
			char *n = kasprintf(GFP_NOWAIT,
				 "dma-kmalloc-%d", size);

			BUG_ON(!n);
			kmalloc_dma_caches[i] = create_kmalloc_cache(n,
				size, SLAB_CACHE_DMA | flags);
		}
	}
#endif
}
#endif /* !CONFIG_SLOB */

/*
 * To avoid unnecessary overhead, we pass through large allocation requests
 * directly to the page allocator. We use __GFP_COMP, because we will need to
 * know the allocation order to free the pages properly in kfree.
 */
void *kmalloc_order(size_t size, gfp_t flags, unsigned int order)
{
	void *ret;
	struct page *page;

	flags |= __GFP_COMP;
	page = alloc_kmem_pages(flags, order);
	ret = page ? page_address(page) : NULL;
	kmemleak_alloc(ret, size, 1, flags);
	kasan_kmalloc_large(ret, size);
	return ret;
}
EXPORT_SYMBOL(kmalloc_order);

#ifdef CONFIG_TRACING
void *kmalloc_order_trace(size_t size, gfp_t flags, unsigned int order)
{
	void *ret = kmalloc_order(size, flags, order);
	trace_kmalloc(_RET_IP_, ret, size, PAGE_SIZE << order, flags);
	return ret;
}
EXPORT_SYMBOL(kmalloc_order_trace);
#endif

#ifdef CONFIG_SLABINFO

#ifdef CONFIG_SLAB
#define SLABINFO_RIGHTS (S_IWUSR | S_IRUSR)
#else
#define SLABINFO_RIGHTS S_IRUSR
#endif

static void print_slabinfo_header(struct seq_file *m)
{
	/*
	 * Output format version, so at least we can change it
	 * without _too_ many complaints.
	 */
#ifdef CONFIG_DEBUG_SLAB
	seq_puts(m, "slabinfo - version: 2.1 (statistics)\n");
#else
	seq_puts(m, "slabinfo - version: 2.1\n");
#endif
	seq_puts(m, "# name            <active_objs> <num_objs> <objsize> "
		 "<objperslab> <pagesperslab>");
	seq_puts(m, " : tunables <limit> <batchcount> <sharedfactor>");
	seq_puts(m, " : slabdata <active_slabs> <num_slabs> <sharedavail>");
#ifdef CONFIG_DEBUG_SLAB
	seq_puts(m, " : globalstat <listallocs> <maxobjs> <grown> <reaped> "
		 "<error> <maxfreeable> <nodeallocs> <remotefrees> <alienoverflow>");
	seq_puts(m, " : cpustat <allochit> <allocmiss> <freehit> <freemiss>");
#endif
	seq_putc(m, '\n');
}

void *slab_start(struct seq_file *m, loff_t *pos)
{
	mutex_lock(&slab_mutex);
	return seq_list_start(&slab_caches, *pos);
}

void *slab_next(struct seq_file *m, void *p, loff_t *pos)
{
	return seq_list_next(p, &slab_caches, pos);
}

void slab_stop(struct seq_file *m, void *p)
{
	mutex_unlock(&slab_mutex);
}

static void
memcg_accumulate_slabinfo(struct kmem_cache *s, struct slabinfo *info)
{
	struct kmem_cache *c;
	struct slabinfo sinfo;

	if (!is_root_cache(s))
		return;

	for_each_memcg_cache(c, s) {
		memset(&sinfo, 0, sizeof(sinfo));
		get_slabinfo(c, &sinfo);

		info->active_slabs += sinfo.active_slabs;
		info->num_slabs += sinfo.num_slabs;
		info->shared_avail += sinfo.shared_avail;
		info->active_objs += sinfo.active_objs;
		info->num_objs += sinfo.num_objs;
	}
}

static void cache_show(struct kmem_cache *s, struct seq_file *m)
{
	struct slabinfo sinfo;

	memset(&sinfo, 0, sizeof(sinfo));
	get_slabinfo(s, &sinfo);

	memcg_accumulate_slabinfo(s, &sinfo);

	seq_printf(m, "%-17s %6lu %6lu %6u %4u %4d",
		   cache_name(s), sinfo.active_objs, sinfo.num_objs, s->size,
		   sinfo.objects_per_slab, (1 << sinfo.cache_order));

	seq_printf(m, " : tunables %4u %4u %4u",
		   sinfo.limit, sinfo.batchcount, sinfo.shared);
	seq_printf(m, " : slabdata %6lu %6lu %6lu",
		   sinfo.active_slabs, sinfo.num_slabs, sinfo.shared_avail);
	slabinfo_show_stats(m, s);
	seq_putc(m, '\n');
}

static int slab_show(struct seq_file *m, void *p)
{
	struct kmem_cache *s = list_entry(p, struct kmem_cache, list);

	if (p == slab_caches.next)
		print_slabinfo_header(m);
	if (is_root_cache(s))
		cache_show(s, m);
	return 0;
}

#ifdef CONFIG_MEMCG_KMEM
int memcg_slab_show(struct seq_file *m, void *p)
{
	struct kmem_cache *s = list_entry(p, struct kmem_cache, list);
	struct mem_cgroup *memcg = mem_cgroup_from_css(seq_css(m));

	if (p == slab_caches.next)
		print_slabinfo_header(m);
	if (!is_root_cache(s) && s->memcg_params.memcg == memcg)
		cache_show(s, m);
	return 0;
}
#endif

/*
 * slabinfo_op - iterator that generates /proc/slabinfo
 *
 * Output layout:
 * cache-name
 * num-active-objs
 * total-objs
 * object size
 * num-active-slabs
 * total-slabs
 * num-pages-per-slab
 * + further values on SMP and with statistics enabled
 */
static const struct seq_operations slabinfo_op = {
	.start = slab_start,
	.next = slab_next,
	.stop = slab_stop,
	.show = slab_show,
};

static int slabinfo_open(struct inode *inode, struct file *file)
{
	return seq_open(file, &slabinfo_op);
}

static const struct file_operations proc_slabinfo_operations = {
	.open		= slabinfo_open,
	.read		= seq_read,
	.write          = slabinfo_write,
	.llseek		= seq_lseek,
	.release	= seq_release,
};

static int __init slab_proc_init(void)
{
	proc_create("slabinfo", SLABINFO_RIGHTS, NULL,
						&proc_slabinfo_operations);
	return 0;
}
module_init(slab_proc_init);
#endif /* CONFIG_SLABINFO */

static __always_inline void *__do_krealloc(const void *p, size_t new_size,
					   gfp_t flags)
{
	void *ret;
	size_t ks = 0;

	if (p)
		ks = ksize(p);

	if (ks >= new_size) {
		kasan_krealloc((void *)p, new_size);
		return (void *)p;
	}

	ret = kmalloc_track_caller(new_size, flags);
	if (ret && p)
		memcpy(ret, p, ks);

	return ret;
}

/**
 * __krealloc - like krealloc() but don't free @p.
 * @p: object to reallocate memory for.
 * @new_size: how many bytes of memory are required.
 * @flags: the type of memory to allocate.
 *
 * This function is like krealloc() except it never frees the originally
 * allocated buffer. Use this if you don't want to free the buffer immediately
 * like, for example, with RCU.
 */
void *__krealloc(const void *p, size_t new_size, gfp_t flags)
{
	if (unlikely(!new_size))
		return ZERO_SIZE_PTR;

	return __do_krealloc(p, new_size, flags);

}
EXPORT_SYMBOL(__krealloc);

/**
 * krealloc - reallocate memory. The contents will remain unchanged.
 * @p: object to reallocate memory for.
 * @new_size: how many bytes of memory are required.
 * @flags: the type of memory to allocate.
 *
 * The contents of the object pointed to are preserved up to the
 * lesser of the new and old sizes.  If @p is %NULL, krealloc()
 * behaves exactly like kmalloc().  If @new_size is 0 and @p is not a
 * %NULL pointer, the object pointed to is freed.
 */
void *krealloc(const void *p, size_t new_size, gfp_t flags)
{
	void *ret;

	if (unlikely(!new_size)) {
		kfree(p);
		return ZERO_SIZE_PTR;
	}

	ret = __do_krealloc(p, new_size, flags);
	if (ret && p != ret)
		kfree(p);

	return ret;
}
EXPORT_SYMBOL(krealloc);

/**
 * kzfree - like kfree but zero memory
 * @p: object to free memory of
 *
 * The memory of the object @p points to is zeroed before freed.
 * If @p is %NULL, kzfree() does nothing.
 *
 * Note: this function zeroes the whole allocated buffer which can be a good
 * deal bigger than the requested buffer size passed to kmalloc(). So be
 * careful when using this function in performance sensitive code.
 */
void kzfree(const void *p)
{
	size_t ks;
	void *mem = (void *)p;

	if (unlikely(ZERO_OR_NULL_PTR(mem)))
		return;
	ks = ksize(mem);
	memset(mem, 0, ks);
	kfree(mem);
}
EXPORT_SYMBOL(kzfree);

/* Tracepoints definitions. */
EXPORT_TRACEPOINT_SYMBOL(kmalloc);
EXPORT_TRACEPOINT_SYMBOL(kmem_cache_alloc);
EXPORT_TRACEPOINT_SYMBOL(kmalloc_node);
EXPORT_TRACEPOINT_SYMBOL(kmem_cache_alloc_node);
EXPORT_TRACEPOINT_SYMBOL(kfree);
EXPORT_TRACEPOINT_SYMBOL(kmem_cache_free);<|MERGE_RESOLUTION|>--- conflicted
+++ resolved
@@ -712,19 +712,17 @@
 
 	s->name = name;
 	s->size = s->object_size = size;
-<<<<<<< HEAD
+
 	/* IAMROOT-12 fehead (2016-12-03):
 	 * --------------------------
 	 * flags=SLAB_HWCACHE_ALIGN(8192), ARCH_KMALLOC_MINALIGN=64, size=32
 	 * s->align = 64
 	 */
-=======
 
 /* IAMROOT-12:
  * -------------
  * object 정렬 단위를 산출한다.
  */
->>>>>>> 2ca1ddfc
 	s->align = calculate_alignment(flags, ARCH_KMALLOC_MINALIGN, size);
 
 	/* IAMROOT-12 fehead (2016-12-03):
