/*
 *  linux/mm/vmalloc.c
 *
 *  Copyright (C) 1993  Linus Torvalds
 *  Support of BIGMEM added by Gerhard Wichert, Siemens AG, July 1999
 *  SMP-safe vmalloc/vfree/ioremap, Tigran Aivazian <tigran@veritas.com>, May 2000
 *  Major rework to support vmap/vunmap, Christoph Hellwig, SGI, August 2002
 *  Numa awareness, Christoph Lameter, SGI, June 2005
 */

#include <linux/vmalloc.h>
#include <linux/mm.h>
#include <linux/module.h>
#include <linux/highmem.h>
#include <linux/sched.h>
#include <linux/slab.h>
#include <linux/spinlock.h>
#include <linux/interrupt.h>
#include <linux/proc_fs.h>
#include <linux/seq_file.h>
#include <linux/debugobjects.h>
#include <linux/kallsyms.h>
#include <linux/list.h>
#include <linux/rbtree.h>
#include <linux/radix-tree.h>
#include <linux/rcupdate.h>
#include <linux/pfn.h>
#include <linux/kmemleak.h>
#include <linux/atomic.h>
#include <linux/compiler.h>
#include <linux/llist.h>

#include <asm/uaccess.h>
#include <asm/tlbflush.h>
#include <asm/shmparam.h>

struct vfree_deferred {
	struct llist_head list;
	struct work_struct wq;
};
/* IAMROOT-12 fehead (2017-02-04):
 * --------------------------
 * .wq.func = free_work
 */
static DEFINE_PER_CPU(struct vfree_deferred, vfree_deferred);

static void __vunmap(const void *, int);

static void free_work(struct work_struct *w)
{
	struct vfree_deferred *p = container_of(w, struct vfree_deferred, wq);
	struct llist_node *llnode = llist_del_all(&p->list);
	while (llnode) {
		void *p = llnode;
		llnode = llist_next(llnode);
		__vunmap(p, 1);
	}
}

/*** Page table manipulation functions ***/

static void vunmap_pte_range(pmd_t *pmd, unsigned long addr, unsigned long end)
{
	pte_t *pte;

	pte = pte_offset_kernel(pmd, addr);
	do {
		pte_t ptent = ptep_get_and_clear(&init_mm, addr, pte);
		WARN_ON(!pte_none(ptent) && !pte_present(ptent));
	} while (pte++, addr += PAGE_SIZE, addr != end);
}

static void vunmap_pmd_range(pud_t *pud, unsigned long addr, unsigned long end)
{
	pmd_t *pmd;
	unsigned long next;

	pmd = pmd_offset(pud, addr);
	do {
		next = pmd_addr_end(addr, end);
		if (pmd_none_or_clear_bad(pmd))
			continue;
		vunmap_pte_range(pmd, addr, next);
	} while (pmd++, addr = next, addr != end);
}

static void vunmap_pud_range(pgd_t *pgd, unsigned long addr, unsigned long end)
{
	pud_t *pud;
	unsigned long next;

	pud = pud_offset(pgd, addr);
	do {
		next = pud_addr_end(addr, end);
		if (pud_none_or_clear_bad(pud))
			continue;
		vunmap_pmd_range(pud, addr, next);
	} while (pud++, addr = next, addr != end);
}

static void vunmap_page_range(unsigned long addr, unsigned long end)
{
	pgd_t *pgd;
	unsigned long next;

	BUG_ON(addr >= end);
	pgd = pgd_offset_k(addr);
	do {
		next = pgd_addr_end(addr, end);
		if (pgd_none_or_clear_bad(pgd))
			continue;
		vunmap_pud_range(pgd, addr, next);
	} while (pgd++, addr = next, addr != end);
}

static int vmap_pte_range(pmd_t *pmd, unsigned long addr,
		unsigned long end, pgprot_t prot, struct page **pages, int *nr)
{
	pte_t *pte;

	/*
	 * nr is a running index into the array which helps higher level
	 * callers keep track of where we're up to.
	 */

	pte = pte_alloc_kernel(pmd, addr);
	if (!pte)
		return -ENOMEM;
	do {
		struct page *page = pages[*nr];

		if (WARN_ON(!pte_none(*pte)))
			return -EBUSY;
		if (WARN_ON(!page))
			return -ENOMEM;
		set_pte_at(&init_mm, addr, pte, mk_pte(page, prot));
		(*nr)++;
	} while (pte++, addr += PAGE_SIZE, addr != end);
	return 0;
}

static int vmap_pmd_range(pud_t *pud, unsigned long addr,
		unsigned long end, pgprot_t prot, struct page **pages, int *nr)
{
	pmd_t *pmd;
	unsigned long next;

	pmd = pmd_alloc(&init_mm, pud, addr);
	if (!pmd)
		return -ENOMEM;
	do {
		next = pmd_addr_end(addr, end);
		if (vmap_pte_range(pmd, addr, next, prot, pages, nr))
			return -ENOMEM;
	} while (pmd++, addr = next, addr != end);
	return 0;
}

static int vmap_pud_range(pgd_t *pgd, unsigned long addr,
		unsigned long end, pgprot_t prot, struct page **pages, int *nr)
{
	pud_t *pud;
	unsigned long next;

	pud = pud_alloc(&init_mm, pgd, addr);
	if (!pud)
		return -ENOMEM;
	do {
		next = pud_addr_end(addr, end);
		if (vmap_pmd_range(pud, addr, next, prot, pages, nr))
			return -ENOMEM;
	} while (pud++, addr = next, addr != end);
	return 0;
}

/*
 * Set up page tables in kva (addr, end). The ptes shall have prot "prot", and
 * will have pfns corresponding to the "pages" array.
 *
 * Ie. pte at addr+N*PAGE_SIZE shall point to pfn corresponding to pages[N]
 */
static int vmap_page_range_noflush(unsigned long start, unsigned long end,
				   pgprot_t prot, struct page **pages)
{
	pgd_t *pgd;
	unsigned long next;
	unsigned long addr = start;
	int err = 0;
	int nr = 0;

	BUG_ON(addr >= end);
	pgd = pgd_offset_k(addr);
	do {
		next = pgd_addr_end(addr, end);
		err = vmap_pud_range(pgd, addr, next, prot, pages, &nr);
		if (err)
			return err;
	} while (pgd++, addr = next, addr != end);

	return nr;
}

static int vmap_page_range(unsigned long start, unsigned long end,
			   pgprot_t prot, struct page **pages)
{
	int ret;

	ret = vmap_page_range_noflush(start, end, prot, pages);
	flush_cache_vmap(start, end);
	return ret;
}

int is_vmalloc_or_module_addr(const void *x)
{
	/*
	 * ARM, x86-64 and sparc64 put modules in a special place,
	 * and fall back on vmalloc() if that fails. Others
	 * just put it in the vmalloc space.
	 */
#if defined(CONFIG_MODULES) && defined(MODULES_VADDR)
	unsigned long addr = (unsigned long)x;
	if (addr >= MODULES_VADDR && addr < MODULES_END)
		return 1;
#endif
	return is_vmalloc_addr(x);
}

/*
 * Walk a vmap address to the struct page it maps.
 */
struct page *vmalloc_to_page(const void *vmalloc_addr)
{
	unsigned long addr = (unsigned long) vmalloc_addr;
	struct page *page = NULL;
	pgd_t *pgd = pgd_offset_k(addr);

	/*
	 * XXX we might need to change this if we add VIRTUAL_BUG_ON for
	 * architectures that do not vmalloc module space
	 */
	VIRTUAL_BUG_ON(!is_vmalloc_or_module_addr(vmalloc_addr));

	if (!pgd_none(*pgd)) {
		pud_t *pud = pud_offset(pgd, addr);
		if (!pud_none(*pud)) {
			pmd_t *pmd = pmd_offset(pud, addr);
			if (!pmd_none(*pmd)) {
				pte_t *ptep, pte;

				ptep = pte_offset_map(pmd, addr);
				pte = *ptep;
				if (pte_present(pte))
					page = pte_page(pte);
				pte_unmap(ptep);
			}
		}
	}
	return page;
}
EXPORT_SYMBOL(vmalloc_to_page);

/*
 * Map a vmalloc()-space virtual address to the physical page frame number.
 */
unsigned long vmalloc_to_pfn(const void *vmalloc_addr)
{
	return page_to_pfn(vmalloc_to_page(vmalloc_addr));
}
EXPORT_SYMBOL(vmalloc_to_pfn);


/*** Global kva allocator ***/

#define VM_LAZY_FREE	0x01
#define VM_LAZY_FREEING	0x02
#define VM_VM_AREA	0x04

static DEFINE_SPINLOCK(vmap_area_lock);
/* Export for kexec only */
LIST_HEAD(vmap_area_list);
static struct rb_root vmap_area_root = RB_ROOT;

/* The vmap cache globals are protected by vmap_area_lock */
static struct rb_node *free_vmap_cache;
static unsigned long cached_hole_size;
static unsigned long cached_vstart;
static unsigned long cached_align;

/* IAMROOT-12 fehead (2017-02-04):
 * --------------------------
 * vmalloc_init 함수에서
 * vmap_area_pcpu_hole = VMALLOC_END;
 */
static unsigned long vmap_area_pcpu_hole;

static struct vmap_area *__find_vmap_area(unsigned long addr)
{
	struct rb_node *n = vmap_area_root.rb_node;

	while (n) {
		struct vmap_area *va;

		va = rb_entry(n, struct vmap_area, rb_node);
		if (addr < va->va_start)
			n = n->rb_left;
		else if (addr >= va->va_end)
			n = n->rb_right;
		else
			return va;
	}

	return NULL;
}

/* IAMROOT-12 fehead (2017-02-04):
 * --------------------------
 * vmap_area_root.rb_node에 va를 추가한다.
 */
static void __insert_vmap_area(struct vmap_area *va)
{
	struct rb_node **p = &vmap_area_root.rb_node;
	struct rb_node *parent = NULL;
	struct rb_node *tmp;

/* IAMROOT-12:
 * -------------
 * vmalloc address space (arm: 240M) 공간 관리는 2개의 관리 구조 사용
 *	- RB Tree: 전역 &vmap_area_root (시작 주소를 찾을 때 가장 빠른 방법)
 *	- 리스트: 전역 &vmap_area_list (size를 조사할 때 사용)
 */
	while (*p) {
		struct vmap_area *tmp_va;

		parent = *p;
		tmp_va = rb_entry(parent, struct vmap_area, rb_node);
/* IAMROOT-12:
 * -------------
 * 좌측 또는 우측으로 원하는 방향으로 리프 노드를 발견할 때 까지 이동한다.
 */
		if (va->va_start < tmp_va->va_end)
			p = &(*p)->rb_left;
		else if (va->va_end > tmp_va->va_start)
			p = &(*p)->rb_right;
		else
			BUG();
	}

/* IAMROOT-12:
 * ------------
 * p: leaf 노드의 결정된 좌/우 중 한쪽에 요청 노드를 대입한다.
 */
	rb_link_node(&va->rb_node, parent, p);

/* IAMROOT-12:
 * -------------
 * 회전이 필요한 경우 회전을 처리하고, 컬러도 처리한다.
 */
	rb_insert_color(&va->rb_node, &vmap_area_root);

	/* address-sort this list */
/* IAMROOT-12:
 * -------------
 * RB 트리를 이용하여 현재 노드보다 작은 값을 가진 노드를 알아온다. 
 */
	tmp = rb_prev(&va->rb_node);

/* IAMROOT-12:
 * -------------
 * tmp가 발견되지 않으면 현재 노드가 가장 작은 노드가 되므로 
 * vmap_area_list(전역 리스트)의 선두에 추가한다.
 * 발견된 경우 tmp(prev) 노드의 선두 즉 다음에 끼워 들어간다.
 */
	if (tmp) {
		struct vmap_area *prev;
		prev = rb_entry(tmp, struct vmap_area, rb_node);
		list_add_rcu(&va->list, &prev->list);
	} else
		list_add_rcu(&va->list, &vmap_area_list);
}

static void purge_vmap_area_lazy(void);

/*
 * Allocate a region of KVA of the specified size and alignment, within the
 * vstart and vend.
 */
static struct vmap_area *alloc_vmap_area(unsigned long size,
				unsigned long align,
				unsigned long vstart, unsigned long vend,
				int node, gfp_t gfp_mask)
{
	struct vmap_area *va;
	struct rb_node *n;
	unsigned long addr;
	int purged = 0;
	struct vmap_area *first;

	BUG_ON(!size);
	BUG_ON(size & ~PAGE_MASK);
	BUG_ON(!is_power_of_2(align));

/* IAMROOT-12:
 * -------------
 * vmap_area 구조체를 할당받아온다.
 * (reclaim 관련한 gfp 플래그만 사용하여 할당해온다)
 */
	va = kmalloc_node(sizeof(struct vmap_area),
			gfp_mask & GFP_RECLAIM_MASK, node);
	if (unlikely(!va))
		return ERR_PTR(-ENOMEM);

	/*
	 * Only scan the relevant parts containing pointers to other objects
	 * to avoid false negatives.
	 */
	kmemleak_scan_area(&va->rb_node, SIZE_MAX, gfp_mask & GFP_RECLAIM_MASK);

retry:
	spin_lock(&vmap_area_lock);
	/*
	 * Invalidate cache if we have more permissive parameters.
	 * cached_hole_size notes the largest hole noticed _below_
	 * the vmap_area cached in free_vmap_cache: if size fits
	 * into that hole, we want to scan from vstart to reuse
	 * the hole instead of allocating above free_vmap_cache.
	 * Note that __free_vmap_area may update free_vmap_cache
	 * without updating cached_hole_size or cached_align.
	 */
	if (!free_vmap_cache ||
			size < cached_hole_size ||
			vstart < cached_vstart ||
			align < cached_align) {
nocache:
		cached_hole_size = 0;
		free_vmap_cache = NULL;
	}
	/* record if we encounter less permissive parameters */
	cached_vstart = vstart;
	cached_align = align;

	/* find starting point for our search */
/* IAMROOT-12:
 * -------------
 * 최근에 해제 요청된 vm의 이전(prev) vm이 free_vmap_cache 에 들어가 있다. 
 * 이 vm부터 검색하면 할당할 가능성이 있기 때문에 빠르게 처리할 수 있다.
 */
	if (free_vmap_cache) {
		first = rb_entry(free_vmap_cache, struct vmap_area, rb_node);
		addr = ALIGN(first->va_end, align);
		if (addr < vstart)
			goto nocache;
		if (addr + size < addr)
			goto overflow;

	} else {
		addr = ALIGN(vstart, align);
		if (addr + size < addr)
			goto overflow;

/* IAMROOT-12:
 * -------------
 * RB 트리 중앙에서부터 검색을 시작하여 
 * 요청 범위에서 가장 하위(좌측) vm을 찾아 first에 대입한다.
 */
		n = vmap_area_root.rb_node;
		first = NULL;

		while (n) {
			struct vmap_area *tmp;
			tmp = rb_entry(n, struct vmap_area, rb_node);
			if (tmp->va_end >= addr) {

/* IAMROOT-12:
 * -------------
 * first:
 *	범위내에서 가장 하위(좌측)에 있는 vm
 */
				first = tmp;

/* IAMROOT-12:
 * -------------
 * 아래쪽 범위와 붙어있는 vm이거나를 벗어난 경우 루프 탈출
 */
				if (tmp->va_start <= addr)
					break;
				n = n->rb_left;
			} else
				n = n->rb_right;
		}

/* IAMROOT-12:
 * -------------
 * 범위에 들어온 vm이 없는 경우
 */
		if (!first)
			goto found;
	}

	/* from the starting point, walk areas until a suitable hole is found */
/* IAMROOT-12:
 * -------------
 * vm의 하단(좌측)에 공간을 찾은 경우 루프를 탈출한다.
 */
	while (addr + size > first->va_start && addr + size <= vend) {
		if (addr + cached_hole_size < first->va_start)
			cached_hole_size = first->va_start - addr;
		addr = ALIGN(first->va_end, align);
		if (addr + size < addr)
			goto overflow;

/* IAMROOT-12:
 * -------------
 * 마지막 엔트리인 경우 무조건 found 
 * (모든 엔트리의 좌측에서 공간을 찾을 수 없다) 
 */
		if (list_is_last(&first->list, &vmap_area_list))
			goto found;

		first = list_entry(first->list.next,
				struct vmap_area, list);
	}

found:

/* IAMROOT-12:
 * -------------
 * 찾은 공간이지만 size를 더해서 요청 범위를 초과하는 경우 overflow
 * (추가할 공간이 없는 경우이다)
 */
	if (addr + size > vend)
		goto overflow;

	va->va_start = addr;
	va->va_end = addr + size;
	va->flags = 0;
	__insert_vmap_area(va);
	free_vmap_cache = &va->rb_node;
	spin_unlock(&vmap_area_lock);

	BUG_ON(va->va_start & (align-1));
	BUG_ON(va->va_start < vstart);
	BUG_ON(va->va_end > vend);

	return va;

overflow:
	spin_unlock(&vmap_area_lock);
	if (!purged) {
		purge_vmap_area_lazy();
		purged = 1;
		goto retry;
	}
	if (printk_ratelimit())
		pr_warn("vmap allocation for size %lu failed: "
			"use vmalloc=<size> to increase size.\n", size);
	kfree(va);
	return ERR_PTR(-EBUSY);
}

static void __free_vmap_area(struct vmap_area *va)
{
	BUG_ON(RB_EMPTY_NODE(&va->rb_node));

	if (free_vmap_cache) {
		if (va->va_end < cached_vstart) {
			free_vmap_cache = NULL;
		} else {
			struct vmap_area *cache;
			cache = rb_entry(free_vmap_cache, struct vmap_area, rb_node);
			if (va->va_start <= cache->va_start) {

/* IAMROOT-12:
 * -------------
 * 하나를 지우면 그 이전 vm을 캐시에 보관한다.
 * 할당 시 이 캐시부터 검색할 수 있도록 한다.
 *
 * 왜 va->list.prev를 사용하지 않고 rb_prev()를 사용???
 */
				free_vmap_cache = rb_prev(&va->rb_node);
				/*
				 * We don't try to update cached_hole_size or
				 * cached_align, but it won't go very wrong.
				 */
			}
		}
	}
	rb_erase(&va->rb_node, &vmap_area_root);
	RB_CLEAR_NODE(&va->rb_node);
	list_del_rcu(&va->list);

	/*
	 * Track the highest possible candidate for pcpu area
	 * allocation.  Areas outside of vmalloc area can be returned
	 * here too, consider only end addresses which fall inside
	 * vmalloc area proper.
	 */
	if (va->va_end > VMALLOC_START && va->va_end <= VMALLOC_END)
		vmap_area_pcpu_hole = max(vmap_area_pcpu_hole, va->va_end);

	kfree_rcu(va, rcu_head);
}

/*
 * Free a region of KVA allocated by alloc_vmap_area
 */
static void free_vmap_area(struct vmap_area *va)
{
	spin_lock(&vmap_area_lock);
	__free_vmap_area(va);
	spin_unlock(&vmap_area_lock);
}

/*
 * Clear the pagetable entries of a given vmap_area
 */
static void unmap_vmap_area(struct vmap_area *va)
{
	vunmap_page_range(va->va_start, va->va_end);
}

static void vmap_debug_free_range(unsigned long start, unsigned long end)
{
	/*
	 * Unmap page tables and force a TLB flush immediately if
	 * CONFIG_DEBUG_PAGEALLOC is set. This catches use after free
	 * bugs similarly to those in linear kernel virtual address
	 * space after a page has been freed.
	 *
	 * All the lazy freeing logic is still retained, in order to
	 * minimise intrusiveness of this debugging feature.
	 *
	 * This is going to be *slow* (linear kernel virtual address
	 * debugging doesn't do a broadcast TLB flush so it is a lot
	 * faster).
	 */
#ifdef CONFIG_DEBUG_PAGEALLOC
	vunmap_page_range(start, end);
	flush_tlb_kernel_range(start, end);
#endif
}

/*
 * lazy_max_pages is the maximum amount of virtual address space we gather up
 * before attempting to purge with a TLB flush.
 *
 * There is a tradeoff here: a larger number will cover more kernel page tables
 * and take slightly longer to purge, but it will linearly reduce the number of
 * global TLB flushes that must be performed. It would seem natural to scale
 * this number up linearly with the number of CPUs (because vmapping activity
 * could also scale linearly with the number of CPUs), however it is likely
 * that in practice, workloads might be constrained in other ways that mean
 * vmap activity will not scale linearly with CPUs. Also, I want to be
 * conservative and not introduce a big latency on huge systems, so go with
 * a less aggressive log scale. It will still be an improvement over the old
 * code, and it will be simple to change the scale factor if we find that it
 * becomes a problem on bigger systems.
 */
static unsigned long lazy_max_pages(void)
{
	unsigned int log;

	log = fls(num_online_cpus());

	return log * (32UL * 1024 * 1024 / PAGE_SIZE);
}

static atomic_t vmap_lazy_nr = ATOMIC_INIT(0);

/* for per-CPU blocks */
static void purge_fragmented_blocks_allcpus(void);

/*
 * called before a call to iounmap() if the caller wants vm_area_struct's
 * immediately freed.
 */
void set_iounmap_nonlazy(void)
{
	atomic_set(&vmap_lazy_nr, lazy_max_pages()+1);
}

/*
 * Purges all lazily-freed vmap areas.
 *
 * If sync is 0 then don't purge if there is already a purge in progress.
 * If force_flush is 1, then flush kernel TLBs between *start and *end even
 * if we found no lazy vmap areas to unmap (callers can use this to optimise
 * their own TLB flushing).
 * Returns with *start = min(*start, lowest purged address)
 *              *end = max(*end, highest purged address)
 */
static void __purge_vmap_area_lazy(unsigned long *start, unsigned long *end,
					int sync, int force_flush)
{
	static DEFINE_SPINLOCK(purge_lock);
	LIST_HEAD(valist);
	struct vmap_area *va;
	struct vmap_area *n_va;
	int nr = 0;

	/*
	 * If sync is 0 but force_flush is 1, we'll go sync anyway but callers
	 * should not expect such behaviour. This just simplifies locking for
	 * the case that isn't actually used at the moment anyway.
	 */
	if (!sync && !force_flush) {
		if (!spin_trylock(&purge_lock))
			return;
	} else
		spin_lock(&purge_lock);

	if (sync)
		purge_fragmented_blocks_allcpus();

	rcu_read_lock();
	list_for_each_entry_rcu(va, &vmap_area_list, list) {
		if (va->flags & VM_LAZY_FREE) {
			if (va->va_start < *start)
				*start = va->va_start;
			if (va->va_end > *end)
				*end = va->va_end;
			nr += (va->va_end - va->va_start) >> PAGE_SHIFT;
			list_add_tail(&va->purge_list, &valist);
			va->flags |= VM_LAZY_FREEING;
			va->flags &= ~VM_LAZY_FREE;
		}
	}
	rcu_read_unlock();

	if (nr)
		atomic_sub(nr, &vmap_lazy_nr);

	if (nr || force_flush)
		flush_tlb_kernel_range(*start, *end);

	if (nr) {
		spin_lock(&vmap_area_lock);
		list_for_each_entry_safe(va, n_va, &valist, purge_list)
			__free_vmap_area(va);
		spin_unlock(&vmap_area_lock);
	}
	spin_unlock(&purge_lock);
}

/*
 * Kick off a purge of the outstanding lazy areas. Don't bother if somebody
 * is already purging.
 */
static void try_purge_vmap_area_lazy(void)
{
	unsigned long start = ULONG_MAX, end = 0;

	__purge_vmap_area_lazy(&start, &end, 0, 0);
}

/*
 * Kick off a purge of the outstanding lazy areas.
 */
static void purge_vmap_area_lazy(void)
{
	unsigned long start = ULONG_MAX, end = 0;

	__purge_vmap_area_lazy(&start, &end, 1, 0);
}

/*
 * Free a vmap area, caller ensuring that the area has been unmapped
 * and flush_cache_vunmap had been called for the correct range
 * previously.
 */
static void free_vmap_area_noflush(struct vmap_area *va)
{
	va->flags |= VM_LAZY_FREE;
	atomic_add((va->va_end - va->va_start) >> PAGE_SHIFT, &vmap_lazy_nr);
	if (unlikely(atomic_read(&vmap_lazy_nr) > lazy_max_pages()))
		try_purge_vmap_area_lazy();
}

/*
 * Free and unmap a vmap area, caller ensuring flush_cache_vunmap had been
 * called for the correct range previously.
 */
static void free_unmap_vmap_area_noflush(struct vmap_area *va)
{
	unmap_vmap_area(va);
	free_vmap_area_noflush(va);
}

/*
 * Free and unmap a vmap area
 */
static void free_unmap_vmap_area(struct vmap_area *va)
{
	flush_cache_vunmap(va->va_start, va->va_end);
	free_unmap_vmap_area_noflush(va);
}

static struct vmap_area *find_vmap_area(unsigned long addr)
{
	struct vmap_area *va;

	spin_lock(&vmap_area_lock);
	va = __find_vmap_area(addr);
	spin_unlock(&vmap_area_lock);

	return va;
}

static void free_unmap_vmap_area_addr(unsigned long addr)
{
	struct vmap_area *va;

	va = find_vmap_area(addr);
	BUG_ON(!va);
	free_unmap_vmap_area(va);
}


/*** Per cpu kva allocator ***/

/*
 * vmap space is limited especially on 32 bit architectures. Ensure there is
 * room for at least 16 percpu vmap blocks per CPU.
 */
/*
 * If we had a constant VMALLOC_START and VMALLOC_END, we'd like to be able
 * to #define VMALLOC_SPACE		(VMALLOC_END-VMALLOC_START). Guess
 * instead (we just need a rough idea)
 */
#if BITS_PER_LONG == 32
#define VMALLOC_SPACE		(128UL*1024*1024)
#else
#define VMALLOC_SPACE		(128UL*1024*1024*1024)
#endif

#define VMALLOC_PAGES		(VMALLOC_SPACE / PAGE_SIZE)
#define VMAP_MAX_ALLOC		BITS_PER_LONG	/* 256K with 4K pages */
#define VMAP_BBMAP_BITS_MAX	1024	/* 4MB with 4K pages */
#define VMAP_BBMAP_BITS_MIN	(VMAP_MAX_ALLOC*2)
#define VMAP_MIN(x, y)		((x) < (y) ? (x) : (y)) /* can't use min() */
#define VMAP_MAX(x, y)		((x) > (y) ? (x) : (y)) /* can't use max() */
#define VMAP_BBMAP_BITS		\
		VMAP_MIN(VMAP_BBMAP_BITS_MAX,	\
		VMAP_MAX(VMAP_BBMAP_BITS_MIN,	\
			VMALLOC_PAGES / roundup_pow_of_two(NR_CPUS) / 16))

#define VMAP_BLOCK_SIZE		(VMAP_BBMAP_BITS * PAGE_SIZE)

/* IAMROOT-12 fehead (2017-02-04):
 * --------------------------
 * vmalloc_init 함수에서
 * vmap_initialized = true;
 */
static bool vmap_initialized __read_mostly = false;

struct vmap_block_queue {
	spinlock_t lock;
	struct list_head free;
};

struct vmap_block {
	spinlock_t lock;
	struct vmap_area *va;
	unsigned long free, dirty;
	DECLARE_BITMAP(dirty_map, VMAP_BBMAP_BITS);
	struct list_head free_list;
	struct rcu_head rcu_head;
	struct list_head purge;
};

/* Queue of free and dirty vmap blocks, for allocation and flushing purposes */
static DEFINE_PER_CPU(struct vmap_block_queue, vmap_block_queue);

/*
 * Radix tree of vmap blocks, indexed by address, to quickly find a vmap block
 * in the free path. Could get rid of this if we change the API to return a
 * "cookie" from alloc, to be passed to free. But no big deal yet.
 */
static DEFINE_SPINLOCK(vmap_block_tree_lock);
static RADIX_TREE(vmap_block_tree, GFP_ATOMIC);

/*
 * We should probably have a fallback mechanism to allocate virtual memory
 * out of partially filled vmap blocks. However vmap block sizing should be
 * fairly reasonable according to the vmalloc size, so it shouldn't be a
 * big problem.
 */

static unsigned long addr_to_vb_idx(unsigned long addr)
{
	addr -= VMALLOC_START & ~(VMAP_BLOCK_SIZE-1);
	addr /= VMAP_BLOCK_SIZE;
	return addr;
}

static struct vmap_block *new_vmap_block(gfp_t gfp_mask)
{
	struct vmap_block_queue *vbq;
	struct vmap_block *vb;
	struct vmap_area *va;
	unsigned long vb_idx;
	int node, err;

	node = numa_node_id();

	vb = kmalloc_node(sizeof(struct vmap_block),
			gfp_mask & GFP_RECLAIM_MASK, node);
	if (unlikely(!vb))
		return ERR_PTR(-ENOMEM);

	va = alloc_vmap_area(VMAP_BLOCK_SIZE, VMAP_BLOCK_SIZE,
					VMALLOC_START, VMALLOC_END,
					node, gfp_mask);
	if (IS_ERR(va)) {
		kfree(vb);
		return ERR_CAST(va);
	}

	err = radix_tree_preload(gfp_mask);
	if (unlikely(err)) {
		kfree(vb);
		free_vmap_area(va);
		return ERR_PTR(err);
	}

	spin_lock_init(&vb->lock);
	vb->va = va;
	vb->free = VMAP_BBMAP_BITS;
	vb->dirty = 0;
	bitmap_zero(vb->dirty_map, VMAP_BBMAP_BITS);
	INIT_LIST_HEAD(&vb->free_list);

	vb_idx = addr_to_vb_idx(va->va_start);
	spin_lock(&vmap_block_tree_lock);
	err = radix_tree_insert(&vmap_block_tree, vb_idx, vb);
	spin_unlock(&vmap_block_tree_lock);
	BUG_ON(err);
	radix_tree_preload_end();

	vbq = &get_cpu_var(vmap_block_queue);
	spin_lock(&vbq->lock);
	list_add_rcu(&vb->free_list, &vbq->free);
	spin_unlock(&vbq->lock);
	put_cpu_var(vmap_block_queue);

	return vb;
}

static void free_vmap_block(struct vmap_block *vb)
{
	struct vmap_block *tmp;
	unsigned long vb_idx;

	vb_idx = addr_to_vb_idx(vb->va->va_start);
	spin_lock(&vmap_block_tree_lock);
	tmp = radix_tree_delete(&vmap_block_tree, vb_idx);
	spin_unlock(&vmap_block_tree_lock);
	BUG_ON(tmp != vb);

	free_vmap_area_noflush(vb->va);
	kfree_rcu(vb, rcu_head);
}

static void purge_fragmented_blocks(int cpu)
{
	LIST_HEAD(purge);
	struct vmap_block *vb;
	struct vmap_block *n_vb;
	struct vmap_block_queue *vbq = &per_cpu(vmap_block_queue, cpu);

	rcu_read_lock();
	list_for_each_entry_rcu(vb, &vbq->free, free_list) {

		if (!(vb->free + vb->dirty == VMAP_BBMAP_BITS && vb->dirty != VMAP_BBMAP_BITS))
			continue;

		spin_lock(&vb->lock);
		if (vb->free + vb->dirty == VMAP_BBMAP_BITS && vb->dirty != VMAP_BBMAP_BITS) {
			vb->free = 0; /* prevent further allocs after releasing lock */
			vb->dirty = VMAP_BBMAP_BITS; /* prevent purging it again */
			bitmap_fill(vb->dirty_map, VMAP_BBMAP_BITS);
			spin_lock(&vbq->lock);
			list_del_rcu(&vb->free_list);
			spin_unlock(&vbq->lock);
			spin_unlock(&vb->lock);
			list_add_tail(&vb->purge, &purge);
		} else
			spin_unlock(&vb->lock);
	}
	rcu_read_unlock();

	list_for_each_entry_safe(vb, n_vb, &purge, purge) {
		list_del(&vb->purge);
		free_vmap_block(vb);
	}
}

static void purge_fragmented_blocks_allcpus(void)
{
	int cpu;

	for_each_possible_cpu(cpu)
		purge_fragmented_blocks(cpu);
}

static void *vb_alloc(unsigned long size, gfp_t gfp_mask)
{
	struct vmap_block_queue *vbq;
	struct vmap_block *vb;
	unsigned long addr = 0;
	unsigned int order;

	BUG_ON(size & ~PAGE_MASK);
	BUG_ON(size > PAGE_SIZE*VMAP_MAX_ALLOC);
	if (WARN_ON(size == 0)) {
		/*
		 * Allocating 0 bytes isn't what caller wants since
		 * get_order(0) returns funny result. Just warn and terminate
		 * early.
		 */
		return NULL;
	}
	order = get_order(size);

again:
	rcu_read_lock();
	vbq = &get_cpu_var(vmap_block_queue);
	list_for_each_entry_rcu(vb, &vbq->free, free_list) {
		int i;

		spin_lock(&vb->lock);
		if (vb->free < 1UL << order)
			goto next;

		i = VMAP_BBMAP_BITS - vb->free;
		addr = vb->va->va_start + (i << PAGE_SHIFT);
		BUG_ON(addr_to_vb_idx(addr) !=
				addr_to_vb_idx(vb->va->va_start));
		vb->free -= 1UL << order;
		if (vb->free == 0) {
			spin_lock(&vbq->lock);
			list_del_rcu(&vb->free_list);
			spin_unlock(&vbq->lock);
		}
		spin_unlock(&vb->lock);
		break;
next:
		spin_unlock(&vb->lock);
	}

	put_cpu_var(vmap_block_queue);
	rcu_read_unlock();

	if (!addr) {
		vb = new_vmap_block(gfp_mask);
		if (IS_ERR(vb))
			return vb;
		goto again;
	}

	return (void *)addr;
}

static void vb_free(const void *addr, unsigned long size)
{
	unsigned long offset;
	unsigned long vb_idx;
	unsigned int order;
	struct vmap_block *vb;

	BUG_ON(size & ~PAGE_MASK);
	BUG_ON(size > PAGE_SIZE*VMAP_MAX_ALLOC);

	flush_cache_vunmap((unsigned long)addr, (unsigned long)addr + size);

	order = get_order(size);

	offset = (unsigned long)addr & (VMAP_BLOCK_SIZE - 1);

	vb_idx = addr_to_vb_idx((unsigned long)addr);
	rcu_read_lock();
	vb = radix_tree_lookup(&vmap_block_tree, vb_idx);
	rcu_read_unlock();
	BUG_ON(!vb);

	vunmap_page_range((unsigned long)addr, (unsigned long)addr + size);

	spin_lock(&vb->lock);
	BUG_ON(bitmap_allocate_region(vb->dirty_map, offset >> PAGE_SHIFT, order));

	vb->dirty += 1UL << order;
	if (vb->dirty == VMAP_BBMAP_BITS) {
		BUG_ON(vb->free);
		spin_unlock(&vb->lock);
		free_vmap_block(vb);
	} else
		spin_unlock(&vb->lock);
}

/**
 * vm_unmap_aliases - unmap outstanding lazy aliases in the vmap layer
 *
 * The vmap/vmalloc layer lazily flushes kernel virtual mappings primarily
 * to amortize TLB flushing overheads. What this means is that any page you
 * have now, may, in a former life, have been mapped into kernel virtual
 * address by the vmap layer and so there might be some CPUs with TLB entries
 * still referencing that page (additional to the regular 1:1 kernel mapping).
 *
 * vm_unmap_aliases flushes all such lazy mappings. After it returns, we can
 * be sure that none of the pages we have control over will have any aliases
 * from the vmap layer.
 */
void vm_unmap_aliases(void)
{
	unsigned long start = ULONG_MAX, end = 0;
	int cpu;
	int flush = 0;

	if (unlikely(!vmap_initialized))
		return;

	for_each_possible_cpu(cpu) {
		struct vmap_block_queue *vbq = &per_cpu(vmap_block_queue, cpu);
		struct vmap_block *vb;

		rcu_read_lock();
		list_for_each_entry_rcu(vb, &vbq->free, free_list) {
			int i, j;

			spin_lock(&vb->lock);
			i = find_first_bit(vb->dirty_map, VMAP_BBMAP_BITS);
			if (i < VMAP_BBMAP_BITS) {
				unsigned long s, e;

				j = find_last_bit(vb->dirty_map,
							VMAP_BBMAP_BITS);
				j = j + 1; /* need exclusive index */

				s = vb->va->va_start + (i << PAGE_SHIFT);
				e = vb->va->va_start + (j << PAGE_SHIFT);
				flush = 1;

				if (s < start)
					start = s;
				if (e > end)
					end = e;
			}
			spin_unlock(&vb->lock);
		}
		rcu_read_unlock();
	}

	__purge_vmap_area_lazy(&start, &end, 1, flush);
}
EXPORT_SYMBOL_GPL(vm_unmap_aliases);

/**
 * vm_unmap_ram - unmap linear kernel address space set up by vm_map_ram
 * @mem: the pointer returned by vm_map_ram
 * @count: the count passed to that vm_map_ram call (cannot unmap partial)
 */
void vm_unmap_ram(const void *mem, unsigned int count)
{
	unsigned long size = count << PAGE_SHIFT;
	unsigned long addr = (unsigned long)mem;

	BUG_ON(!addr);
	BUG_ON(addr < VMALLOC_START);
	BUG_ON(addr > VMALLOC_END);
	BUG_ON(addr & (PAGE_SIZE-1));

	debug_check_no_locks_freed(mem, size);
	vmap_debug_free_range(addr, addr+size);

	if (likely(count <= VMAP_MAX_ALLOC))
		vb_free(mem, size);
	else
		free_unmap_vmap_area_addr(addr);
}
EXPORT_SYMBOL(vm_unmap_ram);

/**
 * vm_map_ram - map pages linearly into kernel virtual address (vmalloc space)
 * @pages: an array of pointers to the pages to be mapped
 * @count: number of pages
 * @node: prefer to allocate data structures on this node
 * @prot: memory protection to use. PAGE_KERNEL for regular RAM
 *
 * If you use this function for less than VMAP_MAX_ALLOC pages, it could be
 * faster than vmap so it's good.  But if you mix long-life and short-life
 * objects with vm_map_ram(), it could consume lots of address space through
 * fragmentation (especially on a 32bit machine).  You could see failures in
 * the end.  Please use this function for short-lived objects.
 *
 * Returns: a pointer to the address that has been mapped, or %NULL on failure
 */
void *vm_map_ram(struct page **pages, unsigned int count, int node, pgprot_t prot)
{
	unsigned long size = count << PAGE_SHIFT;
	unsigned long addr;
	void *mem;

	if (likely(count <= VMAP_MAX_ALLOC)) {
		mem = vb_alloc(size, GFP_KERNEL);
		if (IS_ERR(mem))
			return NULL;
		addr = (unsigned long)mem;
	} else {
		struct vmap_area *va;
		va = alloc_vmap_area(size, PAGE_SIZE,
				VMALLOC_START, VMALLOC_END, node, GFP_KERNEL);
		if (IS_ERR(va))
			return NULL;

		addr = va->va_start;
		mem = (void *)addr;
	}
	if (vmap_page_range(addr, addr + size, prot, pages) < 0) {
		vm_unmap_ram(mem, count);
		return NULL;
	}
	return mem;
}
EXPORT_SYMBOL(vm_map_ram);


/* IAMROOT-12AB:
 * -------------
 * vm_struct들을 단방향 리스트로 관리하는 헤드
 */
static struct vm_struct *vmlist __initdata;
/**
 * vm_area_add_early - add vmap area early during boot
 * @vm: vm_struct to add
 *
 * This function is used to add fixed kernel vm area to vmlist before
 * vmalloc_init() is called.  @vm->addr, @vm->size, and @vm->flags
 * should contain proper values and the other fields should be zero.
 *
 * DO NOT USE THIS FUNCTION UNLESS YOU KNOW WHAT YOU'RE DOING.
 */
/* IAMROOT-12 fehead (2016-11-18):
 * --------------------------
 * 이 함수는 vmalloc_init()가 호출되기 전에 고정 커널 커널 영역을 vmlist에 추가
 * 하는 데 사용됩니다. @vm->addr, @vm->size 및 @vm->flags는 적절한 값을 포함하고
 * 다른 필드는 0이어야합니다.  
 *
 * 자신이 무엇을하고 있는지 알지 못한다면이 기능을 사용하지 마십시오.
 */
void __init vm_area_add_early(struct vm_struct *vm)
{
	struct vm_struct *tmp, **p;

/* IAMROOT-12AB:
 * -------------
 * vmlist에 vm을 추가하되 asscending 정렬한다.
 */
	BUG_ON(vmap_initialized);
	for (p = &vmlist; (tmp = *p) != NULL; p = &tmp->next) {
		if (tmp->addr >= vm->addr) {
			BUG_ON(tmp->addr < vm->addr + vm->size);
			break;
		} else
			BUG_ON(tmp->addr + tmp->size > vm->addr);
	}
	vm->next = *p;
	*p = vm;
}

/**
 * vm_area_register_early - register vmap area early during boot
 * @vm: vm_struct to register
 * @align: requested alignment
 *
 * This function is used to register kernel vm area before
 * vmalloc_init() is called.  @vm->size and @vm->flags should contain
 * proper values on entry and other fields should be zero.  On return,
 * vm->addr contains the allocated address.
 *
 * DO NOT USE THIS FUNCTION UNLESS YOU KNOW WHAT YOU'RE DOING.
 */
void __init vm_area_register_early(struct vm_struct *vm, size_t align)
{
	static size_t vm_init_off __initdata;
	unsigned long addr;

	addr = ALIGN(VMALLOC_START + vm_init_off, align);
	vm_init_off = PFN_ALIGN(addr + vm->size) - VMALLOC_START;

	vm->addr = (void *)addr;

	vm_area_add_early(vm);
}

void __init vmalloc_init(void)
{
	struct vmap_area *va;
	struct vm_struct *tmp;
	int i;

	for_each_possible_cpu(i) {
		struct vmap_block_queue *vbq;
		struct vfree_deferred *p;

<<<<<<< HEAD
		/* IAMROOT-12 fehead (2017-02-04):
		 * --------------------------
		 * vmalloc.c
		 * static DEFINE_PER_CPU(struct vmap_block_queue, vmap_block_queue);
		 */
		vbq = &per_cpu(vmap_block_queue, i);
		spin_lock_init(&vbq->lock);
		INIT_LIST_HEAD(&vbq->free);
		/* IAMROOT-12 fehead (2017-02-04):
		 * --------------------------
		 * vmalloc.c
		 * static DEFINE_PER_CPU(struct vfree_deferred, vfree_deferred);
		 */
=======
/* IAMROOT-12:
 * -------------
 * per-cpu 기반의 vmap_block_queue는 vmap() 대신 vm_map_ram() 함수를 
 * 사용하는 경우 매핑된 vmap을 free할 때 deferred(유예) 할 수 있다.
 * (-> lazy TLB flush, 매핑 재활용)   
 *
 * 현재 vm_map_ram() 함수는 일부 드라이버에서만 사용한다.
 */
		vbq = &per_cpu(vmap_block_queue, i);
		spin_lock_init(&vbq->lock);
		INIT_LIST_HEAD(&vbq->free);

/* IAMROOT-12:
 * -------------
 * per-cpu 기반의 vfree_deferred는 인터럽트 컨텍스트에서 
 * 요청해온 vfree에 대해 유예시켜 추후 처리하기 위한 리스트이다.
 *  
 * 워크큐에 등록된 free_work() 함수를 스케쥴하여 처리한다.
 */
>>>>>>> f4dd8f4c
		p = &per_cpu(vfree_deferred, i);
		init_llist_head(&p->list);

/* IAMROOT-12:
 * -------------
 * free_work() 함수를 통해 vfree_deferred리스트에 있는 엔트리들을 
 * 모두 __vunmap() 한다.
 */
		INIT_WORK(&p->wq, free_work);
	}

/* IAMROOT-12:
 * -------------
 * add_area_add_early() 함수에서 추가한 vm들을 정식으로 할당받고 등록한다.
 * (정식 등록: rb tree(&vmap_area_root) 및 list(&vmap_area_list)로 관리)
 */
	/* Import existing vmlist entries. */
	for (tmp = vmlist; tmp; tmp = tmp->next) {
		va = kzalloc(sizeof(struct vmap_area), GFP_NOWAIT);
		va->flags = VM_VM_AREA;
		va->va_start = (unsigned long)tmp->addr;
		va->va_end = va->va_start + tmp->size;
		va->vm = tmp;
		__insert_vmap_area(va);
	}

	vmap_area_pcpu_hole = VMALLOC_END;

/* IAMROOT-12:
 * -------------
 * vmap 사용 가능
 */
	vmap_initialized = true;
}

/**
 * map_kernel_range_noflush - map kernel VM area with the specified pages
 * @addr: start of the VM area to map
 * @size: size of the VM area to map
 * @prot: page protection flags to use
 * @pages: pages to map
 *
 * Map PFN_UP(@size) pages at @addr.  The VM area @addr and @size
 * specify should have been allocated using get_vm_area() and its
 * friends.
 *
 * NOTE:
 * This function does NOT do any cache flushing.  The caller is
 * responsible for calling flush_cache_vmap() on to-be-mapped areas
 * before calling this function.
 *
 * RETURNS:
 * The number of pages mapped on success, -errno on failure.
 */
int map_kernel_range_noflush(unsigned long addr, unsigned long size,
			     pgprot_t prot, struct page **pages)
{
	return vmap_page_range_noflush(addr, addr + size, prot, pages);
}

/**
 * unmap_kernel_range_noflush - unmap kernel VM area
 * @addr: start of the VM area to unmap
 * @size: size of the VM area to unmap
 *
 * Unmap PFN_UP(@size) pages at @addr.  The VM area @addr and @size
 * specify should have been allocated using get_vm_area() and its
 * friends.
 *
 * NOTE:
 * This function does NOT do any cache flushing.  The caller is
 * responsible for calling flush_cache_vunmap() on to-be-mapped areas
 * before calling this function and flush_tlb_kernel_range() after.
 */
void unmap_kernel_range_noflush(unsigned long addr, unsigned long size)
{
	vunmap_page_range(addr, addr + size);
}
EXPORT_SYMBOL_GPL(unmap_kernel_range_noflush);

/**
 * unmap_kernel_range - unmap kernel VM area and flush cache and TLB
 * @addr: start of the VM area to unmap
 * @size: size of the VM area to unmap
 *
 * Similar to unmap_kernel_range_noflush() but flushes vcache before
 * the unmapping and tlb after.
 */
void unmap_kernel_range(unsigned long addr, unsigned long size)
{
	unsigned long end = addr + size;

	flush_cache_vunmap(addr, end);
	vunmap_page_range(addr, end);
	flush_tlb_kernel_range(addr, end);
}
EXPORT_SYMBOL_GPL(unmap_kernel_range);

int map_vm_area(struct vm_struct *area, pgprot_t prot, struct page **pages)
{
	unsigned long addr = (unsigned long)area->addr;
	unsigned long end = addr + get_vm_area_size(area);
	int err;

	err = vmap_page_range(addr, end, prot, pages);

	return err > 0 ? 0 : err;
}
EXPORT_SYMBOL_GPL(map_vm_area);

static void setup_vmalloc_vm(struct vm_struct *vm, struct vmap_area *va,
			      unsigned long flags, const void *caller)
{
	spin_lock(&vmap_area_lock);
	vm->flags = flags;
	vm->addr = (void *)va->va_start;
	vm->size = va->va_end - va->va_start;
	vm->caller = caller;
	va->vm = vm;
	va->flags |= VM_VM_AREA;
	spin_unlock(&vmap_area_lock);
}

static void clear_vm_uninitialized_flag(struct vm_struct *vm)
{
	/*
	 * Before removing VM_UNINITIALIZED,
	 * we should make sure that vm has proper values.
	 * Pair with smp_rmb() in show_numa_info().
	 */
	smp_wmb();
	vm->flags &= ~VM_UNINITIALIZED;
}

/* IAMROOT-12 fehead (2017-02-04):
 * --------------------------
 * __vmalloc_node_range 에서 호출
 *	align	: 1
 *	flags	: VM_ALLOC | VM_UNINITIALIZED | 0
 *	start	: VMALLOC_START
 *	end	: VMALLOC_END
 *	gfp_mask: GFP_KERNEL | __GFP_HIGHMEM
 *	node	: NUMA_NO_NODE
 */
static struct vm_struct *__get_vm_area_node(unsigned long size,
		unsigned long align, unsigned long flags, unsigned long start,
		unsigned long end, int node, gfp_t gfp_mask, const void *caller)
{
	struct vmap_area *va;
	struct vm_struct *area;

/* IAMROOT-12:
 * -------------
 * vmalloc 함수는 인터럽트 처리중에는 사용할 수 없다.
 */
	BUG_ON(in_interrupt());

/* IAMROOT-12:
 * -------------
 * io 영역으로 요청하는 경우 1 page ~ 16M 범위로 한정한다.
 */
	if (flags & VM_IOREMAP)
		align = 1ul << clamp(fls(size), PAGE_SHIFT, IOREMAP_MAX_ORDER);

	size = PAGE_ALIGN(size);
	if (unlikely(!size))
		return NULL;

/* IAMROOT-12:
 * -------------
 * vm_struct 구조체를 할당 받아온다.
 */
	area = kzalloc_node(sizeof(*area), gfp_mask & GFP_RECLAIM_MASK, node);
	if (unlikely(!area))
		return NULL;

/* IAMROOT-12:
 * -------------
 * VM_NO_GUARD 옵션을 사용하지않는 경우 가드 용도로 1 페이지를 더 추가한다.
 */
	if (!(flags & VM_NO_GUARD))
		size += PAGE_SIZE;

	va = alloc_vmap_area(size, align, start, end, node, gfp_mask);
	if (IS_ERR(va)) {
		kfree(area);
		return NULL;
	}

	setup_vmalloc_vm(area, va, flags, caller);

	return area;
}

struct vm_struct *__get_vm_area(unsigned long size, unsigned long flags,
				unsigned long start, unsigned long end)
{
	return __get_vm_area_node(size, 1, flags, start, end, NUMA_NO_NODE,
				  GFP_KERNEL, __builtin_return_address(0));
}
EXPORT_SYMBOL_GPL(__get_vm_area);

struct vm_struct *__get_vm_area_caller(unsigned long size, unsigned long flags,
				       unsigned long start, unsigned long end,
				       const void *caller)
{
	return __get_vm_area_node(size, 1, flags, start, end, NUMA_NO_NODE,
				  GFP_KERNEL, caller);
}

/**
 *	get_vm_area  -  reserve a contiguous kernel virtual area
 *	@size:		size of the area
 *	@flags:		%VM_IOREMAP for I/O mappings or VM_ALLOC
 *
 *	Search an area of @size in the kernel virtual mapping area,
 *	and reserved it for out purposes.  Returns the area descriptor
 *	on success or %NULL on failure.
 */
struct vm_struct *get_vm_area(unsigned long size, unsigned long flags)
{
	return __get_vm_area_node(size, 1, flags, VMALLOC_START, VMALLOC_END,
				  NUMA_NO_NODE, GFP_KERNEL,
				  __builtin_return_address(0));
}

struct vm_struct *get_vm_area_caller(unsigned long size, unsigned long flags,
				const void *caller)
{
	return __get_vm_area_node(size, 1, flags, VMALLOC_START, VMALLOC_END,
				  NUMA_NO_NODE, GFP_KERNEL, caller);
}

/**
 *	find_vm_area  -  find a continuous kernel virtual area
 *	@addr:		base address
 *
 *	Search for the kernel VM area starting at @addr, and return it.
 *	It is up to the caller to do all required locking to keep the returned
 *	pointer valid.
 */
struct vm_struct *find_vm_area(const void *addr)
{
	struct vmap_area *va;

	va = find_vmap_area((unsigned long)addr);
	if (va && va->flags & VM_VM_AREA)
		return va->vm;

	return NULL;
}

/**
 *	remove_vm_area  -  find and remove a continuous kernel virtual area
 *	@addr:		base address
 *
 *	Search for the kernel VM area starting at @addr, and remove it.
 *	This function returns the found VM area, but using it is NOT safe
 *	on SMP machines, except for its size or flags.
 */
struct vm_struct *remove_vm_area(const void *addr)
{
	struct vmap_area *va;

	va = find_vmap_area((unsigned long)addr);
	if (va && va->flags & VM_VM_AREA) {
		struct vm_struct *vm = va->vm;

		spin_lock(&vmap_area_lock);
		va->vm = NULL;
		va->flags &= ~VM_VM_AREA;
		spin_unlock(&vmap_area_lock);

		vmap_debug_free_range(va->va_start, va->va_end);
		kasan_free_shadow(vm);
		free_unmap_vmap_area(va);
		vm->size -= PAGE_SIZE;

		return vm;
	}
	return NULL;
}

static void __vunmap(const void *addr, int deallocate_pages)
{
	struct vm_struct *area;

	if (!addr)
		return;

	if (WARN(!PAGE_ALIGNED(addr), "Trying to vfree() bad address (%p)\n",
			addr))
		return;

	area = remove_vm_area(addr);
	if (unlikely(!area)) {
		WARN(1, KERN_ERR "Trying to vfree() nonexistent vm area (%p)\n",
				addr);
		return;
	}

	debug_check_no_locks_freed(addr, area->size);
	debug_check_no_obj_freed(addr, area->size);

	if (deallocate_pages) {
		int i;

		for (i = 0; i < area->nr_pages; i++) {
			struct page *page = area->pages[i];

			BUG_ON(!page);
			__free_page(page);
		}

		if (area->flags & VM_VPAGES)
			vfree(area->pages);
		else
			kfree(area->pages);
	}

	kfree(area);
	return;
}
 
/**
 *	vfree  -  release memory allocated by vmalloc()
 *	@addr:		memory base address
 *
 *	Free the virtually continuous memory area starting at @addr, as
 *	obtained from vmalloc(), vmalloc_32() or __vmalloc(). If @addr is
 *	NULL, no operation is performed.
 *
 *	Must not be called in NMI context (strictly speaking, only if we don't
 *	have CONFIG_ARCH_HAVE_NMI_SAFE_CMPXCHG, but making the calling
 *	conventions for vfree() arch-depenedent would be a really bad idea)
 *
 *	NOTE: assumes that the object at *addr has a size >= sizeof(llist_node)
 */
void vfree(const void *addr)
{
	BUG_ON(in_nmi());

	kmemleak_free(addr);

	if (!addr)
		return;
	if (unlikely(in_interrupt())) {
		struct vfree_deferred *p = this_cpu_ptr(&vfree_deferred);
		if (llist_add((struct llist_node *)addr, &p->list))
			schedule_work(&p->wq);
	} else
		__vunmap(addr, 1);
}
EXPORT_SYMBOL(vfree);

/**
 *	vunmap  -  release virtual mapping obtained by vmap()
 *	@addr:		memory base address
 *
 *	Free the virtually contiguous memory area starting at @addr,
 *	which was created from the page array passed to vmap().
 *
 *	Must not be called in interrupt context.
 */
void vunmap(const void *addr)
{
	BUG_ON(in_interrupt());
	might_sleep();
	if (addr)
		__vunmap(addr, 0);
}
EXPORT_SYMBOL(vunmap);

/**
 *	vmap  -  map an array of pages into virtually contiguous space
 *	@pages:		array of page pointers
 *	@count:		number of pages to map
 *	@flags:		vm_area->flags
 *	@prot:		page protection for the mapping
 *
 *	Maps @count pages from @pages into contiguous kernel virtual
 *	space.
 */
void *vmap(struct page **pages, unsigned int count,
		unsigned long flags, pgprot_t prot)
{
	struct vm_struct *area;

	might_sleep();

	if (count > totalram_pages)
		return NULL;

	area = get_vm_area_caller((count << PAGE_SHIFT), flags,
					__builtin_return_address(0));
	if (!area)
		return NULL;

	if (map_vm_area(area, prot, pages)) {
		vunmap(area->addr);
		return NULL;
	}

	return area->addr;
}
EXPORT_SYMBOL(vmap);

static void *__vmalloc_node(unsigned long size, unsigned long align,
			    gfp_t gfp_mask, pgprot_t prot,
			    int node, const void *caller);
static void *__vmalloc_area_node(struct vm_struct *area, gfp_t gfp_mask,
				 pgprot_t prot, int node)
{
	const int order = 0;
	struct page **pages;
	unsigned int nr_pages, array_size, i;
	const gfp_t nested_gfp = (gfp_mask & GFP_RECLAIM_MASK) | __GFP_ZERO;
	const gfp_t alloc_mask = gfp_mask | __GFP_NOWARN;

	nr_pages = get_vm_area_size(area) >> PAGE_SHIFT;
	array_size = (nr_pages * sizeof(struct page *));

	area->nr_pages = nr_pages;
	/* Please note that the recursion is strictly bounded. */
	if (array_size > PAGE_SIZE) {
		pages = __vmalloc_node(array_size, 1, nested_gfp|__GFP_HIGHMEM,
				PAGE_KERNEL, node, area->caller);
		area->flags |= VM_VPAGES;
	} else {
		pages = kmalloc_node(array_size, nested_gfp, node);
	}
	area->pages = pages;
	if (!area->pages) {
		remove_vm_area(area->addr);
		kfree(area);
		return NULL;
	}

	for (i = 0; i < area->nr_pages; i++) {
		struct page *page;

		if (node == NUMA_NO_NODE)
			page = alloc_page(alloc_mask);
		else
			page = alloc_pages_node(node, alloc_mask, order);

		if (unlikely(!page)) {
			/* Successfully allocated i pages, free them in __vunmap() */
			area->nr_pages = i;
			goto fail;
		}
		area->pages[i] = page;
		if (gfp_mask & __GFP_WAIT)
			cond_resched();
	}

	if (map_vm_area(area, prot, pages))
		goto fail;
	return area->addr;

fail:
	warn_alloc_failed(gfp_mask, order,
			  "vmalloc: allocation failure, allocated %ld of %ld bytes\n",
			  (area->nr_pages*PAGE_SIZE), area->size);
	vfree(area->addr);
	return NULL;
}

/**
 *	__vmalloc_node_range  -  allocate virtually contiguous memory
 *	@size:		allocation size
 *	@align:		desired alignment
 *	@start:		vm area range start
 *	@end:		vm area range end
 *	@gfp_mask:	flags for the page level allocator
 *	@prot:		protection mask for the allocated pages
 *	@vm_flags:	additional vm area flags (e.g. %VM_NO_GUARD)
 *	@node:		node to use for allocation or NUMA_NO_NODE
 *	@caller:	caller's return address
 *
 *	Allocate enough pages to cover @size from the page level
 *	allocator with @gfp_mask flags.  Map them into contiguous
 *	kernel virtual space, using a pagetable protection of @prot.
 */
/* IAMROOT-12 fehead (2017-02-04):
 * --------------------------
 * __vmalloc_node 에서 호출
 *	align	: 1
 *	start	: VMALLOC_START
 *	end	: VMALLOC_END
 *	gfp_mask: GFP_KERNEL | __GFP_HIGHMEM
 *	prot	: PAGE_KERNEL
 *	vm_flags: 0
 *	node	: NUMA_NO_NODE
 */
void *__vmalloc_node_range(unsigned long size, unsigned long align,
			unsigned long start, unsigned long end, gfp_t gfp_mask,
			pgprot_t prot, unsigned long vm_flags, int node,
			const void *caller)
{
	struct vm_struct *area;
	void *addr;
	unsigned long real_size = size;

/* IAMROOT-12:
 * -------------
 * 요청 사이즈를 페이지 단위로 정렬한다.
 */
	size = PAGE_ALIGN(size);
	if (!size || (size >> PAGE_SHIFT) > totalram_pages)
		goto fail;

	area = __get_vm_area_node(size, align, VM_ALLOC | VM_UNINITIALIZED |
				vm_flags, start, end, node, gfp_mask, caller);
	if (!area)
		goto fail;

	addr = __vmalloc_area_node(area, gfp_mask, prot, node);
	if (!addr)
		return NULL;

	/*
	 * In this function, newly allocated vm_struct has VM_UNINITIALIZED
	 * flag. It means that vm_struct is not fully initialized.
	 * Now, it is fully initialized, so remove this flag here.
	 */
	clear_vm_uninitialized_flag(area);

	/*
	 * A ref_count = 2 is needed because vm_struct allocated in
	 * __get_vm_area_node() contains a reference to the virtual address of
	 * the vmalloc'ed block.
	 */
	kmemleak_alloc(addr, real_size, 2, gfp_mask);

	return addr;

fail:
	warn_alloc_failed(gfp_mask, 0,
			  "vmalloc: allocation failure: %lu bytes\n",
			  real_size);
	return NULL;
}

/**
 *	__vmalloc_node  -  allocate virtually contiguous memory
 *	@size:		allocation size
 *	@align:		desired alignment
 *	@gfp_mask:	flags for the page level allocator
 *	@prot:		protection mask for the allocated pages
 *	@node:		node to use for allocation or NUMA_NO_NODE
 *	@caller:	caller's return address
 *
 *	Allocate enough pages to cover @size from the page level
 *	allocator with @gfp_mask flags.  Map them into contiguous
 *	kernel virtual space, using a pagetable protection of @prot.
 */
/* IAMROOT-12 fehead (2017-02-04):
 * --------------------------
 * __vmalloc_node_flags 에서 호출
 *   __vmalloc_node(size, 1, GFP_KERNEL | __GFP_HIGHMEM, PAGE_KERNEL,
 *			NUMA_NO_NODE, __builtin_return_address(0));
 */
static void *__vmalloc_node(unsigned long size, unsigned long align,
			    gfp_t gfp_mask, pgprot_t prot,
			    int node, const void *caller)
{
/* IAMROOT-12:
 * -------------
 * 메모리를 할당받아 vmalloc address space를 사용하여 매핑한다.
 */
	return __vmalloc_node_range(size, align, VMALLOC_START, VMALLOC_END,
				gfp_mask, prot, 0, node, caller);
}

void *__vmalloc(unsigned long size, gfp_t gfp_mask, pgprot_t prot)
{
	return __vmalloc_node(size, 1, gfp_mask, prot, NUMA_NO_NODE,
				__builtin_return_address(0));
}
EXPORT_SYMBOL(__vmalloc);

/* IAMROOT-12 fehead (2017-02-04):
 * --------------------------
 * vmalloc에서 호출
 *  __vmalloc_node_flags(size, NUMA_NO_NODE, GFP_KERNEL | __GFP_HIGHMEM);
 */
static inline void *__vmalloc_node_flags(unsigned long size,
					int node, gfp_t flags)
{
	return __vmalloc_node(size, 1, flags, PAGE_KERNEL,
					node, __builtin_return_address(0));
}

/**
 *	vmalloc  -  allocate virtually contiguous memory
 *	@size:		allocation size
 *	Allocate enough pages to cover @size from the page level
 *	allocator and map them into contiguous kernel virtual space.
 *
 *	For tight control over page level allocator and protection flags
 *	use __vmalloc() instead.
 */
void *vmalloc(unsigned long size)
{
/* IAMROOT-12:
 * -------------
 * highmem 우선 할당
 */
	return __vmalloc_node_flags(size, NUMA_NO_NODE,
				    GFP_KERNEL | __GFP_HIGHMEM);
}
EXPORT_SYMBOL(vmalloc);

/**
 *	vzalloc - allocate virtually contiguous memory with zero fill
 *	@size:	allocation size
 *	Allocate enough pages to cover @size from the page level
 *	allocator and map them into contiguous kernel virtual space.
 *	The memory allocated is set to zero.
 *
 *	For tight control over page level allocator and protection flags
 *	use __vmalloc() instead.
 */
void *vzalloc(unsigned long size)
{
	return __vmalloc_node_flags(size, NUMA_NO_NODE,
				GFP_KERNEL | __GFP_HIGHMEM | __GFP_ZERO);
}
EXPORT_SYMBOL(vzalloc);

/**
 * vmalloc_user - allocate zeroed virtually contiguous memory for userspace
 * @size: allocation size
 *
 * The resulting memory area is zeroed so it can be mapped to userspace
 * without leaking data.
 */
void *vmalloc_user(unsigned long size)
{
	struct vm_struct *area;
	void *ret;

	ret = __vmalloc_node(size, SHMLBA,
			     GFP_KERNEL | __GFP_HIGHMEM | __GFP_ZERO,
			     PAGE_KERNEL, NUMA_NO_NODE,
			     __builtin_return_address(0));
	if (ret) {
		area = find_vm_area(ret);
		area->flags |= VM_USERMAP;
	}
	return ret;
}
EXPORT_SYMBOL(vmalloc_user);

/**
 *	vmalloc_node  -  allocate memory on a specific node
 *	@size:		allocation size
 *	@node:		numa node
 *
 *	Allocate enough pages to cover @size from the page level
 *	allocator and map them into contiguous kernel virtual space.
 *
 *	For tight control over page level allocator and protection flags
 *	use __vmalloc() instead.
 */
void *vmalloc_node(unsigned long size, int node)
{
	return __vmalloc_node(size, 1, GFP_KERNEL | __GFP_HIGHMEM, PAGE_KERNEL,
					node, __builtin_return_address(0));
}
EXPORT_SYMBOL(vmalloc_node);

/**
 * vzalloc_node - allocate memory on a specific node with zero fill
 * @size:	allocation size
 * @node:	numa node
 *
 * Allocate enough pages to cover @size from the page level
 * allocator and map them into contiguous kernel virtual space.
 * The memory allocated is set to zero.
 *
 * For tight control over page level allocator and protection flags
 * use __vmalloc_node() instead.
 */
void *vzalloc_node(unsigned long size, int node)
{
	return __vmalloc_node_flags(size, node,
			 GFP_KERNEL | __GFP_HIGHMEM | __GFP_ZERO);
}
EXPORT_SYMBOL(vzalloc_node);

#ifndef PAGE_KERNEL_EXEC
# define PAGE_KERNEL_EXEC PAGE_KERNEL
#endif

/**
 *	vmalloc_exec  -  allocate virtually contiguous, executable memory
 *	@size:		allocation size
 *
 *	Kernel-internal function to allocate enough pages to cover @size
 *	the page level allocator and map them into contiguous and
 *	executable kernel virtual space.
 *
 *	For tight control over page level allocator and protection flags
 *	use __vmalloc() instead.
 */

void *vmalloc_exec(unsigned long size)
{
	return __vmalloc_node(size, 1, GFP_KERNEL | __GFP_HIGHMEM, PAGE_KERNEL_EXEC,
			      NUMA_NO_NODE, __builtin_return_address(0));
}

#if defined(CONFIG_64BIT) && defined(CONFIG_ZONE_DMA32)
#define GFP_VMALLOC32 GFP_DMA32 | GFP_KERNEL
#elif defined(CONFIG_64BIT) && defined(CONFIG_ZONE_DMA)
#define GFP_VMALLOC32 GFP_DMA | GFP_KERNEL
#else
#define GFP_VMALLOC32 GFP_KERNEL
#endif

/**
 *	vmalloc_32  -  allocate virtually contiguous memory (32bit addressable)
 *	@size:		allocation size
 *
 *	Allocate enough 32bit PA addressable pages to cover @size from the
 *	page level allocator and map them into contiguous kernel virtual space.
 */
void *vmalloc_32(unsigned long size)
{
	return __vmalloc_node(size, 1, GFP_VMALLOC32, PAGE_KERNEL,
			      NUMA_NO_NODE, __builtin_return_address(0));
}
EXPORT_SYMBOL(vmalloc_32);

/**
 * vmalloc_32_user - allocate zeroed virtually contiguous 32bit memory
 *	@size:		allocation size
 *
 * The resulting memory area is 32bit addressable and zeroed so it can be
 * mapped to userspace without leaking data.
 */
void *vmalloc_32_user(unsigned long size)
{
	struct vm_struct *area;
	void *ret;

	ret = __vmalloc_node(size, 1, GFP_VMALLOC32 | __GFP_ZERO, PAGE_KERNEL,
			     NUMA_NO_NODE, __builtin_return_address(0));
	if (ret) {
		area = find_vm_area(ret);
		area->flags |= VM_USERMAP;
	}
	return ret;
}
EXPORT_SYMBOL(vmalloc_32_user);

/*
 * small helper routine , copy contents to buf from addr.
 * If the page is not present, fill zero.
 */

static int aligned_vread(char *buf, char *addr, unsigned long count)
{
	struct page *p;
	int copied = 0;

	while (count) {
		unsigned long offset, length;

		offset = (unsigned long)addr & ~PAGE_MASK;
		length = PAGE_SIZE - offset;
		if (length > count)
			length = count;
		p = vmalloc_to_page(addr);
		/*
		 * To do safe access to this _mapped_ area, we need
		 * lock. But adding lock here means that we need to add
		 * overhead of vmalloc()/vfree() calles for this _debug_
		 * interface, rarely used. Instead of that, we'll use
		 * kmap() and get small overhead in this access function.
		 */
		if (p) {
			/*
			 * we can expect USER0 is not used (see vread/vwrite's
			 * function description)
			 */
			void *map = kmap_atomic(p);
			memcpy(buf, map + offset, length);
			kunmap_atomic(map);
		} else
			memset(buf, 0, length);

		addr += length;
		buf += length;
		copied += length;
		count -= length;
	}
	return copied;
}

static int aligned_vwrite(char *buf, char *addr, unsigned long count)
{
	struct page *p;
	int copied = 0;

	while (count) {
		unsigned long offset, length;

		offset = (unsigned long)addr & ~PAGE_MASK;
		length = PAGE_SIZE - offset;
		if (length > count)
			length = count;
		p = vmalloc_to_page(addr);
		/*
		 * To do safe access to this _mapped_ area, we need
		 * lock. But adding lock here means that we need to add
		 * overhead of vmalloc()/vfree() calles for this _debug_
		 * interface, rarely used. Instead of that, we'll use
		 * kmap() and get small overhead in this access function.
		 */
		if (p) {
			/*
			 * we can expect USER0 is not used (see vread/vwrite's
			 * function description)
			 */
			void *map = kmap_atomic(p);
			memcpy(map + offset, buf, length);
			kunmap_atomic(map);
		}
		addr += length;
		buf += length;
		copied += length;
		count -= length;
	}
	return copied;
}

/**
 *	vread() -  read vmalloc area in a safe way.
 *	@buf:		buffer for reading data
 *	@addr:		vm address.
 *	@count:		number of bytes to be read.
 *
 *	Returns # of bytes which addr and buf should be increased.
 *	(same number to @count). Returns 0 if [addr...addr+count) doesn't
 *	includes any intersect with alive vmalloc area.
 *
 *	This function checks that addr is a valid vmalloc'ed area, and
 *	copy data from that area to a given buffer. If the given memory range
 *	of [addr...addr+count) includes some valid address, data is copied to
 *	proper area of @buf. If there are memory holes, they'll be zero-filled.
 *	IOREMAP area is treated as memory hole and no copy is done.
 *
 *	If [addr...addr+count) doesn't includes any intersects with alive
 *	vm_struct area, returns 0. @buf should be kernel's buffer.
 *
 *	Note: In usual ops, vread() is never necessary because the caller
 *	should know vmalloc() area is valid and can use memcpy().
 *	This is for routines which have to access vmalloc area without
 *	any informaion, as /dev/kmem.
 *
 */

long vread(char *buf, char *addr, unsigned long count)
{
	struct vmap_area *va;
	struct vm_struct *vm;
	char *vaddr, *buf_start = buf;
	unsigned long buflen = count;
	unsigned long n;

	/* Don't allow overflow */
	if ((unsigned long) addr + count < count)
		count = -(unsigned long) addr;

	spin_lock(&vmap_area_lock);
	list_for_each_entry(va, &vmap_area_list, list) {
		if (!count)
			break;

		if (!(va->flags & VM_VM_AREA))
			continue;

		vm = va->vm;
		vaddr = (char *) vm->addr;
		if (addr >= vaddr + get_vm_area_size(vm))
			continue;
		while (addr < vaddr) {
			if (count == 0)
				goto finished;
			*buf = '\0';
			buf++;
			addr++;
			count--;
		}
		n = vaddr + get_vm_area_size(vm) - addr;
		if (n > count)
			n = count;
		if (!(vm->flags & VM_IOREMAP))
			aligned_vread(buf, addr, n);
		else /* IOREMAP area is treated as memory hole */
			memset(buf, 0, n);
		buf += n;
		addr += n;
		count -= n;
	}
finished:
	spin_unlock(&vmap_area_lock);

	if (buf == buf_start)
		return 0;
	/* zero-fill memory holes */
	if (buf != buf_start + buflen)
		memset(buf, 0, buflen - (buf - buf_start));

	return buflen;
}

/**
 *	vwrite() -  write vmalloc area in a safe way.
 *	@buf:		buffer for source data
 *	@addr:		vm address.
 *	@count:		number of bytes to be read.
 *
 *	Returns # of bytes which addr and buf should be incresed.
 *	(same number to @count).
 *	If [addr...addr+count) doesn't includes any intersect with valid
 *	vmalloc area, returns 0.
 *
 *	This function checks that addr is a valid vmalloc'ed area, and
 *	copy data from a buffer to the given addr. If specified range of
 *	[addr...addr+count) includes some valid address, data is copied from
 *	proper area of @buf. If there are memory holes, no copy to hole.
 *	IOREMAP area is treated as memory hole and no copy is done.
 *
 *	If [addr...addr+count) doesn't includes any intersects with alive
 *	vm_struct area, returns 0. @buf should be kernel's buffer.
 *
 *	Note: In usual ops, vwrite() is never necessary because the caller
 *	should know vmalloc() area is valid and can use memcpy().
 *	This is for routines which have to access vmalloc area without
 *	any informaion, as /dev/kmem.
 */

long vwrite(char *buf, char *addr, unsigned long count)
{
	struct vmap_area *va;
	struct vm_struct *vm;
	char *vaddr;
	unsigned long n, buflen;
	int copied = 0;

	/* Don't allow overflow */
	if ((unsigned long) addr + count < count)
		count = -(unsigned long) addr;
	buflen = count;

	spin_lock(&vmap_area_lock);
	list_for_each_entry(va, &vmap_area_list, list) {
		if (!count)
			break;

		if (!(va->flags & VM_VM_AREA))
			continue;

		vm = va->vm;
		vaddr = (char *) vm->addr;
		if (addr >= vaddr + get_vm_area_size(vm))
			continue;
		while (addr < vaddr) {
			if (count == 0)
				goto finished;
			buf++;
			addr++;
			count--;
		}
		n = vaddr + get_vm_area_size(vm) - addr;
		if (n > count)
			n = count;
		if (!(vm->flags & VM_IOREMAP)) {
			aligned_vwrite(buf, addr, n);
			copied++;
		}
		buf += n;
		addr += n;
		count -= n;
	}
finished:
	spin_unlock(&vmap_area_lock);
	if (!copied)
		return 0;
	return buflen;
}

/**
 *	remap_vmalloc_range_partial  -  map vmalloc pages to userspace
 *	@vma:		vma to cover
 *	@uaddr:		target user address to start at
 *	@kaddr:		virtual address of vmalloc kernel memory
 *	@size:		size of map area
 *
 *	Returns:	0 for success, -Exxx on failure
 *
 *	This function checks that @kaddr is a valid vmalloc'ed area,
 *	and that it is big enough to cover the range starting at
 *	@uaddr in @vma. Will return failure if that criteria isn't
 *	met.
 *
 *	Similar to remap_pfn_range() (see mm/memory.c)
 */
int remap_vmalloc_range_partial(struct vm_area_struct *vma, unsigned long uaddr,
				void *kaddr, unsigned long size)
{
	struct vm_struct *area;

	size = PAGE_ALIGN(size);

	if (!PAGE_ALIGNED(uaddr) || !PAGE_ALIGNED(kaddr))
		return -EINVAL;

	area = find_vm_area(kaddr);
	if (!area)
		return -EINVAL;

	if (!(area->flags & VM_USERMAP))
		return -EINVAL;

	if (kaddr + size > area->addr + area->size)
		return -EINVAL;

	do {
		struct page *page = vmalloc_to_page(kaddr);
		int ret;

		ret = vm_insert_page(vma, uaddr, page);
		if (ret)
			return ret;

		uaddr += PAGE_SIZE;
		kaddr += PAGE_SIZE;
		size -= PAGE_SIZE;
	} while (size > 0);

	vma->vm_flags |= VM_DONTEXPAND | VM_DONTDUMP;

	return 0;
}
EXPORT_SYMBOL(remap_vmalloc_range_partial);

/**
 *	remap_vmalloc_range  -  map vmalloc pages to userspace
 *	@vma:		vma to cover (map full range of vma)
 *	@addr:		vmalloc memory
 *	@pgoff:		number of pages into addr before first page to map
 *
 *	Returns:	0 for success, -Exxx on failure
 *
 *	This function checks that addr is a valid vmalloc'ed area, and
 *	that it is big enough to cover the vma. Will return failure if
 *	that criteria isn't met.
 *
 *	Similar to remap_pfn_range() (see mm/memory.c)
 */
int remap_vmalloc_range(struct vm_area_struct *vma, void *addr,
						unsigned long pgoff)
{
	return remap_vmalloc_range_partial(vma, vma->vm_start,
					   addr + (pgoff << PAGE_SHIFT),
					   vma->vm_end - vma->vm_start);
}
EXPORT_SYMBOL(remap_vmalloc_range);

/*
 * Implement a stub for vmalloc_sync_all() if the architecture chose not to
 * have one.
 */
void __weak vmalloc_sync_all(void)
{
}


static int f(pte_t *pte, pgtable_t table, unsigned long addr, void *data)
{
	pte_t ***p = data;

	if (p) {
		*(*p) = pte;
		(*p)++;
	}
	return 0;
}

/**
 *	alloc_vm_area - allocate a range of kernel address space
 *	@size:		size of the area
 *	@ptes:		returns the PTEs for the address space
 *
 *	Returns:	NULL on failure, vm_struct on success
 *
 *	This function reserves a range of kernel address space, and
 *	allocates pagetables to map that range.  No actual mappings
 *	are created.
 *
 *	If @ptes is non-NULL, pointers to the PTEs (in init_mm)
 *	allocated for the VM area are returned.
 */
struct vm_struct *alloc_vm_area(size_t size, pte_t **ptes)
{
	struct vm_struct *area;

	area = get_vm_area_caller(size, VM_IOREMAP,
				__builtin_return_address(0));
	if (area == NULL)
		return NULL;

	/*
	 * This ensures that page tables are constructed for this region
	 * of kernel virtual address space and mapped into init_mm.
	 */
	if (apply_to_page_range(&init_mm, (unsigned long)area->addr,
				size, f, ptes ? &ptes : NULL)) {
		free_vm_area(area);
		return NULL;
	}

	return area;
}
EXPORT_SYMBOL_GPL(alloc_vm_area);

void free_vm_area(struct vm_struct *area)
{
	struct vm_struct *ret;
	ret = remove_vm_area(area->addr);
	BUG_ON(ret != area);
	kfree(area);
}
EXPORT_SYMBOL_GPL(free_vm_area);

#ifdef CONFIG_SMP
static struct vmap_area *node_to_va(struct rb_node *n)
{
	return n ? rb_entry(n, struct vmap_area, rb_node) : NULL;
}

/**
 * pvm_find_next_prev - find the next and prev vmap_area surrounding @end
 * @end: target address
 * @pnext: out arg for the next vmap_area
 * @pprev: out arg for the previous vmap_area
 *
 * Returns: %true if either or both of next and prev are found,
 *	    %false if no vmap_area exists
 *
 * Find vmap_areas end addresses of which enclose @end.  ie. if not
 * NULL, *pnext->va_end > @end and *pprev->va_end <= @end.
 */
static bool pvm_find_next_prev(unsigned long end,
			       struct vmap_area **pnext,
			       struct vmap_area **pprev)
{
	struct rb_node *n = vmap_area_root.rb_node;
	struct vmap_area *va = NULL;

	while (n) {
		va = rb_entry(n, struct vmap_area, rb_node);
		if (end < va->va_end)
			n = n->rb_left;
		else if (end > va->va_end)
			n = n->rb_right;
		else
			break;
	}

	if (!va)
		return false;

	if (va->va_end > end) {
		*pnext = va;
		*pprev = node_to_va(rb_prev(&(*pnext)->rb_node));
	} else {
		*pprev = va;
		*pnext = node_to_va(rb_next(&(*pprev)->rb_node));
	}
	return true;
}

/**
 * pvm_determine_end - find the highest aligned address between two vmap_areas
 * @pnext: in/out arg for the next vmap_area
 * @pprev: in/out arg for the previous vmap_area
 * @align: alignment
 *
 * Returns: determined end address
 *
 * Find the highest aligned address between *@pnext and *@pprev below
 * VMALLOC_END.  *@pnext and *@pprev are adjusted so that the aligned
 * down address is between the end addresses of the two vmap_areas.
 *
 * Please note that the address returned by this function may fall
 * inside *@pnext vmap_area.  The caller is responsible for checking
 * that.
 */
static unsigned long pvm_determine_end(struct vmap_area **pnext,
				       struct vmap_area **pprev,
				       unsigned long align)
{
	const unsigned long vmalloc_end = VMALLOC_END & ~(align - 1);
	unsigned long addr;

	if (*pnext)
		addr = min((*pnext)->va_start & ~(align - 1), vmalloc_end);
	else
		addr = vmalloc_end;

	while (*pprev && (*pprev)->va_end > addr) {
		*pnext = *pprev;
		*pprev = node_to_va(rb_prev(&(*pnext)->rb_node));
	}

	return addr;
}

/**
 * pcpu_get_vm_areas - allocate vmalloc areas for percpu allocator
 * @offsets: array containing offset of each area
 * @sizes: array containing size of each area
 * @nr_vms: the number of areas to allocate
 * @align: alignment, all entries in @offsets and @sizes must be aligned to this
 *
 * Returns: kmalloc'd vm_struct pointer array pointing to allocated
 *	    vm_structs on success, %NULL on failure
 *
 * Percpu allocator wants to use congruent vm areas so that it can
 * maintain the offsets among percpu areas.  This function allocates
 * congruent vmalloc areas for it with GFP_KERNEL.  These areas tend to
 * be scattered pretty far, distance between two areas easily going up
 * to gigabytes.  To avoid interacting with regular vmallocs, these
 * areas are allocated from top.
 *
 * Despite its complicated look, this allocator is rather simple.  It
 * does everything top-down and scans areas from the end looking for
 * matching slot.  While scanning, if any of the areas overlaps with
 * existing vmap_area, the base address is pulled down to fit the
 * area.  Scanning is repeated till all the areas fit and then all
 * necessary data structres are inserted and the result is returned.
 */
struct vm_struct **pcpu_get_vm_areas(const unsigned long *offsets,
				     const size_t *sizes, int nr_vms,
				     size_t align)
{
	const unsigned long vmalloc_start = ALIGN(VMALLOC_START, align);
	const unsigned long vmalloc_end = VMALLOC_END & ~(align - 1);
	struct vmap_area **vas, *prev, *next;
	struct vm_struct **vms;
	int area, area2, last_area, term_area;
	unsigned long base, start, end, last_end;
	bool purged = false;

	/* verify parameters and allocate data structures */
	BUG_ON(align & ~PAGE_MASK || !is_power_of_2(align));
	for (last_area = 0, area = 0; area < nr_vms; area++) {
		start = offsets[area];
		end = start + sizes[area];

		/* is everything aligned properly? */
		BUG_ON(!IS_ALIGNED(offsets[area], align));
		BUG_ON(!IS_ALIGNED(sizes[area], align));

		/* detect the area with the highest address */
		if (start > offsets[last_area])
			last_area = area;

		for (area2 = 0; area2 < nr_vms; area2++) {
			unsigned long start2 = offsets[area2];
			unsigned long end2 = start2 + sizes[area2];

			if (area2 == area)
				continue;

			BUG_ON(start2 >= start && start2 < end);
			BUG_ON(end2 <= end && end2 > start);
		}
	}
	last_end = offsets[last_area] + sizes[last_area];

	if (vmalloc_end - vmalloc_start < last_end) {
		WARN_ON(true);
		return NULL;
	}

	vms = kcalloc(nr_vms, sizeof(vms[0]), GFP_KERNEL);
	vas = kcalloc(nr_vms, sizeof(vas[0]), GFP_KERNEL);
	if (!vas || !vms)
		goto err_free2;

	for (area = 0; area < nr_vms; area++) {
		vas[area] = kzalloc(sizeof(struct vmap_area), GFP_KERNEL);
		vms[area] = kzalloc(sizeof(struct vm_struct), GFP_KERNEL);
		if (!vas[area] || !vms[area])
			goto err_free;
	}
retry:
	spin_lock(&vmap_area_lock);

	/* start scanning - we scan from the top, begin with the last area */
	area = term_area = last_area;
	start = offsets[area];
	end = start + sizes[area];

	if (!pvm_find_next_prev(vmap_area_pcpu_hole, &next, &prev)) {
		base = vmalloc_end - last_end;
		goto found;
	}
	base = pvm_determine_end(&next, &prev, align) - end;

	while (true) {
		BUG_ON(next && next->va_end <= base + end);
		BUG_ON(prev && prev->va_end > base + end);

		/*
		 * base might have underflowed, add last_end before
		 * comparing.
		 */
		if (base + last_end < vmalloc_start + last_end) {
			spin_unlock(&vmap_area_lock);
			if (!purged) {
				purge_vmap_area_lazy();
				purged = true;
				goto retry;
			}
			goto err_free;
		}

		/*
		 * If next overlaps, move base downwards so that it's
		 * right below next and then recheck.
		 */
		if (next && next->va_start < base + end) {
			base = pvm_determine_end(&next, &prev, align) - end;
			term_area = area;
			continue;
		}

		/*
		 * If prev overlaps, shift down next and prev and move
		 * base so that it's right below new next and then
		 * recheck.
		 */
		if (prev && prev->va_end > base + start)  {
			next = prev;
			prev = node_to_va(rb_prev(&next->rb_node));
			base = pvm_determine_end(&next, &prev, align) - end;
			term_area = area;
			continue;
		}

		/*
		 * This area fits, move on to the previous one.  If
		 * the previous one is the terminal one, we're done.
		 */
		area = (area + nr_vms - 1) % nr_vms;
		if (area == term_area)
			break;
		start = offsets[area];
		end = start + sizes[area];
		pvm_find_next_prev(base + end, &next, &prev);
	}
found:
	/* we've found a fitting base, insert all va's */
	for (area = 0; area < nr_vms; area++) {
		struct vmap_area *va = vas[area];

		va->va_start = base + offsets[area];
		va->va_end = va->va_start + sizes[area];
		__insert_vmap_area(va);
	}

	vmap_area_pcpu_hole = base + offsets[last_area];

	spin_unlock(&vmap_area_lock);

	/* insert all vm's */
	for (area = 0; area < nr_vms; area++)
		setup_vmalloc_vm(vms[area], vas[area], VM_ALLOC,
				 pcpu_get_vm_areas);

	kfree(vas);
	return vms;

err_free:
	for (area = 0; area < nr_vms; area++) {
		kfree(vas[area]);
		kfree(vms[area]);
	}
err_free2:
	kfree(vas);
	kfree(vms);
	return NULL;
}

/**
 * pcpu_free_vm_areas - free vmalloc areas for percpu allocator
 * @vms: vm_struct pointer array returned by pcpu_get_vm_areas()
 * @nr_vms: the number of allocated areas
 *
 * Free vm_structs and the array allocated by pcpu_get_vm_areas().
 */
void pcpu_free_vm_areas(struct vm_struct **vms, int nr_vms)
{
	int i;

	for (i = 0; i < nr_vms; i++)
		free_vm_area(vms[i]);
	kfree(vms);
}
#endif	/* CONFIG_SMP */

#ifdef CONFIG_PROC_FS
static void *s_start(struct seq_file *m, loff_t *pos)
	__acquires(&vmap_area_lock)
{
	loff_t n = *pos;
	struct vmap_area *va;

	spin_lock(&vmap_area_lock);
	va = list_entry((&vmap_area_list)->next, typeof(*va), list);
	while (n > 0 && &va->list != &vmap_area_list) {
		n--;
		va = list_entry(va->list.next, typeof(*va), list);
	}
	if (!n && &va->list != &vmap_area_list)
		return va;

	return NULL;

}

static void *s_next(struct seq_file *m, void *p, loff_t *pos)
{
	struct vmap_area *va = p, *next;

	++*pos;
	next = list_entry(va->list.next, typeof(*va), list);
	if (&next->list != &vmap_area_list)
		return next;

	return NULL;
}

static void s_stop(struct seq_file *m, void *p)
	__releases(&vmap_area_lock)
{
	spin_unlock(&vmap_area_lock);
}

static void show_numa_info(struct seq_file *m, struct vm_struct *v)
{
	if (IS_ENABLED(CONFIG_NUMA)) {
		unsigned int nr, *counters = m->private;

		if (!counters)
			return;

		if (v->flags & VM_UNINITIALIZED)
			return;
		/* Pair with smp_wmb() in clear_vm_uninitialized_flag() */
		smp_rmb();

		memset(counters, 0, nr_node_ids * sizeof(unsigned int));

		for (nr = 0; nr < v->nr_pages; nr++)
			counters[page_to_nid(v->pages[nr])]++;

		for_each_node_state(nr, N_HIGH_MEMORY)
			if (counters[nr])
				seq_printf(m, " N%u=%u", nr, counters[nr]);
	}
}

static int s_show(struct seq_file *m, void *p)
{
	struct vmap_area *va = p;
	struct vm_struct *v;

	/*
	 * s_show can encounter race with remove_vm_area, !VM_VM_AREA on
	 * behalf of vmap area is being tear down or vm_map_ram allocation.
	 */
	if (!(va->flags & VM_VM_AREA))
		return 0;

	v = va->vm;

	seq_printf(m, "0x%pK-0x%pK %7ld",
		v->addr, v->addr + v->size, v->size);

	if (v->caller)
		seq_printf(m, " %pS", v->caller);

	if (v->nr_pages)
		seq_printf(m, " pages=%d", v->nr_pages);

	if (v->phys_addr)
		seq_printf(m, " phys=%llx", (unsigned long long)v->phys_addr);

	if (v->flags & VM_IOREMAP)
		seq_puts(m, " ioremap");

	if (v->flags & VM_ALLOC)
		seq_puts(m, " vmalloc");

	if (v->flags & VM_MAP)
		seq_puts(m, " vmap");

	if (v->flags & VM_USERMAP)
		seq_puts(m, " user");

	if (v->flags & VM_VPAGES)
		seq_puts(m, " vpages");

	show_numa_info(m, v);
	seq_putc(m, '\n');
	return 0;
}

static const struct seq_operations vmalloc_op = {
	.start = s_start,
	.next = s_next,
	.stop = s_stop,
	.show = s_show,
};

static int vmalloc_open(struct inode *inode, struct file *file)
{
	if (IS_ENABLED(CONFIG_NUMA))
		return seq_open_private(file, &vmalloc_op,
					nr_node_ids * sizeof(unsigned int));
	else
		return seq_open(file, &vmalloc_op);
}

static const struct file_operations proc_vmalloc_operations = {
	.open		= vmalloc_open,
	.read		= seq_read,
	.llseek		= seq_lseek,
	.release	= seq_release_private,
};

static int __init proc_vmalloc_init(void)
{
	proc_create("vmallocinfo", S_IRUSR, NULL, &proc_vmalloc_operations);
	return 0;
}
module_init(proc_vmalloc_init);

void get_vmalloc_info(struct vmalloc_info *vmi)
{
	struct vmap_area *va;
	unsigned long free_area_size;
	unsigned long prev_end;

	vmi->used = 0;
	vmi->largest_chunk = 0;

	prev_end = VMALLOC_START;

	rcu_read_lock();

	if (list_empty(&vmap_area_list)) {
		vmi->largest_chunk = VMALLOC_TOTAL;
		goto out;
	}

	list_for_each_entry_rcu(va, &vmap_area_list, list) {
		unsigned long addr = va->va_start;

		/*
		 * Some archs keep another range for modules in vmalloc space
		 */
		if (addr < VMALLOC_START)
			continue;
		if (addr >= VMALLOC_END)
			break;

		if (va->flags & (VM_LAZY_FREE | VM_LAZY_FREEING))
			continue;

		vmi->used += (va->va_end - va->va_start);

		free_area_size = addr - prev_end;
		if (vmi->largest_chunk < free_area_size)
			vmi->largest_chunk = free_area_size;

		prev_end = va->va_end;
	}

	if (VMALLOC_END - prev_end > vmi->largest_chunk)
		vmi->largest_chunk = VMALLOC_END - prev_end;

out:
	rcu_read_unlock();
}
#endif
<|MERGE_RESOLUTION|>--- conflicted
+++ resolved
@@ -1301,7 +1301,14 @@
 		struct vmap_block_queue *vbq;
 		struct vfree_deferred *p;
 
-<<<<<<< HEAD
+/* IAMROOT-12:
+ * -------------
+ * per-cpu 기반의 vmap_block_queue는 vmap() 대신 vm_map_ram() 함수를 
+ * 사용하는 경우 매핑된 vmap을 free할 때 deferred(유예) 할 수 있다.
+ * (-> lazy TLB flush, 매핑 재활용)   
+ *
+ * 현재 vm_map_ram() 함수는 일부 드라이버에서만 사용한다.
+ */
 		/* IAMROOT-12 fehead (2017-02-04):
 		 * --------------------------
 		 * vmalloc.c
@@ -1310,23 +1317,6 @@
 		vbq = &per_cpu(vmap_block_queue, i);
 		spin_lock_init(&vbq->lock);
 		INIT_LIST_HEAD(&vbq->free);
-		/* IAMROOT-12 fehead (2017-02-04):
-		 * --------------------------
-		 * vmalloc.c
-		 * static DEFINE_PER_CPU(struct vfree_deferred, vfree_deferred);
-		 */
-=======
-/* IAMROOT-12:
- * -------------
- * per-cpu 기반의 vmap_block_queue는 vmap() 대신 vm_map_ram() 함수를 
- * 사용하는 경우 매핑된 vmap을 free할 때 deferred(유예) 할 수 있다.
- * (-> lazy TLB flush, 매핑 재활용)   
- *
- * 현재 vm_map_ram() 함수는 일부 드라이버에서만 사용한다.
- */
-		vbq = &per_cpu(vmap_block_queue, i);
-		spin_lock_init(&vbq->lock);
-		INIT_LIST_HEAD(&vbq->free);
 
 /* IAMROOT-12:
  * -------------
@@ -1335,7 +1325,11 @@
  *  
  * 워크큐에 등록된 free_work() 함수를 스케쥴하여 처리한다.
  */
->>>>>>> f4dd8f4c
+		/* IAMROOT-12 fehead (2017-02-04):
+		 * --------------------------
+		 * vmalloc.c
+		 * static DEFINE_PER_CPU(struct vfree_deferred, vfree_deferred);
+		 */
 		p = &per_cpu(vfree_deferred, i);
 		init_llist_head(&p->list);
 
