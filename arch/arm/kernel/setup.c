/*
 *  linux/arch/arm/kernel/setup.c
 *
 *  Copyright (C) 1995-2001 Russell King
 *
 * This program is free software; you can redistribute it and/or modify
 * it under the terms of the GNU General Public License version 2 as
 * published by the Free Software Foundation.
 */
#include <linux/export.h>
#include <linux/kernel.h>
#include <linux/stddef.h>
#include <linux/ioport.h>
#include <linux/delay.h>
#include <linux/utsname.h>
#include <linux/initrd.h>
#include <linux/console.h>
#include <linux/bootmem.h>
#include <linux/seq_file.h>
#include <linux/screen_info.h>
#include <linux/of_iommu.h>
#include <linux/of_platform.h>
#include <linux/init.h>
#include <linux/kexec.h>
#include <linux/of_fdt.h>
#include <linux/cpu.h>
#include <linux/interrupt.h>
#include <linux/smp.h>
#include <linux/proc_fs.h>
#include <linux/memblock.h>
#include <linux/bug.h>
#include <linux/compiler.h>
#include <linux/sort.h>

#include <asm/unified.h>
#include <asm/cp15.h>
#include <asm/cpu.h>
#include <asm/cputype.h>
#include <asm/elf.h>
#include <asm/procinfo.h>
#include <asm/psci.h>
#include <asm/sections.h>
#include <asm/setup.h>
#include <asm/smp_plat.h>
#include <asm/mach-types.h>
#include <asm/cacheflush.h>
#include <asm/cachetype.h>
#include <asm/tlbflush.h>

#include <asm/prom.h>
#include <asm/mach/arch.h>
#include <asm/mach/irq.h>
#include <asm/mach/time.h>
#include <asm/system_info.h>
#include <asm/system_misc.h>
#include <asm/traps.h>
#include <asm/unwind.h>
#include <asm/memblock.h>
#include <asm/virt.h>

#include "atags.h"


#if defined(CONFIG_FPE_NWFPE) || defined(CONFIG_FPE_FASTFPE)
char fpe_type[8];

static int __init fpe_setup(char *line)
{
	memcpy(fpe_type, line, 8);
	return 1;
}

__setup("fpe=", fpe_setup);
#endif

extern void init_default_cache_policy(unsigned long);
extern void paging_init(const struct machine_desc *desc);
extern void early_paging_init(const struct machine_desc *,
			      struct proc_info_list *);
extern void sanity_check_meminfo(void);
extern enum reboot_mode reboot_mode;
extern void setup_dma_zone(const struct machine_desc *desc);

unsigned int processor_id;
EXPORT_SYMBOL(processor_id);
/* IAMROOT-12CD (2016-07-02):
 * --------------------------
 * __machine_arch_type = MACH_TYPE_BCM_2709
 */
unsigned int __machine_arch_type __read_mostly;
EXPORT_SYMBOL(__machine_arch_type);
/* IAMROOT-12D (2016-05-25):
 * --------------------------
 * cacheid = CACHEID_VIPT_NONALIASING | CACHEID_VIPT_I_ALIASING  = 0x12
 *
 * L1 i-cache의 타입은 CACHEID_VIPT_I_ALIASING
 * cacheid에 d-cache + i-cache 플래그들의 특성을 담는다.
 *		CACHEID_VIPT_NONALIASING(b1) | CACHEID_VIPT_I_ALIASING(b4)
 *	cacheid = 0x12
 */
unsigned int cacheid __read_mostly;
EXPORT_SYMBOL(cacheid);

unsigned int __atags_pointer __initdata;

unsigned int system_rev;
EXPORT_SYMBOL(system_rev);

unsigned int system_serial_low;
EXPORT_SYMBOL(system_serial_low);

unsigned int system_serial_high;
EXPORT_SYMBOL(system_serial_high);

/* IAMROOT-12D (2016-05-25):
 * --------------------------
 * elf_hwcap = HWCAP_HALF | HWCAP_THUMB | HWCAP_FAST_MULT |
 *		HWCAP_EDSP | HWCAP_TLS | HWCAP_IDIVA | HWCAP_LPAE;
 *	HWCAP_SWP 는 elf_hwcap_fixup() 함수에서 제거됨.
 * h/w capability
 */
unsigned int elf_hwcap __read_mostly;
EXPORT_SYMBOL(elf_hwcap);

unsigned int elf_hwcap2 __read_mostly;
EXPORT_SYMBOL(elf_hwcap2);


#ifdef MULTI_CPU

/* IAMROOT-12A:
 * ------------
 * MULTI_CPU로 정의된 아키텍처들은 아래의 전역변수에 
 * 각종 구조체가 연결되어 있다.
 */
/* IAMROOT-12D (2016-05-25):
 * --------------------------
 *  - proc  :	process 초기화 관련 함수 목록(arch/arm/mm/proc-macros.S 참고
 *	v7_early_abort, v7_pabort, cpu_v7_proc_init, cpu_v7_proc_fin
 *	, cpu_v7_reset, cpu_v7_do_idle, cpu_v7_dcache_clean_area
 *	, cpu_v7_switch_mm, cpu_v7_set_pte_ext, cpu_v7_suspend_size등의 함수
 * 
 */
struct processor processor __read_mostly;
#endif
#ifdef MULTI_TLB
/* IAMROOT-12D (2016-05-25):
 * --------------------------
 *  - tlb   :	tlb table flush 관련 함수 목록 arch/arm/mm/tlb-v7.S 참고
 *	v7wbi_flush_kern_tlb_range, v7wbi_tlb_flags_smp, v7wbi_tlb_flags_up
 */
struct cpu_tlb_fns cpu_tlb __read_mostly;
#endif
#ifdef MULTI_USER
/* IAMROOT-12D (2016-05-25):
 * --------------------------
 * clear page, or copy page(??)
 *	struct cpu_user_fns	*user = v6_user_fns;
 *
 * struct cpu_user_fns v6_user_fns __initdata = {
 *		.cpu_clear_user_highpage = v6_clear_user_highpage_nonaliasing,
 *	.cpu_copy_user_highpage	= v6_copy_user_highpage_nonaliasing,
 * };
 */
struct cpu_user_fns cpu_user __read_mostly;
#endif
#ifdef MULTI_CACHE
/* IAMROOT-12D (2016-05-25):
 * --------------------------
 * arch/arm/mm/cache-v7.S 참고
 *   v7_flush_icache_all, v7_flush_kern_cache_all, v7_flush_kern_cache_louis,
 *   v7_flush_user_cache_all, v7_flush_user_cache_range, v7_coherent_kern_range,
 *   v7_coherent_user_range, v7_flush_kern_dcache_area, v7_dma_map_area,
 *   v7_dma_unmap_area, v7_dma_flush_range
 */
struct cpu_cache_fns cpu_cache __read_mostly;
#endif
#ifdef CONFIG_OUTER_CACHE

/* IAMROOT-12AB:
 * -------------
 * outer cache가 사용되는 경우 아래 전역 outer_cache를 사용한다.
 */
struct outer_cache_fns outer_cache __read_mostly;
EXPORT_SYMBOL(outer_cache);
#endif

/*
 * Cached cpu_architecture() result for use by assembler code.
 * C code should use the cpu_architecture() function instead of accessing this
 * variable directly.
 */

/* IAMROOT-12AB:
 * -------------
 * rpi2: CPU_ARCH_ARMv7(9)
 */
int __cpu_architecture __read_mostly = CPU_ARCH_UNKNOWN;

/* IAMROOT-12A:
 * ------------
 * 각 CPU 모드용 스택 저장 장소이다.
 * 배열이 3인 이유???
 */

struct stack {
	u32 irq[3];
	u32 abt[3];
	u32 und[3];
	u32 fiq[3];
} ____cacheline_aligned;

#ifndef CONFIG_CPU_V7M
static struct stack stacks[NR_CPUS];
#endif

char elf_platform[ELF_PLATFORM_SIZE];
EXPORT_SYMBOL(elf_platform);

/* IAMROOT-12D (2016-11-16):
 * --------------------------
 * cpu_name = "ARMv7 Processor";
 */
static const char *cpu_name;
/* IAMROOT-12D (2016-06-09):
 * --------------------------
 * machine_name = "BCM_2709"
 */
static const char *machine_name;
/* IAMROOT-12 fehead (2016-11-16):
 * --------------------------
 * "rw earlyprintk loglevel=8 console=ttyAMA0,115200 console=tty1 dwc_otg.lpm_enable=0 root=/dev/mmcblk0p2"
 */
static char __initdata cmd_line[COMMAND_LINE_SIZE];
/* IAMROOT-12D (2016-06-09):
 * --------------------------
 * arch/arm/mach-bcm2709/bcm2709.c
 * 
 * static const struct machine_desc __mach_desc_BCM_2709
 * _used
 *  __attribute__((__section__(".arch.info.init"))) = {
 *		.nr     = MACH_TYPE_BCM_2709
 *		.name   = "BCM_2709",
 *		.smp		= smp_ops(bcm2709_smp_ops),
 *		.map_io = bcm2709_map_io,
 *		.init_irq = bcm2709_init_irq,
 *		.init_time = bcm2709_timer_init,
 *		.init_machine = bcm2709_init,
 *		.init_early = bcm2709_init_early,
 *		.reserve = board_reserve,
 *		.restart	= bcm2709_restart,
 *		.dt_compat = bcm2709_compat,
 * };
 */
const struct machine_desc *machine_desc __initdata;

static union { char c[4]; unsigned long l; } endian_test __initdata = { { 'l', '?', '?', 'b' } };
#define ENDIANNESS ((char)endian_test.l)

DEFINE_PER_CPU(struct cpuinfo_arm, cpu_data);

/*
 * Standard memory resources
 */
static struct resource mem_res[] = {
	{
		.name = "Video RAM",
		.start = 0,
		.end = 0,
		.flags = IORESOURCE_MEM
	},
	{
		.name = "Kernel code",
		.start = 0,
		.end = 0,
		.flags = IORESOURCE_MEM
	},
	{
		.name = "Kernel data",
		.start = 0,
		.end = 0,
		.flags = IORESOURCE_MEM
	}
};

#define video_ram   mem_res[0]
/* IAMROOT-12 fehead (2016-11-20):
 * --------------------------
 * {start = 0x8000, end = 0x79cacf, name = 0x8068d7dn, flags = 0x200,
 *	parent = &ioport_resource sibling = kernel_data, child = 0x0}
 */
#define kernel_code mem_res[1]
/* IAMROOT-12 fehead (2016-11-20):
 * --------------------------
 * {start = 0x80c000, end = 0x95179b, flags = 0x200,
 * parent = &ioport_resource, sibling = 0x0, child = 0x0}
 */
#define kernel_data mem_res[2]

static struct resource io_res[] = {
	{
		.name = "reserved",
		.start = 0x3bc,
		.end = 0x3be,
		.flags = IORESOURCE_IO | IORESOURCE_BUSY
	},
	{
		.name = "reserved",
		.start = 0x378,
		.end = 0x37f,
		.flags = IORESOURCE_IO | IORESOURCE_BUSY
	},
	{
		.name = "reserved",
		.start = 0x278,
		.end = 0x27f,
		.flags = IORESOURCE_IO | IORESOURCE_BUSY
	}
};

#define lp0 io_res[0]
#define lp1 io_res[1]
#define lp2 io_res[2]

static const char *proc_arch[] = {
	"undefined/unknown",
	"3",
	"4",
	"4T",
	"5",
	"5T",
	"5TE",
	"5TEJ",
	"6TEJ",
	"7",
	"7M",
	"?(12)",
	"?(13)",
	"?(14)",
	"?(15)",
	"?(16)",
	"?(17)",
};

#ifdef CONFIG_CPU_V7M
static int __get_cpu_architecture(void)
{
	return CPU_ARCH_ARMv7M;
}
#else

/* IAMROOT-12A:
 * ------------
 * 라즈베리파이2: cpu_arch = CPU_ARCH_ARMv7(9)
 */

static int __get_cpu_architecture(void)
{
	int cpu_arch;

	if ((read_cpuid_id() & 0x0008f000) == 0) {
		cpu_arch = CPU_ARCH_UNKNOWN;
	} else if ((read_cpuid_id() & 0x0008f000) == 0x00007000) {
		cpu_arch = (read_cpuid_id() & (1 << 23)) ? CPU_ARCH_ARMv4T : CPU_ARCH_ARMv3;
	} else if ((read_cpuid_id() & 0x00080000) == 0x00000000) {
		cpu_arch = (read_cpuid_id() >> 16) & 7;
		if (cpu_arch)
			cpu_arch += CPU_ARCH_ARMv3;
	} else if ((read_cpuid_id() & 0x000f0000) == 0x000f0000) {
		/* Revised CPUID format. Read the Memory Model Feature
		 * Register 0 and check for VMSAv7 or PMSAv7 */
		unsigned int mmfr0 = read_cpuid_ext(CPUID_EXT_MMFR0);
		if ((mmfr0 & 0x0000000f) >= 0x00000003 ||
		    (mmfr0 & 0x000000f0) >= 0x00000030)
			cpu_arch = CPU_ARCH_ARMv7;
		else if ((mmfr0 & 0x0000000f) == 0x00000002 ||
			 (mmfr0 & 0x000000f0) == 0x00000020)
			cpu_arch = CPU_ARCH_ARMv6;
		else
			cpu_arch = CPU_ARCH_UNKNOWN;
	} else
		cpu_arch = CPU_ARCH_UNKNOWN;

	return cpu_arch;
}
#endif

/* IAMROOT-12AB:
 * -------------
 * rpi2: CPU_ARCH_ARMv7(9)
 */
int __pure cpu_architecture(void)
{
	BUG_ON(__cpu_architecture == CPU_ARCH_UNKNOWN);

	return __cpu_architecture;
}

static int cpu_has_aliasing_icache(unsigned int arch)
{
	int aliasing_icache;
	unsigned int id_reg, num_sets, line_size;

/* IAMROOT-12A:
 * ------------
 * aliasing은 VIPT에서만 사용. (page coloring)
 */

	/* PIPT caches never alias. */
	if (icache_is_pipt())
		return 0;

	/* arch specifies the register format */
	switch (arch) {
	case CPU_ARCH_ARMv7:

/* IAMROOT-12A:
 * ------------
 * L1 i-cache를 선택 (CSSELR)
 * 현재 캐시 속성을 id_reg에 담는다. (CCSIDR)
 *
 * 라즈베리파이2:
 *	L1 Cache:	I-32KB(TCM, VIPT, 2 way, 32B cache line), 
 *			D-32KB(PIPT, 4 way, 64B cache line)
 *      CCSIDR:		0x203FE009
 *	line_size =	4 * (2 ^ 3) = 32 bytes
 *	num_sets =	0x200 (512)
 *	aliasing_icache = (32 * 512) > 4K = 1 (true)
 */

		asm("mcr	p15, 2, %0, c0, c0, 0 @ set CSSELR"
		    : /* No output operands */
		    : "r" (1));
		isb();
		asm("mrc	p15, 1, %0, c0, c0, 0 @ read CCSIDR"
		    : "=r" (id_reg));
		line_size = 4 << ((id_reg & 0x7) + 2);
		num_sets = ((id_reg >> 13) & 0x7fff) + 1;

/* IAMROOT-12A:
 * ------------
 * aliasing이 필요한 경우는 캐시 단면의 사이즈가 
 * 한 개의 페이지 사이즈(4K)를 초과하는 경우 aliasing이 필요
 */
		aliasing_icache = (line_size * num_sets) > PAGE_SIZE;
		break;
	case CPU_ARCH_ARMv6:
		aliasing_icache = read_cpuid_cachetype() & (1 << 11);
		break;
	default:
		/* I-cache aliases will be handled by D-cache aliasing code */
		aliasing_icache = 0;
	}

	return aliasing_icache;
}

/* IAMROOT-12A:
 * ------------
 * 전역 변수 cacheid에 L1 cache 타입 설정
 */
static void __init cacheid_init(void)
{
	/* IAMROOT-12D (2016-05-25):
	 * --------------------------
	 * CPU_ARCH_ARMv7; // 9
	 */
	unsigned int arch = cpu_architecture();

	if (arch == CPU_ARCH_ARMv7M) {
		cacheid = 0;
	} else if (arch >= CPU_ARCH_ARMv6) {

/* IAMROOT-12A:
 * ------------
 * cachetype = CTR(Cache Type Register)
 * CTR.Format을 읽어 0x4 인경우 ARMv7이다.
 *	- L1 d-cache를 CACHEID_VIPT_NONALIASING로 설정한다.
 *	  (참고로 ARMv7의 실제 L1 d-cache 타입은 PIPT)
 * CTR.L1IP(L1 instruction cache policy)
 *	값이 2인 경우는 i-cache 관련하여 VIPT
 */
		/* IAMROOT-12D (2016-05-25):
		 * --------------------------
		 * cachetype = 0x84448003
		 * [31:29] Format :	Indicates the CTR format:
		 *	0x4	ARMv7 format.
		 *
		 * [15:14] L1Ip : L1 instruction cache policy. Indicates the
		 *		indexing and tagging policy for the L1
		 *		instruction cache:
		 *	0b10	Virtually Indexed Physically Tagged (VIPT).
		 */
		unsigned int cachetype = read_cpuid_cachetype();
		if ((cachetype & (7 << 29)) == 4 << 29) {
			/* ARMv7 register format */
			arch = CPU_ARCH_ARMv7;
			cacheid = CACHEID_VIPT_NONALIASING;
			switch (cachetype & (3 << 14)) {
			case (1 << 14):
				cacheid |= CACHEID_ASID_TAGGED;
				break;
			case (3 << 14):
				cacheid |= CACHEID_PIPT;
				break;
			}
		} else {
			arch = CPU_ARCH_ARMv6;
			if (cachetype & (1 << 23))
				cacheid = CACHEID_VIPT_ALIASING;
			else
				cacheid = CACHEID_VIPT_NONALIASING;
		}

/* IAMROOT-12A:
 * ------------
 * L1 i-cache에 대하여 aliasing이 필요한지 정한다.
 * 캐시의 단면(1 way, 라인사이즈 * numsets) 사이즈가 페이지 크기(4KB) 보다
 * 큰 경우 aliasing(page coloring)이 필요하다고 판단한다.
 *
 * 라즈베리파이2:
 *	L1 i-cache의 타입은 CACHEID_VIPT_I_ALIASING
 *	L1 cacahe의 타입은 d-cache + i-cache 플래그들의 특성을 담는다.
 *		CACHEID_VIPT_NONALIASING(b1) | CACHEID_VIPT_I_ALIASING(b4)
 *		cacheid = 0x12
 *
 *	 출력메시지:
 *		"CPU: PIPT / VIPT nonaliasing data cache, VIPT aliasing instruction cache"
 */

		if (cpu_has_aliasing_icache(arch))
			cacheid |= CACHEID_VIPT_I_ALIASING;
	} else {
		cacheid = CACHEID_VIVT;
	}

	pr_info("CPU: %s data cache, %s instruction cache\n",
		cache_is_vivt() ? "VIVT" :
		cache_is_vipt_aliasing() ? "VIPT aliasing" :
		cache_is_vipt_nonaliasing() ? "PIPT / VIPT nonaliasing" : "unknown",
		cache_is_vivt() ? "VIVT" :
		icache_is_vivt_asid_tagged() ? "VIVT ASID tagged" :
		icache_is_vipt_aliasing() ? "VIPT aliasing" :
		icache_is_pipt() ? "PIPT" :
		cache_is_vipt_nonaliasing() ? "VIPT nonaliasing" : "unknown");
}

/*
 * These functions re-use the assembly code in head.S, which
 * already provide the required functionality.
 */
extern struct proc_info_list *lookup_processor_type(unsigned int);

void __init early_print(const char *str, ...)
{
	extern void printascii(const char *);
	char buf[256];
	va_list ap;

	va_start(ap, str);
	vsnprintf(buf, sizeof(buf), str, ap);
	va_end(ap);

#ifdef CONFIG_DEBUG_LL
	printascii(buf);
#endif
	printk("%s", buf);
}

/* IAMROOT-12D (2016-05-21):
 * --------------------------
 * TODO : isar5는 무엇인가?
 *  v8 Crypto 명령어 셋 정보이며 라즈베리파이는 지원하지 않음.
 * 
 * 반환 : elf_hwcap |= (HWCAP_IDIVA | HWCAP_LPAE)
 */
static void __init cpuid_init_hwcaps(void)
{
	unsigned int divide_instrs, vmsa;

	if (cpu_architecture() < CPU_ARCH_ARMv7)
		return;

/* IAMROOT-12A:
 * ------------
 * ARMv7 부터 HWCAP에 추가 항목 여부에 따라 HWCAP에 설정한다.
 *
 * CPUID_EXT_ISAR0.Device_instrs:   
 *	0=나눗셈명령지원없음, 
 *	1=Thumb에서 SDIV/UDIV 명령 지원 (IDIVT: Instruction DIV for Thumb)
 *	2=ARM에서 SDIV/UDIV 명령 지원   (IDIVA: Instruction DIV for ARM)
 */
	/* IAMROOT-12D (2016-05-25):
	 * --------------------------
	 * Read Instruction Set Attribute Register 0
	 *	MRC p15, 0, r0, c0, c2, 0 --> 0x02101110
	 *  24~27번 비트는 나누기 명령어 셋 지원 여부를 가르키며 라즈베리파이2는
	 *  0x2 이며 SDIV and UDIV Thumb, ARM 명령어 셋을 지원한다.
	 */
	divide_instrs = (read_cpuid_ext(CPUID_EXT_ISAR0) & 0x0f000000) >> 24;

	switch (divide_instrs) {
	case 2:
		elf_hwcap |= HWCAP_IDIVA;/* IAMROOT-12D : 라즈베리 파이2 */
	case 1:
		elf_hwcap |= HWCAP_IDIVT;
	}

/* IAMROOT-12A:
 * ------------
 * 라즈베리파이2는 LPAE를 사용하지는 않지만 칩은 지원함.
 */
	/* IAMROOT-12D (2016-05-25):
	 * --------------------------
	 * Read Memory Model Feature Register 0
	 *  MRC p15, 0, r0, c0, c1, 4 --> 0x10101105
	 *  0~3비트는 VMSA(Virtual Memory System Architecture)지원 여부를 나타낸
	 *  다.
	 */
	/* LPAE implies atomic ldrd/strd instructions */
	vmsa = (read_cpuid_ext(CPUID_EXT_MMFR0) & 0xf) >> 0;
	if (vmsa >= 5)
		elf_hwcap |= HWCAP_LPAE;	/* IAMROOT-12D : 라즈베리 파이2 */
}

/* IAMROOT-12D (2016-05-28):
 * --------------------------
 * 라즈베리파이2는 HWCAP_SWP 명령어를 제외한다.
 *  (ldrex, strex 명령어-atomic 메모리 접근 ARM 명령어-가 있기때문에)
 */
static void __init elf_hwcap_fixup(void)
{
	unsigned id = read_cpuid_id();	/* IAMROOT-12D : 0x410FC075 */
	unsigned sync_prim;

	/*
	 * HWCAP_TLS is available only on 1136 r1p0 and later,
	 * see also kuser_get_tls_init.
	 */

/* IAMROOT-12A:
 * ------------
 * CPU 아키텍처가 ARM1136 r1p0 이상에서는 TLS 기능이 있다.
 * 아래의 루틴같이 ARM1136 r1p0에서 MIDR.variant = 0인 경우 
 * TLS 기능이 없다고 판단하면 뒤 루틴을 생략하고 빠져나간다. 
 */
	/* IAMROOT-12D (2016-05-25):
	 * --------------------------
	 * read_cpuid_part() = 0x410FC075 & 0xff00fff0
	 * #define ARM_CPU_PART_ARM1136	0x4100b360
	 */
	if (read_cpuid_part() == ARM_CPU_PART_ARM1136 &&
	    ((id >> 20) & 3) == 0) {
		elf_hwcap &= ~HWCAP_TLS;
		return;
	}

/* IAMROOT-12A:
 * ------------
 * MIDR.architecture가 0xf인 경우 ARMv7이고 아닌 경우는 그 이하.
 * SWP를 제거할 필요가 있는 경우는 ARMv7 부터이다.
 * ARMv7에서는 SWP를 대체할 수 있는 LDREX/STREX를 사용한다.
 */
	/* IAMROOT-12D (2016-05-25):
	 * --------------------------
	 * 0x410FC075 & 0x000f0000 
	 */
	/* Verify if CPUID scheme is implemented */
	if ((id & 0x000f0000) != 0x000f0000)
		return;

	/*
	 * If the CPU supports LDREX/STREX and LDREXB/STREXB,
	 * avoid advertising SWP; it may not be atomic with
	 * multiprocessing cores.
	 */
	/* IAMROOT-12D (2016-05-25):
	 * --------------------------
	 * ISAR3 : Instruction Set Attribute Register 3
	 * 프로세서가 기본적으로 제공하는 명령어 셋 정보를 제공한다.
	 *
	 *  MRC p15, 0, r0, c0, c2, 3 --> 0x11112131
	 *  [15:12] SynchPrim_instrs 동기화 명령어 셋 지원 여부(라즈베리파이2는
	 *	0x02로 ldrex, strex, clrex, ldrexb, ldrexh, strexb, strexh,
	 *	ldrexd, strexd 명령어를 지원 함)
	 *  [23:20] ThumbCopy_instrs thumb move 명령어 지원 여부.
	 */
	sync_prim = ((read_cpuid_ext(CPUID_EXT_ISAR3) >> 8) & 0xf0) |
		    ((read_cpuid_ext(CPUID_EXT_ISAR4) >> 20) & 0x0f);
	if (sync_prim >= 0x13)
		elf_hwcap &= ~HWCAP_SWP;
}

/*
 * cpu_init - initialise one CPU.
 *
 * cpu_init sets up the per-CPU stacks.
 */
void notrace cpu_init(void)
{
#ifndef CONFIG_CPU_V7M
	unsigned int cpu = smp_processor_id();

/* IAMROOT-12A:
 * ------------
 * 4가지 모드에 대한 스택은 CPU 별로 필요하다.
 */
	struct stack *stk = &stacks[cpu];

	if (cpu >= NR_CPUS) {
		pr_crit("CPU%u: bad primary CPU number\n", cpu);
		BUG();
	}

	/*
	 * This only works on resume and secondary cores. For booting on the
	 * boot cpu, smp_prepare_boot_cpu is called after percpu area setup.
	 */

/* IAMROOT-12A:
 * ------------
 * TODO: per_cpu_offset() 함수 분석 필요
 */
	set_my_cpu_offset(per_cpu_offset(cpu));

/* IAMROOT-12A:
 * ------------
 * 특정 CPU 아키텍처에서 필요한 코드를 실행한다.
 *	v7 아케텍처에서는 아무것도 하지 않고 그냥 return 한다.
 *
 * 라즈베리파이2:
 *	MULTI_CPU가 동작 중이어서 processor._proc_init()를 호출하는데 
 *	이 변수에는 cpu_v7_proc_init의 주소가 담김 (../mm/proc-v7.S)
 */
	/* IAMROOT-12D (2016-05-26):
	 * --------------------------
	 * cpu_proc_init 함수는 cpu_v7_proc_init를 호출하며
	 *  cpu_v7_proc_init 함수는 그냥 아무것도 하지 않고 리턴함
	 */
	cpu_proc_init();

	/*
	 * Define the placement constraint for the inline asm directive below.
	 * In Thumb-2, msr with an immediate value is not allowed.
	 */
#ifdef CONFIG_THUMB2_KERNEL
#define PLC	"r"
#else
#define PLC	"I"	/* IAMROOT-12D : 라즈베리파2 */
#endif

	/*
	 * setup stacks for re-entrant exception handlers
	 */

/* IAMROOT-12A:
 * ------------
 * 1) IRQ_MODE에 대한 스택 설정
 *    irq, fiq 비트 매스크한 상태에서 IRQ_MODE 진입
 *    stack 구조체의 irq[0]를 sp에 설정.
 * 2) 순서대로 ABT_MODE, UND_MODE, FIQ_MODE에 대한 스택 설정.
 * 3) 마지막으로 다시 SVC_MODE로 돌아온다.
 */
	/* IAMROOT-12D (2016-05-26):
	 * --------------------------
	 * 1. IRQ_MODE 스택설정
	 *    인터럽트 disable + IRQ_MODE 진입후 sp를 stack[0].irq[0]주소로 설정
	 * 2. ABT_MODE 스택설정
	 *    인터럽트 disable + ABT_MODE 진입후 sp를 stack.abt[0]주소로 설정
	 * 3. UND_MODE, FIQ_MODE 각각 sp 설정
	 * 4. SVC_MODE로 복귀.
	 */
	__asm__ (
	"msr	cpsr_c, %1\n\t"
	"add	r14, %0, %2\n\t"
	"mov	sp, r14\n\t"
	"msr	cpsr_c, %3\n\t"
	"add	r14, %0, %4\n\t"
	"mov	sp, r14\n\t"
	"msr	cpsr_c, %5\n\t"
	"add	r14, %0, %6\n\t"
	"mov	sp, r14\n\t"
	"msr	cpsr_c, %7\n\t"
	"add	r14, %0, %8\n\t"
	"mov	sp, r14\n\t"
	"msr	cpsr_c, %9"
	    :
	    : "r" (stk),
	      PLC (PSR_F_BIT | PSR_I_BIT | IRQ_MODE),
	      "I" (offsetof(struct stack, irq[0])),
	      PLC (PSR_F_BIT | PSR_I_BIT | ABT_MODE),
	      "I" (offsetof(struct stack, abt[0])),
	      PLC (PSR_F_BIT | PSR_I_BIT | UND_MODE),
	      "I" (offsetof(struct stack, und[0])),
	      PLC (PSR_F_BIT | PSR_I_BIT | FIQ_MODE),
	      "I" (offsetof(struct stack, fiq[0])),
	      PLC (PSR_F_BIT | PSR_I_BIT | SVC_MODE)
	    : "r14");
#endif
}


/* IAMROOT-12A:
 * ------------
 * Designated Initializers 라고 불리는 배열 초기화 방법.
 * 참고: http://gcc.gnu.org/onlinedocs/gcc/Designated-Inits.html
 *
 * NR_CPUS: 가능한 CPU의 최대 개수이고 configuration 할 때 정해지는 값.
 *          2 ~ 32의 값을 가질 수 있다.
 * MPIDR_INVALID: 하위 세 바이트는 모두 0이고 상위 바이트는 0xFF인 값.
 *
 * 따라서 __cpu_logical_map은 모두 invalid mpidr 값을 가지도록 초기화된다.
 */
/* IAMROOT-12 fehead (2016-11-24):
 * --------------------------
<<<<<<< HEAD
 * rpi2: __cpu_logical_map[] = { 0xf00, 0xf01, 0xf02, 0xf03 }
=======
 * rpi2: __cpu_logical_map[] = { 0x0, 0x1, 0x2, 0x3 }
>>>>>>> 82ee6ae9
 */
u32 __cpu_logical_map[NR_CPUS] = { [0 ... NR_CPUS-1] = MPIDR_INVALID };

void __init smp_setup_processor_id(void)
{
	int i;

/* IAMROOT-12A:
 * ------------
 * MPIDR의 하위 3바이트(Aff0, Aff1, Aff2)를 가져오기 위해 비트마스킹을 한다.
 * CPU Affinity는 여러 개의 CPU core 중에서 각각의 cpu가 가지는 고유 번호같은 것.
 * Affinity는 계층적으로 표현된다.
 * MPIDR은 현재 동작하는 cpu의 affinity값을 담고 있으며
 * 자세한 형태는 매뉴얼을 참고할 것.
 *
 * 예시(각각의 affinity level의 의미는 아키텍처 구현마다 다름):
 *   Cluster 0                     Cluster 1                  <- Aff1
 *   -------------------------     -------------------------
 *  |  ___   ___   ___   ___  |   |  ___   ___   ___   ___  |
 *  | | 0 | | 1 | | 2 | | 3 | |   | | 0 | | 1 | | 2 | | 3 | | <- Aff0
 *  |  ---   ---   ---   ---  |   |  ---   ---   ---   ---  |
 *   -------------------------     -------------------------
 */
	u32 mpidr = is_smp() ? read_cpuid_mpidr() & MPIDR_HWID_BITMASK : 0;
	u32 cpu = MPIDR_AFFINITY_LEVEL(mpidr, 0);

/* IAMROOT-12A:
 * ------------
 * cpu_logical_map(0) = cpu <=> __cpu_logical_map[0] = cpu
 *
 * 이 코드가 동작할 시에는 nr_cpu_ids는 NR_CPUS와 값이 같다.
 * SMP가 아닌 경우에는 1이 될 것이다.
 *
 * cpu_logical_map은 커널이 사용할 cpu의 logical 번호를 physical cpu 번호로 매핑한다.
 * 이 때 부팅 cpu를 항상 logical cpu 0번으로 지정한다.
 *
 * 부팅 cpu가 physical cpu 2번이라면 physical cpu 0번은 logical cpu 2번이 된다.
 * 나머지는 physical 번호와 logical 번호가 같은 값을 가진다.
 */
	cpu_logical_map(0) = cpu;
	for (i = 1; i < nr_cpu_ids; ++i)
		cpu_logical_map(i) = i == cpu ? 0 : i;

	/*
	 * clear __my_cpu_offset on boot CPU to avoid hang caused by
	 * using percpu variable early, for example, lockdep will
	 * access percpu variable inside lock_release
	 */

/* IAMROOT-12AB:
 * -------------
 * 이 레지스터는 현재 원래 목적으로 사용되지 않고 per-cpu의 offset 저장용으로
 * 사용되므로 일단 0으로 초기화한다.
 */
	set_my_cpu_offset(0);


/* IAMROOT-12A:
 * ------------
 * printk류의 함수는 일단 분석하지 않고 넘어가기로 함.
 * 무서움...
 */
	pr_info("Booting Linux on physical CPU 0x%x\n", mpidr);
}

struct mpidr_hash mpidr_hash;
#ifdef CONFIG_SMP
/**
 * smp_build_mpidr_hash - Pre-compute shifts required at each affinity
 *			  level in order to build a linear index from an
 *			  MPIDR value. Resulting algorithm is a collision
 *			  free hash carried out through shifting and ORing
 */
static void __init smp_build_mpidr_hash(void)
{
	u32 i, affinity;
	u32 fs[3], bits[3], ls, mask = 0;
	/*
	 * Pre-scan the list of MPIDRS and filter out bits that do
	 * not contribute to affinity levels, ie they never toggle.
	 */

/* IAMROOT-12AB:
 * -------------
 * cpu_logical_map 비트에서 모두 중복된 비트를 제거한 값을 산출한다.
 * 예) rpi2: 0xf00, 0xf01, 0xf02, 0xf03
 *           0b1111_0000_0000	0b1111_0000_0001   0b1111_0000_0010   0b1111_0000_0011
 *   mask -> 0b0000_0000_0000_0000_0000_0000_0000_0011 (0x0000_0003)
 */
	for_each_possible_cpu(i)
		mask |= (cpu_logical_map(i) ^ cpu_logical_map(0));
	pr_debug("mask of set bits 0x%x\n", mask);
	/*
	 * Find and stash the last and first bit set at all affinity levels to
	 * check how many bits are required to represent them.
	 */

/* IAMROOT-12AB:
 * -------------
 *			aff-0	aff-1	aff-2
 * rpi2: affinity 값이	  3,	  0,      0	으로 변환한다.
 *	 ls 값이	  2,      0,      0	으로 변환한다.
 *	 fs[] 값이	  0,      0,      0	으로 설정된다.
 *	 bits[] 값이	  2,      0,      0	으로 설정된다.
 */

	for (i = 0; i < 3; i++) {
		affinity = MPIDR_AFFINITY_LEVEL(mask, i);
		/*
		 * Find the MSB bit and LSB bits position
		 * to determine how many bits are required
		 * to express the affinity level.
		 */
		ls = fls(affinity);
		fs[i] = affinity ? ffs(affinity) - 1 : 0;
		bits[i] = ls - fs[i];
	}
	/*
	 * An index can be created from the MPIDR by isolating the
	 * significant bits at each affinity level and by shifting
	 * them in order to compress the 24 bits values space to a
	 * compressed set of values. This is equivalent to hashing
	 * the MPIDR through shifting and ORing. It is a collision free
	 * hash though not minimal since some levels might contain a number
	 * of CPUs that is not an exact power of 2 and their bit
	 * representation might contain holes, eg MPIDR[7:0] = {0x2, 0x80}.
	 */

/* IAMROOT-12AB:
 * -------------
 * mpidr_hash.shift_aff[]
 *	cpu 번호 -> mpidr 값으로 변환하기 위해 각 affnity 필드로 쉬프트해야할 
 *	비트 수를 미리 계산해놓는다.
 *
 *	예) mask = 0x00000000_00000011_00000011_00000011 (max 64 cpus)
 *	    bits[0]=2, bits[1]=2, bits[2]=2
 *	    shift_aff[0] = 0
 *	    shift_aff[1] = 6
 *	    shift_aff[2] = 12
 */
	mpidr_hash.shift_aff[0] = fs[0];
	mpidr_hash.shift_aff[1] = MPIDR_LEVEL_BITS + fs[1] - bits[0];
	mpidr_hash.shift_aff[2] = 2*MPIDR_LEVEL_BITS + fs[2] -
						(bits[1] + bits[0]);
	mpidr_hash.mask = mask;
	mpidr_hash.bits = bits[2] + bits[1] + bits[0];
	pr_debug("MPIDR hash: aff0[%u] aff1[%u] aff2[%u] mask[0x%x] bits[%u]\n",
				mpidr_hash.shift_aff[0],
				mpidr_hash.shift_aff[1],
				mpidr_hash.shift_aff[2],
				mpidr_hash.mask,
				mpidr_hash.bits);
	/*
	 * 4x is an arbitrary value used to warn on a hash table much bigger
	 * than expected on most systems.
	 */
	if (mpidr_hash_size() > 4 * num_possible_cpus())
		pr_warn("Large number of MPIDR hash buckets detected\n");

/* IAMROOT-12 fehead (2016-11-24):
 * --------------------------
 * mpidr_hash  = {mask = 0x3, shift_aff = {0x0, 0x6, 0xe}, bits = 0x2}
 */
	sync_cache_w(&mpidr_hash);
}
#endif

/* IAMROOT-12D (2016-05-21):
 * --------------------------
 * Start_kernel 이전 시점에 우리는 proc_info_list정보를 모두 담아왔다.
 * 이미 담겨져 있는 정보를 우리는 lookup_processor_type()을 통해 가져온다.
 * --------------------------
 * 참고 사항 : arch/arm/mm/proc-v7.S
 * struct proc_info_list {
 *	unsigned int	cpu_val = 0x000f0000;
 *	unsigned int	cpu_mask = 0x000f0000;
 *	unsigned long	__cpu_mm_mmu_flags = PMD_TYPE_SECT | PMD_SECT_AP_WRITE |
 *				PMD_SECT_AP_READ | PMD_SECT_AF | PMD_FLAGS_SMP;
 *	unsigned long	__cpu_io_mmu_flags = PMD_TYPE_SECT | PMD_SECT_AP_WRITE |
 *				PMD_SECT_AP_READ | PMD_SECT_AF;
 *	unsigned long	__cpu_flush = __v7_setup;	// arch/arm/mm/proc-v7.S
 *		const char		*arch_name = "armv7";
 *	const char		*elf_name = "v7";
 *	unsigned int	elf_hwcap = HWCAP_SWP | HWCAP_HALF | HWCAP_THUMB |
 *				HWCAP_FAST_MULT | HWCAP_EDSP | HWCAP_TLS;
 *	const char		*cpu_name = "ARMv7 Processor";
 *	struct processor	*proc = v7_processor_functions;
 *	struct cpu_tlb_fns	*tlb = v7wbi_tlb_fns;
 *	struct cpu_user_fns	*user = v6_user_fns;
 *		struct cpu_cache_fns	*cache = v7_cache_fns;
 * };
 */
static void __init setup_processor(void)
{
	struct proc_info_list *list;

	/*
	 * locate processor in the list of supported processor
	 * types.  The linker builds this table for us from the
	 * entries in arch/arm/mm/proc-*.S
	 */
	list = lookup_processor_type(read_cpuid_id());
	if (!list) {
		pr_err("CPU configuration botched (ID %08x), unable to continue.\n",
		       read_cpuid_id());
		while (1);
	}

/* IAMROOT-12A:
 * ------------
 * 전역 변수 __cpu_architecture에 CPU 아키텍처 번호를 저장한다.
 *
 * 라즈베리파이2: 
 *	__cpu_architecture = CPU_ARCH_ARMv7(9)
 */

	/* IAMROOT-12D (2016-05-24):
	 * --------------------------
	 *	cpu_name = "ARMv7 Processor";
	 *	__cpu_architecture = CPU_ARCH_ARMv7
	 */
	cpu_name = list->cpu_name;

	__cpu_architecture = __get_cpu_architecture();

/* IAMROOT-12A:
 * ------------
 * 전역 변수 processor, cpu_tlb, cpu_user, cpu_cache에 CPU 아키텍처가
 * 제공하는 구조체를 찾아 대입한다.
 *
 * 라즈베리파이2: MULTI_CPU를 사용하므로 아래의 전역변수를 사용한다.
 *	processor	v7_processor_functions	(../mm/proc-v7.S)
 *	cpu_tlb_fns	v7_tlb_process_		(../mm/tlb-v7.S)
 *	cpu_user_fns	v6_user_fns		(../mm/copypage-v6.c)
 *	cpu_cache_fns	v7_cache_fns		(../mm/cache-v7.S)
 *
 * 위의 구조체중 v7_으로 시작되는 구조체들은 ../mm/proc-macros.S에서 정의된다.
 * v6_user_fns만 직접 사용한다.
 */
	/* IAMROOT-12D (2016-05-21):
	 * --------------------------
	 * - proc: process 초기화 관련 함수 목록(arch/arm/mm/proc-macros.S 참고)
	 *	v7_early_abort, v7_pabort, cpu_v7_proc_init, cpu_v7_proc_fin
	 *	, cpu_v7_reset, cpu_v7_do_idle, cpu_v7_dcache_clean_area
	 *	, cpu_v7_switch_mm, cpu_v7_set_pte_ext, cpu_v7_suspend_size등의 함수
	 * - tlb: tlb table flush 관련 함수 목록 arch/arm/mm/tlb-v7.S 참고
	 *     	v7wbi_flush_kern_tlb_range, v7wbi_tlb_flags_smp, v7wbi_tlb_flags_up
	 * - user: 사용자 메모리 할당과 해제(?)
	 * - cache: cache 정책 함수들.
	 * - hwcap:
	 */
#ifdef MULTI_CPU
	/* IAMROOT-12D (2016-05-24):
	 * --------------------------
	 * 	struct processor	*proc = v7_processor_functions;
	 */
	processor = *list->proc;
#endif
#ifdef MULTI_TLB
	/* IAMROOT-12D (2016-05-24):
	 * --------------------------
	 * 	struct cpu_tlb_fns	*tlb = v7wbi_tlb_fns;
	 */
	cpu_tlb = *list->tlb;
#endif
#ifdef MULTI_USER
	/* IAMROOT-12D (2016-05-24):
	 * --------------------------
	 * 	struct cpu_user_fns	*user = v6_user_fns;
	 */
	cpu_user = *list->user;
#endif
#ifdef MULTI_CACHE
	/* IAMROOT-12D (2016-05-24):
	 * --------------------------
	 * 	struct cpu_cache_fns	*cache = v7_cache_fns;
	 */
	cpu_cache = *list->cache;
#endif

	/* IAMROOT-12D (2016-05-21):
	 * --------------------------
	 * CPU: ARMv7 Processor [410fc075] revision 5 (ARMv7), cr=10c5387d
	 */
	pr_info("CPU: %s [%08x] revision %d (ARMv%s), cr=%08lx\n",
		cpu_name, read_cpuid_id(), read_cpuid_id() & 15,
		proc_arch[cpu_architecture()], get_cr());

	/* IAMROOT-12D (2016-05-25):
	 * --------------------------
	 * machine = "armv7l"
	 * elf_platform = "v7l"
	 */
	snprintf(init_utsname()->machine, __NEW_UTS_LEN + 1, "%s%c",
		 list->arch_name, ENDIANNESS);
	snprintf(elf_platform, ELF_PLATFORM_SIZE, "%s%c",
		 list->elf_name, ENDIANNESS);

/* IAMROOT-12A:
 * ------------
 * 전역 변수 elf_hwcap에 하드웨어 지원 캐파(capacity)를 설정한다.
 *
 * 라즈베리파이2: 
 *	- 초기 hwcaps:		HWCAP_SWP | HWCAP_HALF | HWCAP_THUMB | 
 *				HWCAP_FAST_MULT | HWCAP_EDSP | HWCAP_TLS
 *	- cpuid_init_hwcaps():	HWCAP_IDIVA 추가. 
 *				HWCAP_LPAE 추가. 
 *	- THUMB 여부에 따라:	HWCAP_THUMB 및 HWCAP_IDIVT 제거. 
 *	- elf_hwcap_fixup():	HWCAP_TLS 보존
 *				HWCAP_SWP 제거.
 * -----------------------------------------------------------------------
 *	HWCAP_HALF | HWCAP_FAST_MULT | HWCAP_EDSP | HWCAP_TLS | HWCPA_IDIVA
 */
	/* IAMROOT-12D (2016-05-25):
	 * --------------------------
	 * list->elf_hwcap = HWCAP_SWP | HWCAP_HALF | HWCAP_THUMB |
	 *		HWCAP_FAST_MULT | HWCAP_EDSP | HWCAP_TLS;
	 * h/w capability
	 */
	elf_hwcap = list->elf_hwcap;

	cpuid_init_hwcaps();

#ifndef CONFIG_ARM_THUMB
	elf_hwcap &= ~(HWCAP_THUMB | HWCAP_IDIVT);
#endif
#ifdef CONFIG_MMU

/* IAMROOT-12A:
 * ------------
 * 전역 변수 cachepolicy에 pmd 엔트리에 사용할 캐시 정책을 저장한다.
 *
 * 라즈베리파이2:
 *  __cpu_mm_mmu_flags = PMD_TYPE_SECT | PMD_SECT_AP_WRITE | 
 *		PMD_SECT_AP_READ | PMD_SECT_AF | PMD_FLAGS_SMP 
 *		(PMD_FLAGS_SMP = PMD_SECT_WBWA | PMD_SECT_S)
 */
	init_default_cache_policy(list->__cpu_mm_mmu_flags);
#endif
	erratum_a15_798181_init();

	elf_hwcap_fixup();

/* IAMROOT-12A:
 * ------------
 * 라즈베리파이2:
 *	최종 elf_hwcap:
 *		HWCAP_LPAE | HWCAP_IDIVA | HWCAP_TLS | HWCAP_EDSP
 *		HWCAP_FAST_MULT | HWCAP_HALF 
 */

/* IAMROOT-12A:
 * ------------
 * 전역 변수 cacheid에 L1 cache 타입 설정
 */
	cacheid_init();

/* IAMROOT-12A:
 * ------------
 * TPIDRPRW <- per_cpu_offset???
 * IRQ_MODE, ABT_MODE, UND_MODE, FIQ_MODE에 대한 스택 설정.
 */
	cpu_init();
}

void __init dump_machine_table(void)
{
	const struct machine_desc *p;

	early_print("Available machine support:\n\nID (hex)\tNAME\n");
	for_each_machine_desc(p)
		early_print("%08x\t%s\n", p->nr, p->name);

	early_print("\nPlease check your kernel config and/or bootloader.\n");

	while (true)
		/* can't use cpu_relax() here as it may require MMU setup */;
}


/* IAMROOT-12AB:
 * -------------
 * 이 함수를 호출하는 곳:
 *	parse_tag_mem32()
 *	early_mem()
 */
int __init arm_add_memory(u64 start, u64 size)
{
	u64 aligned_start;

	/*
	 * Ensure that start/size are aligned to a page boundary.
	 * Size is rounded down, start is rounded up.
	 */
	aligned_start = PAGE_ALIGN(start);
	if (aligned_start > start + size)
		size = 0;
	else
		size -= aligned_start - start;

#ifndef CONFIG_ARCH_PHYS_ADDR_T_64BIT
	if (aligned_start > ULONG_MAX) {
		pr_crit("Ignoring memory at 0x%08llx outside 32-bit physical address space\n",
			(long long)start);
		return -EINVAL;
	}

	if (aligned_start + size > ULONG_MAX) {
		pr_crit("Truncating memory at 0x%08llx to fit in 32-bit physical address space\n",
			(long long)start);
		/*
		 * To ensure bank->start + bank->size is representable in
		 * 32 bits, we use ULONG_MAX as the upper limit rather than 4GB.
		 * This means we lose a page after masking.
		 */
		size = ULONG_MAX - aligned_start;
	}
#endif

	if (aligned_start < PHYS_OFFSET) {
		if (aligned_start + size <= PHYS_OFFSET) {
			pr_info("Ignoring memory below PHYS_OFFSET: 0x%08llx-0x%08llx\n",
				aligned_start, aligned_start + size);
			return -EINVAL;
		}

		pr_info("Ignoring memory below PHYS_OFFSET: 0x%08llx-0x%08llx\n",
			aligned_start, (u64)PHYS_OFFSET);

		size -= PHYS_OFFSET - aligned_start;
		aligned_start = PHYS_OFFSET;
	}

	start = aligned_start;
	size = size & ~(phys_addr_t)(PAGE_SIZE - 1);

	/*
	 * Check whether this memory region has non-zero size or
	 * invalid node number.
	 */
	if (size == 0)
		return -EINVAL;


/* IAMROOT-12AB:
 * -------------
 * memory memblock에 메모리 영역을 추가한다.
 * (start는 시작물리주소)
 */
	memblock_add(start, size);
	return 0;
}

/*
 * Pick out the memory size.  We look for mem=size@start,
 * where start and size are "size[KkMm]"
 */

static int __init early_mem(char *p)
{
	static int usermem __initdata = 0;
	u64 size;
	u64 start;
	char *endp;

	/*
	 * If the user specifies memory size, we
	 * blow away any automatically generated
	 * size.
	 */
	if (usermem == 0) {
		usermem = 1;
		memblock_remove(memblock_start_of_DRAM(),
			memblock_end_of_DRAM() - memblock_start_of_DRAM());
	}

	start = PHYS_OFFSET;
	size  = memparse(p, &endp);
	if (*endp == '@')
		start = memparse(endp + 1, NULL);

	arm_add_memory(start, size);

	return 0;
}
early_param("mem", early_mem);

/* IAMROOT-12 fehead (2016-11-20):
 * --------------------------
 * iomem_resource에 메모리 "System RAM", kernel_code, kernel_data와 
 */
static void __init request_standard_resources(const struct machine_desc *mdesc)
{
	struct memblock_region *region;
	struct resource *res;

/* IAMROOT-12AB:
 * -------------
 * 커널 코드와 데이터 영역의 시작과 끝
 */
	kernel_code.start   = virt_to_phys(_text);
	kernel_code.end     = virt_to_phys(_etext - 1);
	kernel_data.start   = virt_to_phys(_sdata);
	kernel_data.end     = virt_to_phys(_end - 1);

/* IAMROOT-12 fehead (2016-11-20):
 * --------------------------
 * memblock.memory.regions[0] = {base = 0x0, size = 0x3c000000, flags = 0x0}
 */
	for_each_memblock(memory, region) {

/* IAMROOT-12AB:
 * -------------
 * System RAM을 iomem_resource에 등록
 */
		/* IAMROOT-12 fehead (2016-11-20):
		 * --------------------------
		 * res->name = "System RAM"
		 * res->start = 0
		 * res->end = 0x3bffffff
		 * res->flags = 0x80000200(IORESOURCE_MEM | IORESOURCE_BUSY)
		 */
		res = memblock_virt_alloc(sizeof(*res), 0);
		res->name  = "System RAM";
		res->start = __pfn_to_phys(memblock_region_memory_base_pfn(region));
		res->end = __pfn_to_phys(memblock_region_memory_end_pfn(region)) - 1;
		res->flags = IORESOURCE_MEM | IORESOURCE_BUSY;

		request_resource(&iomem_resource, res);


/* IAMROOT-12AB:
 * -------------
 * RAM에 있는 커널 코드와 데이터 부분을 System RAM의 sub resource로 등록 
 * (XIP 커널 코드 부분 제외)
 */

		if (kernel_code.start >= res->start &&
		    kernel_code.end <= res->end)
			request_resource(res, &kernel_code);
		if (kernel_data.start >= res->start &&
		    kernel_data.end <= res->end)
			request_resource(res, &kernel_data);
	}


/* IAMROOT-12AB:
 * -------------
 * Video RAM 영역을 iomem_resource에 추가
 */
/* IAMROOT-12 fehead (2016-11-20):
 * --------------------------
 * pi2 - video_start = 0x0, video_end = 0x0
 */
	if (mdesc->video_start) {
		video_ram.start = mdesc->video_start;
		video_ram.end   = mdesc->video_end;
		request_resource(&iomem_resource, &video_ram);
	}

	/*
	 * Some machines don't have the possibility of ever
	 * possessing lp0, lp1 or lp2
	 */

/* IAMROOT-12AB:
 * -------------
 * 머신에 등록된 포트가 있는 경우 ioport_resource에 추가한다.
 */
/* IAMROOT-12 fehead (2016-11-20):
 * --------------------------
 * pi2 - reserve_lp0 = 0x0, reserve_lp1 = 0x0, reserve_lp2 = 0x0,
 */
	if (mdesc->reserve_lp0)
		request_resource(&ioport_resource, &lp0);
	if (mdesc->reserve_lp1)
		request_resource(&ioport_resource, &lp1);
	if (mdesc->reserve_lp2)
		request_resource(&ioport_resource, &lp2);
}

#if defined(CONFIG_VGA_CONSOLE) || defined(CONFIG_DUMMY_CONSOLE)
struct screen_info screen_info = {
 .orig_video_lines	= 30,
 .orig_video_cols	= 80,
 .orig_video_mode	= 0,
 .orig_video_ega_bx	= 0,
 .orig_video_isVGA	= 1,
 .orig_video_points	= 8
};
#endif

static int __init customize_machine(void)
{
	/*
	 * customizes platform devices, or adds new ones
	 * On DT based machines, we fall back to populating the
	 * machine from the device tree, if no callback is provided,
	 * otherwise we would always need an init_machine callback.
	 */
	of_iommu_init();
	if (machine_desc->init_machine)
		machine_desc->init_machine();
#ifdef CONFIG_OF
	else
		of_platform_populate(NULL, of_default_bus_match_table,
					NULL, NULL);
#endif
	return 0;
}
arch_initcall(customize_machine);

static int __init init_machine_late(void)
{
	if (machine_desc->init_late)
		machine_desc->init_late();
	return 0;
}
late_initcall(init_machine_late);

#ifdef CONFIG_KEXEC
static inline unsigned long long get_total_mem(void)
{
	unsigned long total;

/* IAMROOT-12AB:
 * -------------
 * lowmem 사이즈를 반환한다.
 */
	total = max_low_pfn - min_low_pfn;
	return total << PAGE_SHIFT;
}

/**
 * reserve_crashkernel() - reserves memory are for crash kernel
 *
 * This function reserves memory area given in "crashkernel=" kernel command
 * line parameter. The memory reserved is used by a dump capture kernel when
 * primary kernel is crashing.
 */
static void __init reserve_crashkernel(void)
{
	unsigned long long crash_size, crash_base;
	unsigned long long total_mem;
	int ret;

/* IAMROOT-12AB:
 * -------------
 * lowmem 사이즈를 반환한다.
 */
	total_mem = get_total_mem();

/* IAMROOT-12AB:
 * -------------
 * panic 발생 시 캡쳐전용커널(라이트한 1core용)을 호출해서 coredump를 수행하도록
 * 사이즈와 주소를 parsing 해온다.
 */
	ret = parse_crashkernel(boot_command_line, total_mem,
				&crash_size, &crash_base);
	if (ret)
		return;

/* IAMROOT-12AB:
 * -------------
 * 구해온 size와 base 주소로 crash kernel용 메모리를 할당한다.
 */
	ret = memblock_reserve(crash_base, crash_size);
	if (ret < 0) {
		pr_warn("crashkernel reservation failed - memory is in use (0x%lx)\n",
			(unsigned long)crash_base);
		return;
	}

	pr_info("Reserving %ldMB of memory at %ldMB for crashkernel (System RAM: %ldMB)\n",
		(unsigned long)(crash_size >> 20),
		(unsigned long)(crash_base >> 20),
		(unsigned long)(total_mem >> 20));

	crashk_res.start = crash_base;
	crashk_res.end = crash_base + crash_size - 1;

/* IAMROOT-12AB:
 * -------------
 * iomem_resource에 크래쉬 커널(Crash kernel) 리소스를 등록한다.
 */
	insert_resource(&iomem_resource, &crashk_res);
}
#else
/* IAMROOT-12 fehead (2016-11-24):
 * --------------------------
 * 라즈베리파이2
 */
static inline void reserve_crashkernel(void) {}
#endif /* CONFIG_KEXEC */

void __init hyp_mode_check(void)
{
#ifdef CONFIG_ARM_VIRT_EXT

/* IAMROOT-12AB:
 * -------------
 * 전역 __boot_cpu_mode 변수를 모든 cpu에 대해 inner &outer 캐시 동기화
 */
	sync_boot_mode();

	if (is_hyp_mode_available()) {
		pr_info("CPU: All CPU(s) started in HYP mode.\n");
		pr_info("CPU: Virtualization extensions available.\n");
	} else if (is_hyp_mode_mismatched()) {
		pr_warn("CPU: WARNING: CPU(s) started in wrong/inconsistent modes (primary CPU mode 0x%x)\n",
			__boot_cpu_mode & MODE_MASK);
		pr_warn("CPU: This may indicate a broken bootloader or firmware.\n");
	} else
		pr_info("CPU: All CPU(s) started in SVC mode.\n");
#endif
}

void __init setup_arch(char **cmdline_p)
{
	const struct machine_desc *mdesc;

	setup_processor();

/* IAMROOT-12A:
 * ------------
 * 처음에 DT_START_MACHINE에서 등록한 머신 디스크립터 테이블에서 이름으로 
 * 검색해보고 없으면 START_MACHINE에서 등록한 머신 디스크립터 테이블에서
 * 머신 번호로 검색한다.
 *
 * setup_machine_fdt()
 *   - dtb로부터  boot_cmd_line과 memblock에 메모리 노드의 reg 영역을 추가.
 */
	mdesc = setup_machine_fdt(__atags_pointer);
	if (!mdesc)
		mdesc = setup_machine_tags(__atags_pointer, __machine_arch_type);
	machine_desc = mdesc;
	machine_name = mdesc->name;
	dump_stack_set_arch_desc("%s", mdesc->name);

	/* IAMROOT-12D (2016-06-09):
	 * --------------------------
	 * default : REBOOT_COLD = 0,
	 * reboot_mode 초기값은 REBOOT_HARD reboot.c 참고
	 * reboot_mode = REBOOT_COLD;
	 */
	if (mdesc->reboot_mode != REBOOT_HARD)
		reboot_mode = mdesc->reboot_mode;

	init_mm.start_code = (unsigned long) _text;
	init_mm.end_code   = (unsigned long) _etext;
	init_mm.end_data   = (unsigned long) _edata;
	init_mm.brk	   = (unsigned long) _end;

	/* populate cmd_line too for later use, preserving boot_command_line */
	strlcpy(cmd_line, boot_command_line, COMMAND_LINE_SIZE);
	*cmdline_p = cmd_line;

/* IAMROOT-12AB:
 * -------------
 * cmdline에서 입력된 모든 파라메터에 대응하는 early 함수를 찾아 호출한다.
 * 일반 파라메터 함수 등록 매크로: __setup()        -> __setup_param(,,0)
 * early 파라메터 함수 등록 매크로: __early_param() -> __setup_param(,,1)
 * earlycon 파라메터 함수 등록 매크로: EARLYCON_DECLARE() -> __early_param() -> ..
 *
 * rpi2:
 *	- setup_of_earlycon()
 *	- pl011_early_console_setup()
 *	- uart_setup_earlycon()
 *	- uart8250_setup_earlycon()
 */
	/* IAMROOT-12CD (2016-07-23):
	 * --------------------------
	 * rpi2:
	 *  - setup_of_earlycon() : 여기까지 호출되나 결국 아무것도 하지 않고
	 *	넘어간다.
	 */
	parse_early_param();

	early_paging_init(mdesc, lookup_processor_type(read_cpuid_id()));
	setup_dma_zone(mdesc);
	sanity_check_meminfo();
	arm_memblock_init(mdesc);

	paging_init(mdesc);
	request_standard_resources(mdesc);

/* IAMROOT-12AB:
 * -------------
 * 머신이 제공하는 restart 함수를 등록한다.
 * 예) rpi2: bcm2709_restart()
 */
	if (mdesc->restart)
		arm_pm_restart = mdesc->restart;

/* IAMROOT-12AB:
 * -------------
 * dtb를 unflatten한 후 메모리를 할당받아 구조체 형태로 변환한다.
 *
 * 전역 of_aliases, of_chosen, of_stdout 노드를 찾고,
 * 전역 aliases_lookup 리스트에 aliases 노드의 모든 속성값으로 찾은 노드들을 
 *	alias_prop 구조체 + stem[] 형태로 변환하여 추가한다.
 */
	unflatten_device_tree();

/* IAMROOT-12AB:
 * -------------
 * dtb의 /cpus의 child 노드에서 읽은 값을 __cpu_logical_map[]에 저장하고 
 * 각 cpu를 possible 상태로 바꾼다.
 * (MPIDR에서 읽은 값이 한 번도 매치되지 않은 경우 에러)
 */
	arm_dt_init_cpu_maps();

/* IAMROOT-12AB:
 * -------------
 * dtb에서 /psci 노드를 사용하는 경우 psci_ops를 설정한다.
 *	- 두 가지 version 지원
 *	  (psci 버전 0.2의 경우 리셋 및 파워 off 전역 함수도 준비한다.)
 * 모드(hvc, smc)에 따라 전역 invoke_psci_fn에 핸들러 함수 설정 
 *	- hvc(HyperVisor Call)
 *	- smc(Secure Monitor Call)
 */
	psci_init();
#ifdef CONFIG_SMP
	if (is_smp()) {

/* IAMROOT-12AB:
 * -------------
 * vexpress: arch/arm/mach-vexpress/platsmp.c 에서 
 *	 mdesc->smp_init에 vexpress_smp_init_ops()가 등록됨
 * rpi2: mdesc->smp_init이 지정되지 않음
 *	 mdesc->smp에 bcm2709_smp_ops이 대입되어 있다.
 */
		if (!mdesc->smp_init || !mdesc->smp_init()) {

/* IAMROOT-12AB:
 * -------------
 * psci_init()을 통해 psci_ops.cpu_on에 핸들러 함수가 있는 경우 true
 *	- ver 0.1: /psci 노드의 cpu_on 속성이 있는 경우에 핸들러 함수 등록
 *	- ver 0.2: /psci 노드가 있기만 하면 핸들러 함수 등록
 */
/* IAMROOT-12AB:
 * -------------
 * psci_ops.cpu_on에 핸들러 함수가 있는 경우 true
 */
			if (psci_smp_available())
				smp_set_ops(&psci_smp_ops);
			else if (mdesc->smp)
				smp_set_ops(mdesc->smp);
		}

/* IAMROOT-12AB:
 * -------------
 * smp_ops에 등록된 smp cpu 초기화 루틴을 동작시킨다.
 * rpi2: smp_ops.smp_init_cpus = bcm2709_smp_init_cpus()
 */
		smp_init_cpus();
		smp_build_mpidr_hash();
	}
#endif

	if (!is_smp())
		hyp_mode_check();

	reserve_crashkernel();

#ifdef CONFIG_MULTI_IRQ_HANDLER

/* IAMROOT-12AB:
 * -------------
 * 인터럽트 핸들러가 호출할 함수 * pi2는 관계 없음.
 */
	handle_arch_irq = mdesc->handle_irq;
#endif

#ifdef CONFIG_VT
#if defined(CONFIG_VGA_CONSOLE)
	conswitchp = &vga_con;
#elif defined(CONFIG_DUMMY_CONSOLE)
	conswitchp = &dummy_con;
#endif
#endif

/* IAMROOT-12AB:
 * -------------
 * 머신에 있는 init_early() 함수를 호출한다.
 * rpi2: bcm2709_init_early()를 호출하면 init_dma_coherent_pool_size()를 
 *       호출하여 사이즈를 4M로 설정한다.
 */

	if (mdesc->init_early)
		mdesc->init_early();
}


static int __init topology_init(void)
{
	int cpu;

	for_each_possible_cpu(cpu) {
		struct cpuinfo_arm *cpuinfo = &per_cpu(cpu_data, cpu);
		cpuinfo->cpu.hotpluggable = 1;
		register_cpu(&cpuinfo->cpu, cpu);
	}

	return 0;
}
subsys_initcall(topology_init);

#ifdef CONFIG_HAVE_PROC_CPU
static int __init proc_cpu_init(void)
{
	struct proc_dir_entry *res;

	res = proc_mkdir("cpu", NULL);
	if (!res)
		return -ENOMEM;
	return 0;
}
fs_initcall(proc_cpu_init);
#endif

static const char *hwcap_str[] = {
	"swp",
	"half",
	"thumb",
	"26bit",
	"fastmult",
	"fpa",
	"vfp",
	"edsp",
	"java",
	"iwmmxt",
	"crunch",
	"thumbee",
	"neon",
	"vfpv3",
	"vfpv3d16",
	"tls",
	"vfpv4",
	"idiva",
	"idivt",
	"vfpd32",
	"lpae",
	"evtstrm",
	NULL
};

static const char *hwcap2_str[] = {
	"aes",
	"pmull",
	"sha1",
	"sha2",
	"crc32",
	NULL
};

static int c_show(struct seq_file *m, void *v)
{
	int i, j;
	u32 cpuid;

	for_each_online_cpu(i) {
		/*
		 * glibc reads /proc/cpuinfo to determine the number of
		 * online processors, looking for lines beginning with
		 * "processor".  Give glibc what it expects.
		 */
		seq_printf(m, "processor\t: %d\n", i);
		cpuid = is_smp() ? per_cpu(cpu_data, i).cpuid : read_cpuid_id();
		seq_printf(m, "model name\t: %s rev %d (%s)\n",
			   cpu_name, cpuid & 15, elf_platform);

#if defined(CONFIG_SMP)
		seq_printf(m, "BogoMIPS\t: %lu.%02lu\n",
			   per_cpu(cpu_data, i).loops_per_jiffy / (500000UL/HZ),
			   (per_cpu(cpu_data, i).loops_per_jiffy / (5000UL/HZ)) % 100);
#else
		seq_printf(m, "BogoMIPS\t: %lu.%02lu\n",
			   loops_per_jiffy / (500000/HZ),
			   (loops_per_jiffy / (5000/HZ)) % 100);
#endif
		/* dump out the processor features */
		seq_puts(m, "Features\t: ");

		for (j = 0; hwcap_str[j]; j++)
			if (elf_hwcap & (1 << j))
				seq_printf(m, "%s ", hwcap_str[j]);

		for (j = 0; hwcap2_str[j]; j++)
			if (elf_hwcap2 & (1 << j))
				seq_printf(m, "%s ", hwcap2_str[j]);

		seq_printf(m, "\nCPU implementer\t: 0x%02x\n", cpuid >> 24);
		seq_printf(m, "CPU architecture: %s\n",
			   proc_arch[cpu_architecture()]);

		if ((cpuid & 0x0008f000) == 0x00000000) {
			/* pre-ARM7 */
			seq_printf(m, "CPU part\t: %07x\n", cpuid >> 4);
		} else {
			if ((cpuid & 0x0008f000) == 0x00007000) {
				/* ARM7 */
				seq_printf(m, "CPU variant\t: 0x%02x\n",
					   (cpuid >> 16) & 127);
			} else {
				/* post-ARM7 */
				seq_printf(m, "CPU variant\t: 0x%x\n",
					   (cpuid >> 20) & 15);
			}
			seq_printf(m, "CPU part\t: 0x%03x\n",
				   (cpuid >> 4) & 0xfff);
		}
		seq_printf(m, "CPU revision\t: %d\n\n", cpuid & 15);
	}

	seq_printf(m, "Hardware\t: %s\n", machine_name);
	seq_printf(m, "Revision\t: %04x\n", system_rev);
	seq_printf(m, "Serial\t\t: %08x%08x\n",
		   system_serial_high, system_serial_low);

	return 0;
}

static void *c_start(struct seq_file *m, loff_t *pos)
{
	return *pos < 1 ? (void *)1 : NULL;
}

static void *c_next(struct seq_file *m, void *v, loff_t *pos)
{
	++*pos;
	return NULL;
}

static void c_stop(struct seq_file *m, void *v)
{
}

const struct seq_operations cpuinfo_op = {
	.start	= c_start,
	.next	= c_next,
	.stop	= c_stop,
	.show	= c_show
};<|MERGE_RESOLUTION|>--- conflicted
+++ resolved
@@ -813,11 +813,7 @@
  */
 /* IAMROOT-12 fehead (2016-11-24):
  * --------------------------
-<<<<<<< HEAD
- * rpi2: __cpu_logical_map[] = { 0xf00, 0xf01, 0xf02, 0xf03 }
-=======
  * rpi2: __cpu_logical_map[] = { 0x0, 0x1, 0x2, 0x3 }
->>>>>>> 82ee6ae9
  */
 u32 __cpu_logical_map[NR_CPUS] = { [0 ... NR_CPUS-1] = MPIDR_INVALID };
 
