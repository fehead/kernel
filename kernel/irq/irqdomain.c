--- conflicted
+++ resolved
@@ -530,12 +530,10 @@
 	}
 
 	/* If domain has no translation, then we assume interrupt line */
-<<<<<<< HEAD
 	/* IAMROOT-12 fehead (2017-04-22):
 	 * --------------------------
 	 * gic경우 .xlate = gic_irq_domain_xlate,
 	 */
-=======
 
 /* IAMROOT-12:
  * -------------
@@ -547,7 +545,6 @@
  *
  * drivers/gic/irq-gic.c - gic_irq_domain_xlate()
  */
->>>>>>> 0c580269
 	if (domain->ops->xlate == NULL)
 		hwirq = irq_data->args[0];
 	else {
