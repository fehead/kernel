/*
 * Completely Fair Scheduling (CFS) Class (SCHED_NORMAL/SCHED_BATCH)
 *
 *  Copyright (C) 2007 Red Hat, Inc., Ingo Molnar <mingo@redhat.com>
 *
 *  Interactivity improvements by Mike Galbraith
 *  (C) 2007 Mike Galbraith <efault@gmx.de>
 *
 *  Various enhancements by Dmitry Adamushko.
 *  (C) 2007 Dmitry Adamushko <dmitry.adamushko@gmail.com>
 *
 *  Group scheduling enhancements by Srivatsa Vaddagiri
 *  Copyright IBM Corporation, 2007
 *  Author: Srivatsa Vaddagiri <vatsa@linux.vnet.ibm.com>
 *
 *  Scaled math optimizations by Thomas Gleixner
 *  Copyright (C) 2007, Thomas Gleixner <tglx@linutronix.de>
 *
 *  Adaptive scheduling granularity, math enhancements by Peter Zijlstra
 *  Copyright (C) 2007 Red Hat, Inc., Peter Zijlstra <pzijlstr@redhat.com>
 */

#include <linux/latencytop.h>
#include <linux/sched.h>
#include <linux/cpumask.h>
#include <linux/cpuidle.h>
#include <linux/slab.h>
#include <linux/profile.h>
#include <linux/interrupt.h>
#include <linux/mempolicy.h>
#include <linux/migrate.h>
#include <linux/task_work.h>

#include <trace/events/sched.h>

#include "sched.h"

/*
 * Targeted preemption latency for CPU-bound tasks:
 * (default: 6ms * (1 + ilog(ncpus)), units: nanoseconds)
 *
 * NOTE: this latency value is not the same as the concept of
 * 'timeslice length' - timeslices in CFS are of variable length
 * and have no persistent notion like in traditional, time-slice
 * based scheduling concepts.
 *
 * (to see the precise effective timeslice length of your workload,
 *  run vmstat and monitor the context-switches (cs) field)
 */
unsigned int sysctl_sched_latency = 6000000ULL;
unsigned int normalized_sysctl_sched_latency = 6000000ULL;

/*
 * The initial- and re-scaling of tunables is configurable
 * (default SCHED_TUNABLESCALING_LOG = *(1+ilog(ncpus))
 *
 * Options are:
 * SCHED_TUNABLESCALING_NONE - unscaled, always *1
 * SCHED_TUNABLESCALING_LOG - scaled logarithmical, *1+ilog(ncpus)
 * SCHED_TUNABLESCALING_LINEAR - scaled linear, *ncpus
 */
enum sched_tunable_scaling sysctl_sched_tunable_scaling
	= SCHED_TUNABLESCALING_LOG;

/*
 * Minimal preemption granularity for CPU-bound tasks:
 * (default: 0.75 msec * (1 + ilog(ncpus)), units: nanoseconds)
 */
unsigned int sysctl_sched_min_granularity = 750000ULL;
unsigned int normalized_sysctl_sched_min_granularity = 750000ULL;

/*
 * is kept at sysctl_sched_latency / sysctl_sched_min_granularity
 */
static unsigned int sched_nr_latency = 8;

/*
 * After fork, child runs first. If set to 0 (default) then
 * parent will (try to) run first.
 */
unsigned int sysctl_sched_child_runs_first __read_mostly;

/*
 * SCHED_OTHER wake-up granularity.
 * (default: 1 msec * (1 + ilog(ncpus)), units: nanoseconds)
 *
 * This option delays the preemption effects of decoupled workloads
 * and reduces their over-scheduling. Synchronous workloads will still
 * have immediate wakeup/sleep latencies.
 */
unsigned int sysctl_sched_wakeup_granularity = 1000000UL;
unsigned int normalized_sysctl_sched_wakeup_granularity = 1000000UL;

const_debug unsigned int sysctl_sched_migration_cost = 500000UL;

/*
 * The exponential sliding  window over which load is averaged for shares
 * distribution.
 * (default: 10msec)
 */
unsigned int __read_mostly sysctl_sched_shares_window = 10000000UL;

#ifdef CONFIG_CFS_BANDWIDTH
/*
 * Amount of runtime to allocate from global (tg) to local (per-cfs_rq) pool
 * each time a cfs_rq requests quota.
 *
 * Note: in the case that the slice exceeds the runtime remaining (either due
 * to consumption or the quota being specified to be smaller than the slice)
 * we will always only issue the remaining available time.
 *
 * default: 5 msec, units: microseconds
  */
/* IAMROOT-12 fehead (2017-08-26):
 * --------------------------
 * cfs_rq가 할당량을 요청할 때마다 글로벌 (tg)에서 로컬 (cfs_rq) 풀로 할당 할 런
 * 타임의 양.
 *
 * 참고 : 슬라이스가 남은 런타임 (소비 또는 할당량이 슬라이스보다 작게 지정 되었
 *	기 때문에)을 초과하는 경우 항상 남은 사용 가능 시간 만 발급합니다.
 *
 * 기본값 : 5 밀리 초, 단위 : 마이크로 초
 */
/* IAMROOT-12:
 * -------------
 * 글로벌 풀에서 로컬 풀(cfs 런큐)로 assign(할당)해 주는 런타임양을 말한다.
 */
unsigned int sysctl_sched_cfs_bandwidth_slice = 5000UL;
#endif

static inline void update_load_add(struct load_weight *lw, unsigned long inc)
{
	lw->weight += inc;
	lw->inv_weight = 0;
}

static inline void update_load_sub(struct load_weight *lw, unsigned long dec)
{
	lw->weight -= dec;
	lw->inv_weight = 0;
}

static inline void update_load_set(struct load_weight *lw, unsigned long w)
{
	lw->weight = w;
	lw->inv_weight = 0;
}

/*
 * Increase the granularity value when there are more CPUs,
 * because with more CPUs the 'effective latency' as visible
 * to users decreases. But the relationship is not linear,
 * so pick a second-best guess by going with the log2 of the
 * number of CPUs.
 *
 * This idea comes from the SD scheduler of Con Kolivas:
 */
static int get_update_sysctl_factor(void)
{
	unsigned int cpus = min_t(int, num_online_cpus(), 8);
	unsigned int factor;

	switch (sysctl_sched_tunable_scaling) {
	case SCHED_TUNABLESCALING_NONE:
		factor = 1;
		break;
	case SCHED_TUNABLESCALING_LINEAR:
		factor = cpus;
		break;
	case SCHED_TUNABLESCALING_LOG:
	default:
		factor = 1 + ilog2(cpus);
		break;
	}

	return factor;
}

static void update_sysctl(void)
{
	unsigned int factor = get_update_sysctl_factor();

#define SET_SYSCTL(name) \
	(sysctl_##name = (factor) * normalized_sysctl_##name)
	SET_SYSCTL(sched_min_granularity);
	SET_SYSCTL(sched_latency);
	SET_SYSCTL(sched_wakeup_granularity);
#undef SET_SYSCTL
}

void sched_init_granularity(void)
{
	update_sysctl();
}

#define WMULT_CONST	(~0U)
#define WMULT_SHIFT	32

static void __update_inv_weight(struct load_weight *lw)
{
	unsigned long w;

/* IAMROOT-12:
 * -------------
 * 이미 inv_weight가 산출된 경우 함수를 빠져나간다.
 *
 * lw.inv_weight = 0xffff_ffff / lw.weight (WMULT_SHIFT(32)를 사용할 예정)
 * (lw.inv_wieght = 2^32 / lw.weight와 거의 동일)
 */
	if (likely(lw->inv_weight))
		return;

	w = scale_load_down(lw->weight);

	if (BITS_PER_LONG > 32 && unlikely(w >= WMULT_CONST))
		lw->inv_weight = 1;
	else if (unlikely(!w))
		lw->inv_weight = WMULT_CONST;
	else
		lw->inv_weight = WMULT_CONST / w;
}

/*
 * delta_exec * weight / lw.weight
 *   OR
 * (delta_exec * (weight * lw->inv_weight)) >> WMULT_SHIFT
 *
 * Either weight := NICE_0_LOAD and lw \e prio_to_wmult[], in which case
 * we're guaranteed shift stays positive because inv_weight is guaranteed to
 * fit 32 bits, and NICE_0_LOAD gives another 10 bits; therefore shift >= 22.
 *
 * Or, weight =< lw.weight (because lw.weight is the runqueue weight), thus
 * weight/lw.weight <= 1, and therefore our shift will also be positive.
 */

/* IAMROOT-12:
 * -------------
 * delta_exec(time_slice) * weight / lw.weight 
 *
 * 예) delta_exec=3000000(ns),  nice=-1인 경우 반환되는 vruntime은?
 *	nice=-1인 경우 lw.weight=1277
 *	3000000 * 1024 / 1277 = 약 2.4ms
 *
 * 예) delta_exec=3ms,  nice=1인 경우 반환되는 vruntime은?
 *	nice=1인 경우 lw.weight=820
 *	3000000 * 1024 / 820 = 약 3.74ms
 */
static u64 __calc_delta(u64 delta_exec, unsigned long weight, struct load_weight *lw)
{

/* IAMROOT-12:
 * -------------
 * 추후 커널에서 64bit 시스템들은 scale이 반영되어 2^10만큼 더 작아진다.
 */
	u64 fact = scale_load_down(weight);
	int shift = WMULT_SHIFT;

/* IAMROOT-12:
 * -------------
 * 예) lw.weight=1277 -> lw.inv_weight=0xffff_ffff/1277 = 0x3351fd
 * 예) lw.weight=820  -> lw.inv_weight=0xffff_ffff/820  = 0x4fec04
 *
 */
	__update_inv_weight(lw);

/* IAMROOT-12:
 * -------------
 * weight가 0x1_0000_0000 보다 큰 경우에만 수행한다.
 */
	if (unlikely(fact >> 32)) {
		while (fact >> 32) {
			fact >>= 1;
			shift--;
		}
	}

/* IAMROOT-12:
 * -------------
 * 0x400 * 0x3341fd =   0xcd47_f400
 * 0x400 * 0x4fec04 = 0x1_3fb0_1000
 */

	/* hint to use a 32x32->64 mul */
	fact = (u64)(u32)fact * lw->inv_weight;

/* IAMROOT-12:
 * -------------
 * overflow 때문에 정확도를 줄인다.
 *
 *   0xcd47_f400 -> 0xcd47_f400, shift=32
 * 0x1_3fb0_1000 -> 0x9fd8_0800, shift=31
 */
	while (fact >> 32) {
		fact >>= 1;
		shift--;
	}

/* IAMROOT-12:
 * -------------
 * = delta_exec * fact >> shift 
 * 3000000 * 0xcd47_f400 >> 32 = 2405637 (ns)
 * 3000000 * 0x9fd8_0800 >> 31 = 3746340 (ns)
 */
	return mul_u64_u32_shr(delta_exec, fact, shift);
}


const struct sched_class fair_sched_class;

/**************************************************************
 * CFS operations on generic schedulable entities:
 */

#ifdef CONFIG_FAIR_GROUP_SCHED

/* cpu runqueue to which this cfs_rq is attached */
static inline struct rq *rq_of(struct cfs_rq *cfs_rq)
{
	return cfs_rq->rq;
}

/* An entity is a task if it doesn't "own" a runqueue */

/* IAMROOT-12:
 * -------------
 * 스케줄 엔티티가 태스크용인지 태스크그룹인지 구분을 하는데 
 * 태스크용인 경우에는 se->my_q에 null로 되어 있다.
 */
#define entity_is_task(se)	(!se->my_q)

static inline struct task_struct *task_of(struct sched_entity *se)
{
#ifdef CONFIG_SCHED_DEBUG
	WARN_ON_ONCE(!entity_is_task(se));
#endif
	return container_of(se, struct task_struct, se);
}

/* Walk up scheduling entities hierarchy */
/* IAMROOT-12 fehead (2017-09-02):
 * --------------------------
 * 현재 sched entity 부터 루트 엔디티 바로 전까지.
 */
#define for_each_sched_entity(se) \
		for (; se; se = se->parent)

static inline struct cfs_rq *task_cfs_rq(struct task_struct *p)
{
	return p->se.cfs_rq;
}

/* runqueue on which this entity is (to be) queued */
static inline struct cfs_rq *cfs_rq_of(struct sched_entity *se)
{
	return se->cfs_rq;
}

/* runqueue "owned" by this group */
static inline struct cfs_rq *group_cfs_rq(struct sched_entity *grp)
{
	return grp->my_q;
}

static void update_cfs_rq_blocked_load(struct cfs_rq *cfs_rq,
				       int force_update);

static inline void list_add_leaf_cfs_rq(struct cfs_rq *cfs_rq)
{
	if (!cfs_rq->on_list) {
		/*
		 * Ensure we either appear before our parent (if already
		 * enqueued) or force our parent to appear after us when it is
		 * enqueued.  The fact that we always enqueue bottom-up
		 * reduces this to two cases.
		 */
		if (cfs_rq->tg->parent &&
		    cfs_rq->tg->parent->cfs_rq[cpu_of(rq_of(cfs_rq))]->on_list) {
			list_add_rcu(&cfs_rq->leaf_cfs_rq_list,
				&rq_of(cfs_rq)->leaf_cfs_rq_list);
		} else {
			list_add_tail_rcu(&cfs_rq->leaf_cfs_rq_list,
				&rq_of(cfs_rq)->leaf_cfs_rq_list);
		}

		cfs_rq->on_list = 1;
		/* We should have no load, but we need to update last_decay. */
		update_cfs_rq_blocked_load(cfs_rq, 0);
	}
}

static inline void list_del_leaf_cfs_rq(struct cfs_rq *cfs_rq)
{
	if (cfs_rq->on_list) {
		list_del_rcu(&cfs_rq->leaf_cfs_rq_list);
		cfs_rq->on_list = 0;
	}
}

/* Iterate thr' all leaf cfs_rq's on a runqueue */
#define for_each_leaf_cfs_rq(rq, cfs_rq) \
	list_for_each_entry_rcu(cfs_rq, &rq->leaf_cfs_rq_list, leaf_cfs_rq_list)

/* Do the two (enqueued) entities belong to the same group ? */
static inline struct cfs_rq *
is_same_group(struct sched_entity *se, struct sched_entity *pse)
{
	if (se->cfs_rq == pse->cfs_rq)
		return se->cfs_rq;

	return NULL;
}

static inline struct sched_entity *parent_entity(struct sched_entity *se)
{
	return se->parent;
}

static void
find_matching_se(struct sched_entity **se, struct sched_entity **pse)
{
	int se_depth, pse_depth;

	/*
	 * preemption test can be made between sibling entities who are in the
	 * same cfs_rq i.e who have a common parent. Walk up the hierarchy of
	 * both tasks until we find their ancestors who are siblings of common
	 * parent.
	 */

	/* First walk up until both entities are at same depth */
	se_depth = (*se)->depth;
	pse_depth = (*pse)->depth;

	while (se_depth > pse_depth) {
		se_depth--;
		*se = parent_entity(*se);
	}

	while (pse_depth > se_depth) {
		pse_depth--;
		*pse = parent_entity(*pse);
	}

	while (!is_same_group(*se, *pse)) {
		*se = parent_entity(*se);
		*pse = parent_entity(*pse);
	}
}

#else	/* !CONFIG_FAIR_GROUP_SCHED */

static inline struct task_struct *task_of(struct sched_entity *se)
{
	return container_of(se, struct task_struct, se);
}

static inline struct rq *rq_of(struct cfs_rq *cfs_rq)
{
	return container_of(cfs_rq, struct rq, cfs);
}

#define entity_is_task(se)	1

#define for_each_sched_entity(se) \
		for (; se; se = NULL)

static inline struct cfs_rq *task_cfs_rq(struct task_struct *p)
{
	return &task_rq(p)->cfs;
}

static inline struct cfs_rq *cfs_rq_of(struct sched_entity *se)
{
	struct task_struct *p = task_of(se);
	struct rq *rq = task_rq(p);

	return &rq->cfs;
}

/* runqueue "owned" by this group */
static inline struct cfs_rq *group_cfs_rq(struct sched_entity *grp)
{
	return NULL;
}

static inline void list_add_leaf_cfs_rq(struct cfs_rq *cfs_rq)
{
}

static inline void list_del_leaf_cfs_rq(struct cfs_rq *cfs_rq)
{
}

#define for_each_leaf_cfs_rq(rq, cfs_rq) \
		for (cfs_rq = &rq->cfs; cfs_rq; cfs_rq = NULL)

static inline struct sched_entity *parent_entity(struct sched_entity *se)
{
	return NULL;
}

static inline void
find_matching_se(struct sched_entity **se, struct sched_entity **pse)
{
}

#endif	/* CONFIG_FAIR_GROUP_SCHED */

static __always_inline
void account_cfs_rq_runtime(struct cfs_rq *cfs_rq, u64 delta_exec);

/**************************************************************
 * Scheduling class tree data structure manipulation methods:
 */

static inline u64 max_vruntime(u64 max_vruntime, u64 vruntime)
{
	s64 delta = (s64)(vruntime - max_vruntime);
	if (delta > 0)
		max_vruntime = vruntime;

	return max_vruntime;
}

static inline u64 min_vruntime(u64 min_vruntime, u64 vruntime)
{
	s64 delta = (s64)(vruntime - min_vruntime);
	if (delta < 0)
		min_vruntime = vruntime;

	return min_vruntime;
}

static inline int entity_before(struct sched_entity *a,
				struct sched_entity *b)
{
	return (s64)(a->vruntime - b->vruntime) < 0;
}

static void update_min_vruntime(struct cfs_rq *cfs_rq)
{

/* IAMROOT-12:
 * -------------
 * 현재 cfs 런큐에서 동작중인 스케줄 엔티티(curr + rb trees)의 vruntime중 
 * 가장 작은 값으로 갱신한다.
 *
 * vruntime들은 계속하여 forward되기 때문에 min_vruntime도 계속 forward되는 
 * 특징을 가진다.
 */
	u64 vruntime = cfs_rq->min_vruntime;

	if (cfs_rq->curr)
		vruntime = cfs_rq->curr->vruntime;

	if (cfs_rq->rb_leftmost) {
		struct sched_entity *se = rb_entry(cfs_rq->rb_leftmost,
						   struct sched_entity,
						   run_node);

		if (!cfs_rq->curr)
			vruntime = se->vruntime;
		else
			vruntime = min_vruntime(vruntime, se->vruntime);
	}

	/* ensure we never gain time by being placed backwards. */
	cfs_rq->min_vruntime = max_vruntime(cfs_rq->min_vruntime, vruntime);
#ifndef CONFIG_64BIT
	smp_wmb();
	cfs_rq->min_vruntime_copy = cfs_rq->min_vruntime;
#endif
}

/*
 * Enqueue an entity into the rb-tree:
 */
static void __enqueue_entity(struct cfs_rq *cfs_rq, struct sched_entity *se)
{
	struct rb_node **link = &cfs_rq->tasks_timeline.rb_node;
	struct rb_node *parent = NULL;
	struct sched_entity *entry;
	int leftmost = 1;

	/*
	 * Find the right place in the rbtree:
	 */
	while (*link) {
		parent = *link;
		entry = rb_entry(parent, struct sched_entity, run_node);
		/*
		 * We dont care about collisions. Nodes with
		 * the same key stay together.
		 */
		if (entity_before(se, entry)) {
			link = &parent->rb_left;
		} else {
			link = &parent->rb_right;
			leftmost = 0;
		}
	}

	/*
	 * Maintain a cache of leftmost tree entries (it is frequently
	 * used):
	 */
	if (leftmost)
		cfs_rq->rb_leftmost = &se->run_node;

	rb_link_node(&se->run_node, parent, link);
	rb_insert_color(&se->run_node, &cfs_rq->tasks_timeline);
}

static void __dequeue_entity(struct cfs_rq *cfs_rq, struct sched_entity *se)
{
	if (cfs_rq->rb_leftmost == &se->run_node) {
		struct rb_node *next_node;

		next_node = rb_next(&se->run_node);
		cfs_rq->rb_leftmost = next_node;
	}

	rb_erase(&se->run_node, &cfs_rq->tasks_timeline);
}

struct sched_entity *__pick_first_entity(struct cfs_rq *cfs_rq)
{
/* IAMROOT-12:
 * -------------
 * leftmost에 연결된 스케줄 엔티티를 반환한다. (첫 엔티티)
 */
	struct rb_node *left = cfs_rq->rb_leftmost;

/* IAMROOT-12:
 * -------------
 * 대기하는 엔티티가 없는 경우 null (curr만 1개 있는 경우는 대기가 없음)
 */
	if (!left)
		return NULL;

	return rb_entry(left, struct sched_entity, run_node);
}

static struct sched_entity *__pick_next_entity(struct sched_entity *se)
{
	struct rb_node *next = rb_next(&se->run_node);

	if (!next)
		return NULL;

	return rb_entry(next, struct sched_entity, run_node);
}

#ifdef CONFIG_SCHED_DEBUG
struct sched_entity *__pick_last_entity(struct cfs_rq *cfs_rq)
{
	struct rb_node *last = rb_last(&cfs_rq->tasks_timeline);

	if (!last)
		return NULL;

	return rb_entry(last, struct sched_entity, run_node);
}

/**************************************************************
 * Scheduling class statistics methods:
 */

int sched_proc_update_handler(struct ctl_table *table, int write,
		void __user *buffer, size_t *lenp,
		loff_t *ppos)
{
	int ret = proc_dointvec_minmax(table, write, buffer, lenp, ppos);
	int factor = get_update_sysctl_factor();

	if (ret || !write)
		return ret;

	sched_nr_latency = DIV_ROUND_UP(sysctl_sched_latency,
					sysctl_sched_min_granularity);

#define WRT_SYSCTL(name) \
	(normalized_sysctl_##name = sysctl_##name / (factor))
	WRT_SYSCTL(sched_min_granularity);
	WRT_SYSCTL(sched_latency);
	WRT_SYSCTL(sched_wakeup_granularity);
#undef WRT_SYSCTL

	return 0;
}
#endif

/*
 * delta /= w
 */
static inline u64 calc_delta_fair(u64 delta, struct sched_entity *se)
{

/* IAMROOT-12:
 * -------------
 * nice 0가 아닌 스케줄 엔티티인 경우에만 delta를 산출한다.
 *
 * time slice를 vruntime으로 변환하는 경우 nice-0인 스케줄 엔티티는 
 * time slice가 그대로 vruntime으로 산출된다. 
 *
 * nice가 0이 아닌 경우에는 time slice * 1024 * inv_weight >> 32 
 *
 * 예) delta=3000000, se->load.weight=820(nice=1) -> 3746340(ns)
 */
	if (unlikely(se->load.weight != NICE_0_LOAD))
		delta = __calc_delta(delta, NICE_0_LOAD, &se->load);

	return delta;
}

/*
 * The idea is to set a period in which each task runs once.
 *
 * When there are too many tasks (sched_nr_latency) we have to stretch
 * this period because otherwise the slices get too small.
 *
 * p = (nr <= nl) ? l : l*nr/nl
 */
static u64 __sched_period(unsigned long nr_running)
{

/* IAMROOT-12:
 * -------------
 * 스케줄 레이튼시를 산출한다.
 *	1) 시간 분할을 할 엔티티 수가 8개 이하인 경우 정해진 
 *	   스케줄 레이튼시(6ms * cpu factor)를 사용한다.
 *	2) 8개를 초과하는 경우 정해진 최소값(0.75ms x cpu factor) * 엔티티 수로 
 *	   사용한다.
 *
 * cpu factor: ilog2(cpu 수) + 1
 *	- rpi2: 3
 *
 * sysctl_sched_latency(6ms * cpu factor)
 *	- "/proc/sys/kernel/sched_latency_ns"
 *		- rpi2: 18000000 (18ms)
 *
 * sched_nr_latency(8개)
 *	- 위의 sysctl_sched_latency 값을 사용하기 위한 조건으로 이 값(8개)
 *	  이하일 때 이용한다.
 *	- "/proc/sys/kernel/sched_nr_latency"
 *		- rpi2: 8
 *
 * sched_min_granularity(0.75ms * cpu factor)
 *	- "/proc/sys/kernel/sched_min_granularity_ns"
 *		- rpi2: 2250000 (0.75ms x 3 = 2.25ms) 
 */
	u64 period = sysctl_sched_latency;
	unsigned long nr_latency = sched_nr_latency;

	if (unlikely(nr_running > nr_latency)) {
		period = sysctl_sched_min_granularity;
		period *= nr_running;
	}

	return period;
}

/*
 * We calculate the wall-time slice from the period by taking a part
 * proportional to the weight.
 *
 * s = p*P[w/rw]
 */
static u64 sched_slice(struct cfs_rq *cfs_rq, struct sched_entity *se)
{

/* IAMROOT-12:
 * -------------
 * 스케줄 엔티티 수와 추가할 엔티티 1개를 더한 수로 전체 스케줄 레이튼시를 
 * 산출한다.
 *	- rpi2: 8개 이하에서 18ms이고, 그 외의 경우 2.25ms x 엔티티 수
 */
	u64 slice = __sched_period(cfs_rq->nr_running + !se->on_rq);

/* IAMROOT-12:
 * -------------
 * 각 엔티티의 로드 weight 값들이 이미 cfs 런큐에 합산되어 있는데
 * 요청한 se가 아직 런큐에 없는 경우 곧 런큐에 들어갈 예정이므로 
 * 로드 weight을 추가 합산한다.
 */
	for_each_sched_entity(se) {
		struct load_weight *load;
		struct load_weight lw;

		cfs_rq = cfs_rq_of(se);
		load = &cfs_rq->load;

		if (unlikely(!se->on_rq)) {
			lw = cfs_rq->load;

			update_load_add(&lw, se->load.weight);
			load = &lw;
		}

/* IAMROOT-12:
 * -------------
 * 해당 엔티티의 time slice를 산출한다.
 */
		slice = __calc_delta(slice, se->load.weight, load);
	}
	return slice;
}

/*
 * We calculate the vruntime slice of a to-be-inserted task.
 *
 * vs = s/w
 */
static u64 sched_vslice(struct cfs_rq *cfs_rq, struct sched_entity *se)
{
	return calc_delta_fair(sched_slice(cfs_rq, se), se);
}

#ifdef CONFIG_SMP
static int select_idle_sibling(struct task_struct *p, int cpu);
static unsigned long task_h_load(struct task_struct *p);

static inline void __update_task_entity_contrib(struct sched_entity *se);

/* Give new task start runnable values to heavy its load in infant time */
void init_task_runnable_average(struct task_struct *p)
{
	u32 slice;

	slice = sched_slice(task_cfs_rq(p), &p->se) >> 10;
	p->se.avg.runnable_avg_sum = slice;
	p->se.avg.runnable_avg_period = slice;
	__update_task_entity_contrib(&p->se);
}
#else
void init_task_runnable_average(struct task_struct *p)
{
}
#endif

/*
 * Update the current task's runtime statistics.
 */
static void update_curr(struct cfs_rq *cfs_rq)
{
	struct sched_entity *curr = cfs_rq->curr;
	u64 now = rq_clock_task(rq_of(cfs_rq));
	u64 delta_exec;

	if (unlikely(!curr))
		return;

/* IAMROOT-12:
 * -------------
 * 현재 스케줄 엔티티의 delta 실행시각을 구한다. 
 */
	delta_exec = now - curr->exec_start;
	if (unlikely((s64)delta_exec <= 0))
		return;

	curr->exec_start = now;

	schedstat_set(curr->statistics.exec_max,
		      max(delta_exec, curr->statistics.exec_max));

/* IAMROOT-12:
 * -------------
 * 스케줄 엔티티에 대해 총 실행 시간을 갱신한다.
 */
	curr->sum_exec_runtime += delta_exec;
	schedstat_add(cfs_rq, exec_clock, delta_exec);

/* IAMROOT-12:
 * -------------
 * delta_exec(time slice)를 사용하여 curr의 weight에 대한 vruntime 값을
 * 산출한다.
 *
 * 예) delta_exec=3000000, curr->load.weight=820(nice=1) -> 3746340
 */
	curr->vruntime += calc_delta_fair(delta_exec, curr);

/* IAMROOT-12:
 * -------------
 * cfs_rq->min_vruntime을 갱신한다.
 */
	update_min_vruntime(cfs_rq);

/* IAMROOT-12:
 * -------------
 * 태스크에 대한 스케줄 엔티티만 해당한다.
 */
	if (entity_is_task(curr)) {
		struct task_struct *curtask = task_of(curr);

		trace_sched_stat_runtime(curtask, delta_exec, curr->vruntime);

/* IAMROOT-12:
 * -------------
 * 태스크 그룹별 cpuusage에 실행 시각을 누적시킨다.
 * ("/sys/fs/cgroup/cpuacct/cpuacct.usage")
 */
		cpuacct_charge(curtask, delta_exec);

/* IAMROOT-12:
 * -------------
 * cputimer에 실행 시각을 누적시킨다.
 */
		account_group_exec_runtime(curtask, delta_exec);
	}

/* IAMROOT-12:
 * -------------
 * cfs bandwidth 처리를 수행한다.
 */
/* IAMROOT-12 fehead (2017-08-26):
 * --------------------------
 * account 는 계산후 처리 작업까지 포함하는 함수에서 자주쓴다.
 */
	account_cfs_rq_runtime(cfs_rq, delta_exec);
}

static void update_curr_fair(struct rq *rq)
{
	update_curr(cfs_rq_of(&rq->curr->se));
}

static inline void
update_stats_wait_start(struct cfs_rq *cfs_rq, struct sched_entity *se)
{
	schedstat_set(se->statistics.wait_start, rq_clock(rq_of(cfs_rq)));
}

/*
 * Task is being enqueued - update stats:
 */
static void update_stats_enqueue(struct cfs_rq *cfs_rq, struct sched_entity *se)
{
	/*
	 * Are we enqueueing a waiting task? (for current tasks
	 * a dequeue/enqueue event is a NOP)
	 */
	if (se != cfs_rq->curr)
		update_stats_wait_start(cfs_rq, se);
}

static void
update_stats_wait_end(struct cfs_rq *cfs_rq, struct sched_entity *se)
{
	schedstat_set(se->statistics.wait_max, max(se->statistics.wait_max,
			rq_clock(rq_of(cfs_rq)) - se->statistics.wait_start));
	schedstat_set(se->statistics.wait_count, se->statistics.wait_count + 1);
	schedstat_set(se->statistics.wait_sum, se->statistics.wait_sum +
			rq_clock(rq_of(cfs_rq)) - se->statistics.wait_start);
#ifdef CONFIG_SCHEDSTATS
	if (entity_is_task(se)) {
		trace_sched_stat_wait(task_of(se),
			rq_clock(rq_of(cfs_rq)) - se->statistics.wait_start);
	}
#endif
	schedstat_set(se->statistics.wait_start, 0);
}

static inline void
update_stats_dequeue(struct cfs_rq *cfs_rq, struct sched_entity *se)
{
	/*
	 * Mark the end of the wait period if dequeueing a
	 * waiting task:
	 */

/* IAMROOT-12:
 * -------------
 * curr가 아닌 엔티티에 대해서 wait관련 stat을 갱신한다.
 */
	if (se != cfs_rq->curr)
		update_stats_wait_end(cfs_rq, se);
}

/*
 * We are picking a new current task - update its stats:
 */
static inline void
update_stats_curr_start(struct cfs_rq *cfs_rq, struct sched_entity *se)
{
	/*
	 * We are starting a new run period:
	 */
	se->exec_start = rq_clock_task(rq_of(cfs_rq));
}

/**************************************************
 * Scheduling class queueing methods:
 */

#ifdef CONFIG_NUMA_BALANCING
/*
 * Approximate time to scan a full NUMA task in ms. The task scan period is
 * calculated based on the tasks virtual memory size and
 * numa_balancing_scan_size.
 */
unsigned int sysctl_numa_balancing_scan_period_min = 1000;
unsigned int sysctl_numa_balancing_scan_period_max = 60000;

/* Portion of address space to scan in MB */
unsigned int sysctl_numa_balancing_scan_size = 256;

/* Scan @scan_size MB every @scan_period after an initial @scan_delay in ms */
unsigned int sysctl_numa_balancing_scan_delay = 1000;

static unsigned int task_nr_scan_windows(struct task_struct *p)
{
	unsigned long rss = 0;
	unsigned long nr_scan_pages;

	/*
	 * Calculations based on RSS as non-present and empty pages are skipped
	 * by the PTE scanner and NUMA hinting faults should be trapped based
	 * on resident pages
	 */
	nr_scan_pages = sysctl_numa_balancing_scan_size << (20 - PAGE_SHIFT);
	rss = get_mm_rss(p->mm);
	if (!rss)
		rss = nr_scan_pages;

	rss = round_up(rss, nr_scan_pages);
	return rss / nr_scan_pages;
}

/* For sanitys sake, never scan more PTEs than MAX_SCAN_WINDOW MB/sec. */
#define MAX_SCAN_WINDOW 2560

static unsigned int task_scan_min(struct task_struct *p)
{
	unsigned int scan_size = ACCESS_ONCE(sysctl_numa_balancing_scan_size);
	unsigned int scan, floor;
	unsigned int windows = 1;

	if (scan_size < MAX_SCAN_WINDOW)
		windows = MAX_SCAN_WINDOW / scan_size;
	floor = 1000 / windows;

	scan = sysctl_numa_balancing_scan_period_min / task_nr_scan_windows(p);
	return max_t(unsigned int, floor, scan);
}

static unsigned int task_scan_max(struct task_struct *p)
{
	unsigned int smin = task_scan_min(p);
	unsigned int smax;

	/* Watch for min being lower than max due to floor calculations */
	smax = sysctl_numa_balancing_scan_period_max / task_nr_scan_windows(p);
	return max(smin, smax);
}

static void account_numa_enqueue(struct rq *rq, struct task_struct *p)
{
	rq->nr_numa_running += (p->numa_preferred_nid != -1);
	rq->nr_preferred_running += (p->numa_preferred_nid == task_node(p));
}

static void account_numa_dequeue(struct rq *rq, struct task_struct *p)
{
	rq->nr_numa_running -= (p->numa_preferred_nid != -1);
	rq->nr_preferred_running -= (p->numa_preferred_nid == task_node(p));
}

struct numa_group {
	atomic_t refcount;

	spinlock_t lock; /* nr_tasks, tasks */
	int nr_tasks;
	pid_t gid;

	struct rcu_head rcu;
	nodemask_t active_nodes;
	unsigned long total_faults;
	/*
	 * Faults_cpu is used to decide whether memory should move
	 * towards the CPU. As a consequence, these stats are weighted
	 * more by CPU use than by memory faults.
	 */
	unsigned long *faults_cpu;
	unsigned long faults[0];
};

/* Shared or private faults. */
#define NR_NUMA_HINT_FAULT_TYPES 2

/* Memory and CPU locality */
#define NR_NUMA_HINT_FAULT_STATS (NR_NUMA_HINT_FAULT_TYPES * 2)

/* Averaged statistics, and temporary buffers. */
#define NR_NUMA_HINT_FAULT_BUCKETS (NR_NUMA_HINT_FAULT_STATS * 2)

pid_t task_numa_group_id(struct task_struct *p)
{
	return p->numa_group ? p->numa_group->gid : 0;
}

/*
 * The averaged statistics, shared & private, memory & cpu,
 * occupy the first half of the array. The second half of the
 * array is for current counters, which are averaged into the
 * first set by task_numa_placement.
 */
static inline int task_faults_idx(enum numa_faults_stats s, int nid, int priv)
{
	return NR_NUMA_HINT_FAULT_TYPES * (s * nr_node_ids + nid) + priv;
}

static inline unsigned long task_faults(struct task_struct *p, int nid)
{
	if (!p->numa_faults)
		return 0;

	return p->numa_faults[task_faults_idx(NUMA_MEM, nid, 0)] +
		p->numa_faults[task_faults_idx(NUMA_MEM, nid, 1)];
}

static inline unsigned long group_faults(struct task_struct *p, int nid)
{
	if (!p->numa_group)
		return 0;

	return p->numa_group->faults[task_faults_idx(NUMA_MEM, nid, 0)] +
		p->numa_group->faults[task_faults_idx(NUMA_MEM, nid, 1)];
}

static inline unsigned long group_faults_cpu(struct numa_group *group, int nid)
{
	return group->faults_cpu[task_faults_idx(NUMA_MEM, nid, 0)] +
		group->faults_cpu[task_faults_idx(NUMA_MEM, nid, 1)];
}

/* Handle placement on systems where not all nodes are directly connected. */
static unsigned long score_nearby_nodes(struct task_struct *p, int nid,
					int maxdist, bool task)
{
	unsigned long score = 0;
	int node;

	/*
	 * All nodes are directly connected, and the same distance
	 * from each other. No need for fancy placement algorithms.
	 */
	if (sched_numa_topology_type == NUMA_DIRECT)
		return 0;

	/*
	 * This code is called for each node, introducing N^2 complexity,
	 * which should be ok given the number of nodes rarely exceeds 8.
	 */
	for_each_online_node(node) {
		unsigned long faults;
		int dist = node_distance(nid, node);

		/*
		 * The furthest away nodes in the system are not interesting
		 * for placement; nid was already counted.
		 */
		if (dist == sched_max_numa_distance || node == nid)
			continue;

		/*
		 * On systems with a backplane NUMA topology, compare groups
		 * of nodes, and move tasks towards the group with the most
		 * memory accesses. When comparing two nodes at distance
		 * "hoplimit", only nodes closer by than "hoplimit" are part
		 * of each group. Skip other nodes.
		 */
		if (sched_numa_topology_type == NUMA_BACKPLANE &&
					dist > maxdist)
			continue;

		/* Add up the faults from nearby nodes. */
		if (task)
			faults = task_faults(p, node);
		else
			faults = group_faults(p, node);

		/*
		 * On systems with a glueless mesh NUMA topology, there are
		 * no fixed "groups of nodes". Instead, nodes that are not
		 * directly connected bounce traffic through intermediate
		 * nodes; a numa_group can occupy any set of nodes.
		 * The further away a node is, the less the faults count.
		 * This seems to result in good task placement.
		 */
		if (sched_numa_topology_type == NUMA_GLUELESS_MESH) {
			faults *= (sched_max_numa_distance - dist);
			faults /= (sched_max_numa_distance - LOCAL_DISTANCE);
		}

		score += faults;
	}

	return score;
}

/*
 * These return the fraction of accesses done by a particular task, or
 * task group, on a particular numa node.  The group weight is given a
 * larger multiplier, in order to group tasks together that are almost
 * evenly spread out between numa nodes.
 */
static inline unsigned long task_weight(struct task_struct *p, int nid,
					int dist)
{
	unsigned long faults, total_faults;

	if (!p->numa_faults)
		return 0;

	total_faults = p->total_numa_faults;

	if (!total_faults)
		return 0;

	faults = task_faults(p, nid);
	faults += score_nearby_nodes(p, nid, dist, true);

	return 1000 * faults / total_faults;
}

static inline unsigned long group_weight(struct task_struct *p, int nid,
					 int dist)
{
	unsigned long faults, total_faults;

	if (!p->numa_group)
		return 0;

	total_faults = p->numa_group->total_faults;

	if (!total_faults)
		return 0;

	faults = group_faults(p, nid);
	faults += score_nearby_nodes(p, nid, dist, false);

	return 1000 * faults / total_faults;
}

bool should_numa_migrate_memory(struct task_struct *p, struct page * page,
				int src_nid, int dst_cpu)
{
	struct numa_group *ng = p->numa_group;
	int dst_nid = cpu_to_node(dst_cpu);
	int last_cpupid, this_cpupid;

	this_cpupid = cpu_pid_to_cpupid(dst_cpu, current->pid);

	/*
	 * Multi-stage node selection is used in conjunction with a periodic
	 * migration fault to build a temporal task<->page relation. By using
	 * a two-stage filter we remove short/unlikely relations.
	 *
	 * Using P(p) ~ n_p / n_t as per frequentist probability, we can equate
	 * a task's usage of a particular page (n_p) per total usage of this
	 * page (n_t) (in a given time-span) to a probability.
	 *
	 * Our periodic faults will sample this probability and getting the
	 * same result twice in a row, given these samples are fully
	 * independent, is then given by P(n)^2, provided our sample period
	 * is sufficiently short compared to the usage pattern.
	 *
	 * This quadric squishes small probabilities, making it less likely we
	 * act on an unlikely task<->page relation.
	 */
	last_cpupid = page_cpupid_xchg_last(page, this_cpupid);
	if (!cpupid_pid_unset(last_cpupid) &&
				cpupid_to_nid(last_cpupid) != dst_nid)
		return false;

	/* Always allow migrate on private faults */
	if (cpupid_match_pid(p, last_cpupid))
		return true;

	/* A shared fault, but p->numa_group has not been set up yet. */
	if (!ng)
		return true;

	/*
	 * Do not migrate if the destination is not a node that
	 * is actively used by this numa group.
	 */
	if (!node_isset(dst_nid, ng->active_nodes))
		return false;

	/*
	 * Source is a node that is not actively used by this
	 * numa group, while the destination is. Migrate.
	 */
	if (!node_isset(src_nid, ng->active_nodes))
		return true;

	/*
	 * Both source and destination are nodes in active
	 * use by this numa group. Maximize memory bandwidth
	 * by migrating from more heavily used groups, to less
	 * heavily used ones, spreading the load around.
	 * Use a 1/4 hysteresis to avoid spurious page movement.
	 */
	return group_faults(p, dst_nid) < (group_faults(p, src_nid) * 3 / 4);
}

static unsigned long weighted_cpuload(const int cpu);
static unsigned long source_load(int cpu, int type);
static unsigned long target_load(int cpu, int type);
static unsigned long capacity_of(int cpu);
static long effective_load(struct task_group *tg, int cpu, long wl, long wg);

/* Cached statistics for all CPUs within a node */
struct numa_stats {
	unsigned long nr_running;
	unsigned long load;

	/* Total compute capacity of CPUs on a node */
	unsigned long compute_capacity;

	/* Approximate capacity in terms of runnable tasks on a node */
	unsigned long task_capacity;
	int has_free_capacity;
};

/*
 * XXX borrowed from update_sg_lb_stats
 */
static void update_numa_stats(struct numa_stats *ns, int nid)
{
	int smt, cpu, cpus = 0;
	unsigned long capacity;

	memset(ns, 0, sizeof(*ns));
	for_each_cpu(cpu, cpumask_of_node(nid)) {
		struct rq *rq = cpu_rq(cpu);

		ns->nr_running += rq->nr_running;
		ns->load += weighted_cpuload(cpu);
		ns->compute_capacity += capacity_of(cpu);

		cpus++;
	}

	/*
	 * If we raced with hotplug and there are no CPUs left in our mask
	 * the @ns structure is NULL'ed and task_numa_compare() will
	 * not find this node attractive.
	 *
	 * We'll either bail at !has_free_capacity, or we'll detect a huge
	 * imbalance and bail there.
	 */
	if (!cpus)
		return;

	/* smt := ceil(cpus / capacity), assumes: 1 < smt_power < 2 */
	smt = DIV_ROUND_UP(SCHED_CAPACITY_SCALE * cpus, ns->compute_capacity);
	capacity = cpus / smt; /* cores */

	ns->task_capacity = min_t(unsigned, capacity,
		DIV_ROUND_CLOSEST(ns->compute_capacity, SCHED_CAPACITY_SCALE));
	ns->has_free_capacity = (ns->nr_running < ns->task_capacity);
}

struct task_numa_env {
	struct task_struct *p;

	int src_cpu, src_nid;
	int dst_cpu, dst_nid;

	struct numa_stats src_stats, dst_stats;

	int imbalance_pct;
	int dist;

	struct task_struct *best_task;
	long best_imp;
	int best_cpu;
};

static void task_numa_assign(struct task_numa_env *env,
			     struct task_struct *p, long imp)
{
	if (env->best_task)
		put_task_struct(env->best_task);
	if (p)
		get_task_struct(p);

	env->best_task = p;
	env->best_imp = imp;
	env->best_cpu = env->dst_cpu;
}

static bool load_too_imbalanced(long src_load, long dst_load,
				struct task_numa_env *env)
{
	long imb, old_imb;
	long orig_src_load, orig_dst_load;
	long src_capacity, dst_capacity;

	/*
	 * The load is corrected for the CPU capacity available on each node.
	 *
	 * src_load        dst_load
	 * ------------ vs ---------
	 * src_capacity    dst_capacity
	 */
	src_capacity = env->src_stats.compute_capacity;
	dst_capacity = env->dst_stats.compute_capacity;

	/* We care about the slope of the imbalance, not the direction. */
	if (dst_load < src_load)
		swap(dst_load, src_load);

	/* Is the difference below the threshold? */
	imb = dst_load * src_capacity * 100 -
	      src_load * dst_capacity * env->imbalance_pct;
	if (imb <= 0)
		return false;

	/*
	 * The imbalance is above the allowed threshold.
	 * Compare it with the old imbalance.
	 */
	orig_src_load = env->src_stats.load;
	orig_dst_load = env->dst_stats.load;

	if (orig_dst_load < orig_src_load)
		swap(orig_dst_load, orig_src_load);

	old_imb = orig_dst_load * src_capacity * 100 -
		  orig_src_load * dst_capacity * env->imbalance_pct;

	/* Would this change make things worse? */
	return (imb > old_imb);
}

/*
 * This checks if the overall compute and NUMA accesses of the system would
 * be improved if the source tasks was migrated to the target dst_cpu taking
 * into account that it might be best if task running on the dst_cpu should
 * be exchanged with the source task
 */
static void task_numa_compare(struct task_numa_env *env,
			      long taskimp, long groupimp)
{
	struct rq *src_rq = cpu_rq(env->src_cpu);
	struct rq *dst_rq = cpu_rq(env->dst_cpu);
	struct task_struct *cur;
	long src_load, dst_load;
	long load;
	long imp = env->p->numa_group ? groupimp : taskimp;
	long moveimp = imp;
	int dist = env->dist;

	rcu_read_lock();

	raw_spin_lock_irq(&dst_rq->lock);
	cur = dst_rq->curr;
	/*
	 * No need to move the exiting task, and this ensures that ->curr
	 * wasn't reaped and thus get_task_struct() in task_numa_assign()
	 * is safe under RCU read lock.
	 * Note that rcu_read_lock() itself can't protect from the final
	 * put_task_struct() after the last schedule().
	 */
	if ((cur->flags & PF_EXITING) || is_idle_task(cur))
		cur = NULL;
	raw_spin_unlock_irq(&dst_rq->lock);

	/*
	 * Because we have preemption enabled we can get migrated around and
	 * end try selecting ourselves (current == env->p) as a swap candidate.
	 */
	if (cur == env->p)
		goto unlock;

	/*
	 * "imp" is the fault differential for the source task between the
	 * source and destination node. Calculate the total differential for
	 * the source task and potential destination task. The more negative
	 * the value is, the more rmeote accesses that would be expected to
	 * be incurred if the tasks were swapped.
	 */
	if (cur) {
		/* Skip this swap candidate if cannot move to the source cpu */
		if (!cpumask_test_cpu(env->src_cpu, tsk_cpus_allowed(cur)))
			goto unlock;

		/*
		 * If dst and source tasks are in the same NUMA group, or not
		 * in any group then look only at task weights.
		 */
		if (cur->numa_group == env->p->numa_group) {
			imp = taskimp + task_weight(cur, env->src_nid, dist) -
			      task_weight(cur, env->dst_nid, dist);
			/*
			 * Add some hysteresis to prevent swapping the
			 * tasks within a group over tiny differences.
			 */
			if (cur->numa_group)
				imp -= imp/16;
		} else {
			/*
			 * Compare the group weights. If a task is all by
			 * itself (not part of a group), use the task weight
			 * instead.
			 */
			if (cur->numa_group)
				imp += group_weight(cur, env->src_nid, dist) -
				       group_weight(cur, env->dst_nid, dist);
			else
				imp += task_weight(cur, env->src_nid, dist) -
				       task_weight(cur, env->dst_nid, dist);
		}
	}

	if (imp <= env->best_imp && moveimp <= env->best_imp)
		goto unlock;

	if (!cur) {
		/* Is there capacity at our destination? */
		if (env->src_stats.nr_running <= env->src_stats.task_capacity &&
		    !env->dst_stats.has_free_capacity)
			goto unlock;

		goto balance;
	}

	/* Balance doesn't matter much if we're running a task per cpu */
	if (imp > env->best_imp && src_rq->nr_running == 1 &&
			dst_rq->nr_running == 1)
		goto assign;

	/*
	 * In the overloaded case, try and keep the load balanced.
	 */
balance:
	load = task_h_load(env->p);
	dst_load = env->dst_stats.load + load;
	src_load = env->src_stats.load - load;

	if (moveimp > imp && moveimp > env->best_imp) {
		/*
		 * If the improvement from just moving env->p direction is
		 * better than swapping tasks around, check if a move is
		 * possible. Store a slightly smaller score than moveimp,
		 * so an actually idle CPU will win.
		 */
		if (!load_too_imbalanced(src_load, dst_load, env)) {
			imp = moveimp - 1;
			cur = NULL;
			goto assign;
		}
	}

	if (imp <= env->best_imp)
		goto unlock;

	if (cur) {
		load = task_h_load(cur);
		dst_load -= load;
		src_load += load;
	}

	if (load_too_imbalanced(src_load, dst_load, env))
		goto unlock;

	/*
	 * One idle CPU per node is evaluated for a task numa move.
	 * Call select_idle_sibling to maybe find a better one.
	 */
	if (!cur)
		env->dst_cpu = select_idle_sibling(env->p, env->dst_cpu);

assign:
	task_numa_assign(env, cur, imp);
unlock:
	rcu_read_unlock();
}

static void task_numa_find_cpu(struct task_numa_env *env,
				long taskimp, long groupimp)
{
	int cpu;

	for_each_cpu(cpu, cpumask_of_node(env->dst_nid)) {
		/* Skip this CPU if the source task cannot migrate */
		if (!cpumask_test_cpu(cpu, tsk_cpus_allowed(env->p)))
			continue;

		env->dst_cpu = cpu;
		task_numa_compare(env, taskimp, groupimp);
	}
}

static int task_numa_migrate(struct task_struct *p)
{
	struct task_numa_env env = {
		.p = p,

		.src_cpu = task_cpu(p),
		.src_nid = task_node(p),

		.imbalance_pct = 112,

		.best_task = NULL,
		.best_imp = 0,
		.best_cpu = -1
	};
	struct sched_domain *sd;
	unsigned long taskweight, groupweight;
	int nid, ret, dist;
	long taskimp, groupimp;

	/*
	 * Pick the lowest SD_NUMA domain, as that would have the smallest
	 * imbalance and would be the first to start moving tasks about.
	 *
	 * And we want to avoid any moving of tasks about, as that would create
	 * random movement of tasks -- counter the numa conditions we're trying
	 * to satisfy here.
	 */
	rcu_read_lock();
	sd = rcu_dereference(per_cpu(sd_numa, env.src_cpu));
	if (sd)
		env.imbalance_pct = 100 + (sd->imbalance_pct - 100) / 2;
	rcu_read_unlock();

	/*
	 * Cpusets can break the scheduler domain tree into smaller
	 * balance domains, some of which do not cross NUMA boundaries.
	 * Tasks that are "trapped" in such domains cannot be migrated
	 * elsewhere, so there is no point in (re)trying.
	 */
	if (unlikely(!sd)) {
		p->numa_preferred_nid = task_node(p);
		return -EINVAL;
	}

	env.dst_nid = p->numa_preferred_nid;
	dist = env.dist = node_distance(env.src_nid, env.dst_nid);
	taskweight = task_weight(p, env.src_nid, dist);
	groupweight = group_weight(p, env.src_nid, dist);
	update_numa_stats(&env.src_stats, env.src_nid);
	taskimp = task_weight(p, env.dst_nid, dist) - taskweight;
	groupimp = group_weight(p, env.dst_nid, dist) - groupweight;
	update_numa_stats(&env.dst_stats, env.dst_nid);

	/* Try to find a spot on the preferred nid. */
	task_numa_find_cpu(&env, taskimp, groupimp);

	/*
	 * Look at other nodes in these cases:
	 * - there is no space available on the preferred_nid
	 * - the task is part of a numa_group that is interleaved across
	 *   multiple NUMA nodes; in order to better consolidate the group,
	 *   we need to check other locations.
	 */
	if (env.best_cpu == -1 || (p->numa_group &&
			nodes_weight(p->numa_group->active_nodes) > 1)) {
		for_each_online_node(nid) {
			if (nid == env.src_nid || nid == p->numa_preferred_nid)
				continue;

			dist = node_distance(env.src_nid, env.dst_nid);
			if (sched_numa_topology_type == NUMA_BACKPLANE &&
						dist != env.dist) {
				taskweight = task_weight(p, env.src_nid, dist);
				groupweight = group_weight(p, env.src_nid, dist);
			}

			/* Only consider nodes where both task and groups benefit */
			taskimp = task_weight(p, nid, dist) - taskweight;
			groupimp = group_weight(p, nid, dist) - groupweight;
			if (taskimp < 0 && groupimp < 0)
				continue;

			env.dist = dist;
			env.dst_nid = nid;
			update_numa_stats(&env.dst_stats, env.dst_nid);
			task_numa_find_cpu(&env, taskimp, groupimp);
		}
	}

	/*
	 * If the task is part of a workload that spans multiple NUMA nodes,
	 * and is migrating into one of the workload's active nodes, remember
	 * this node as the task's preferred numa node, so the workload can
	 * settle down.
	 * A task that migrated to a second choice node will be better off
	 * trying for a better one later. Do not set the preferred node here.
	 */
	if (p->numa_group) {
		if (env.best_cpu == -1)
			nid = env.src_nid;
		else
			nid = env.dst_nid;

		if (node_isset(nid, p->numa_group->active_nodes))
			sched_setnuma(p, env.dst_nid);
	}

	/* No better CPU than the current one was found. */
	if (env.best_cpu == -1)
		return -EAGAIN;

	/*
	 * Reset the scan period if the task is being rescheduled on an
	 * alternative node to recheck if the tasks is now properly placed.
	 */
	p->numa_scan_period = task_scan_min(p);

	if (env.best_task == NULL) {
		ret = migrate_task_to(p, env.best_cpu);
		if (ret != 0)
			trace_sched_stick_numa(p, env.src_cpu, env.best_cpu);
		return ret;
	}

	ret = migrate_swap(p, env.best_task);
	if (ret != 0)
		trace_sched_stick_numa(p, env.src_cpu, task_cpu(env.best_task));
	put_task_struct(env.best_task);
	return ret;
}

/* Attempt to migrate a task to a CPU on the preferred node. */
static void numa_migrate_preferred(struct task_struct *p)
{
	unsigned long interval = HZ;

	/* This task has no NUMA fault statistics yet */
	if (unlikely(p->numa_preferred_nid == -1 || !p->numa_faults))
		return;

	/* Periodically retry migrating the task to the preferred node */
	interval = min(interval, msecs_to_jiffies(p->numa_scan_period) / 16);
	p->numa_migrate_retry = jiffies + interval;

	/* Success if task is already running on preferred CPU */
	if (task_node(p) == p->numa_preferred_nid)
		return;

	/* Otherwise, try migrate to a CPU on the preferred node */
	task_numa_migrate(p);
}

/*
 * Find the nodes on which the workload is actively running. We do this by
 * tracking the nodes from which NUMA hinting faults are triggered. This can
 * be different from the set of nodes where the workload's memory is currently
 * located.
 *
 * The bitmask is used to make smarter decisions on when to do NUMA page
 * migrations, To prevent flip-flopping, and excessive page migrations, nodes
 * are added when they cause over 6/16 of the maximum number of faults, but
 * only removed when they drop below 3/16.
 */
static void update_numa_active_node_mask(struct numa_group *numa_group)
{
	unsigned long faults, max_faults = 0;
	int nid;

	for_each_online_node(nid) {
		faults = group_faults_cpu(numa_group, nid);
		if (faults > max_faults)
			max_faults = faults;
	}

	for_each_online_node(nid) {
		faults = group_faults_cpu(numa_group, nid);
		if (!node_isset(nid, numa_group->active_nodes)) {
			if (faults > max_faults * 6 / 16)
				node_set(nid, numa_group->active_nodes);
		} else if (faults < max_faults * 3 / 16)
			node_clear(nid, numa_group->active_nodes);
	}
}

/*
 * When adapting the scan rate, the period is divided into NUMA_PERIOD_SLOTS
 * increments. The more local the fault statistics are, the higher the scan
 * period will be for the next scan window. If local/(local+remote) ratio is
 * below NUMA_PERIOD_THRESHOLD (where range of ratio is 1..NUMA_PERIOD_SLOTS)
 * the scan period will decrease. Aim for 70% local accesses.
 */
#define NUMA_PERIOD_SLOTS 10
#define NUMA_PERIOD_THRESHOLD 7

/*
 * Increase the scan period (slow down scanning) if the majority of
 * our memory is already on our local node, or if the majority of
 * the page accesses are shared with other processes.
 * Otherwise, decrease the scan period.
 */
static void update_task_scan_period(struct task_struct *p,
			unsigned long shared, unsigned long private)
{
	unsigned int period_slot;
	int ratio;
	int diff;

	unsigned long remote = p->numa_faults_locality[0];
	unsigned long local = p->numa_faults_locality[1];

	/*
	 * If there were no record hinting faults then either the task is
	 * completely idle or all activity is areas that are not of interest
	 * to automatic numa balancing. Related to that, if there were failed
	 * migration then it implies we are migrating too quickly or the local
	 * node is overloaded. In either case, scan slower
	 */
	if (local + shared == 0 || p->numa_faults_locality[2]) {
		p->numa_scan_period = min(p->numa_scan_period_max,
			p->numa_scan_period << 1);

		p->mm->numa_next_scan = jiffies +
			msecs_to_jiffies(p->numa_scan_period);

		return;
	}

	/*
	 * Prepare to scale scan period relative to the current period.
	 *	 == NUMA_PERIOD_THRESHOLD scan period stays the same
	 *       <  NUMA_PERIOD_THRESHOLD scan period decreases (scan faster)
	 *	 >= NUMA_PERIOD_THRESHOLD scan period increases (scan slower)
	 */
	period_slot = DIV_ROUND_UP(p->numa_scan_period, NUMA_PERIOD_SLOTS);
	ratio = (local * NUMA_PERIOD_SLOTS) / (local + remote);
	if (ratio >= NUMA_PERIOD_THRESHOLD) {
		int slot = ratio - NUMA_PERIOD_THRESHOLD;
		if (!slot)
			slot = 1;
		diff = slot * period_slot;
	} else {
		diff = -(NUMA_PERIOD_THRESHOLD - ratio) * period_slot;

		/*
		 * Scale scan rate increases based on sharing. There is an
		 * inverse relationship between the degree of sharing and
		 * the adjustment made to the scanning period. Broadly
		 * speaking the intent is that there is little point
		 * scanning faster if shared accesses dominate as it may
		 * simply bounce migrations uselessly
		 */
		ratio = DIV_ROUND_UP(private * NUMA_PERIOD_SLOTS, (private + shared + 1));
		diff = (diff * ratio) / NUMA_PERIOD_SLOTS;
	}

	p->numa_scan_period = clamp(p->numa_scan_period + diff,
			task_scan_min(p), task_scan_max(p));
	memset(p->numa_faults_locality, 0, sizeof(p->numa_faults_locality));
}

/*
 * Get the fraction of time the task has been running since the last
 * NUMA placement cycle. The scheduler keeps similar statistics, but
 * decays those on a 32ms period, which is orders of magnitude off
 * from the dozens-of-seconds NUMA balancing period. Use the scheduler
 * stats only if the task is so new there are no NUMA statistics yet.
 */
static u64 numa_get_avg_runtime(struct task_struct *p, u64 *period)
{
	u64 runtime, delta, now;
	/* Use the start of this time slice to avoid calculations. */
	now = p->se.exec_start;
	runtime = p->se.sum_exec_runtime;

	if (p->last_task_numa_placement) {
		delta = runtime - p->last_sum_exec_runtime;
		*period = now - p->last_task_numa_placement;
	} else {
		delta = p->se.avg.runnable_avg_sum;
		*period = p->se.avg.runnable_avg_period;
	}

	p->last_sum_exec_runtime = runtime;
	p->last_task_numa_placement = now;

	return delta;
}

/*
 * Determine the preferred nid for a task in a numa_group. This needs to
 * be done in a way that produces consistent results with group_weight,
 * otherwise workloads might not converge.
 */
static int preferred_group_nid(struct task_struct *p, int nid)
{
	nodemask_t nodes;
	int dist;

	/* Direct connections between all NUMA nodes. */
	if (sched_numa_topology_type == NUMA_DIRECT)
		return nid;

	/*
	 * On a system with glueless mesh NUMA topology, group_weight
	 * scores nodes according to the number of NUMA hinting faults on
	 * both the node itself, and on nearby nodes.
	 */
	if (sched_numa_topology_type == NUMA_GLUELESS_MESH) {
		unsigned long score, max_score = 0;
		int node, max_node = nid;

		dist = sched_max_numa_distance;

		for_each_online_node(node) {
			score = group_weight(p, node, dist);
			if (score > max_score) {
				max_score = score;
				max_node = node;
			}
		}
		return max_node;
	}

	/*
	 * Finding the preferred nid in a system with NUMA backplane
	 * interconnect topology is more involved. The goal is to locate
	 * tasks from numa_groups near each other in the system, and
	 * untangle workloads from different sides of the system. This requires
	 * searching down the hierarchy of node groups, recursively searching
	 * inside the highest scoring group of nodes. The nodemask tricks
	 * keep the complexity of the search down.
	 */
	nodes = node_online_map;
	for (dist = sched_max_numa_distance; dist > LOCAL_DISTANCE; dist--) {
		unsigned long max_faults = 0;
		nodemask_t max_group = NODE_MASK_NONE;
		int a, b;

		/* Are there nodes at this distance from each other? */
		if (!find_numa_distance(dist))
			continue;

		for_each_node_mask(a, nodes) {
			unsigned long faults = 0;
			nodemask_t this_group;
			nodes_clear(this_group);

			/* Sum group's NUMA faults; includes a==b case. */
			for_each_node_mask(b, nodes) {
				if (node_distance(a, b) < dist) {
					faults += group_faults(p, b);
					node_set(b, this_group);
					node_clear(b, nodes);
				}
			}

			/* Remember the top group. */
			if (faults > max_faults) {
				max_faults = faults;
				max_group = this_group;
				/*
				 * subtle: at the smallest distance there is
				 * just one node left in each "group", the
				 * winner is the preferred nid.
				 */
				nid = a;
			}
		}
		/* Next round, evaluate the nodes within max_group. */
		nodes = max_group;
	}
	return nid;
}

static void task_numa_placement(struct task_struct *p)
{
	int seq, nid, max_nid = -1, max_group_nid = -1;
	unsigned long max_faults = 0, max_group_faults = 0;
	unsigned long fault_types[2] = { 0, 0 };
	unsigned long total_faults;
	u64 runtime, period;
	spinlock_t *group_lock = NULL;

	seq = ACCESS_ONCE(p->mm->numa_scan_seq);
	if (p->numa_scan_seq == seq)
		return;
	p->numa_scan_seq = seq;
	p->numa_scan_period_max = task_scan_max(p);

	total_faults = p->numa_faults_locality[0] +
		       p->numa_faults_locality[1];
	runtime = numa_get_avg_runtime(p, &period);

	/* If the task is part of a group prevent parallel updates to group stats */
	if (p->numa_group) {
		group_lock = &p->numa_group->lock;
		spin_lock_irq(group_lock);
	}

	/* Find the node with the highest number of faults */
	for_each_online_node(nid) {
		/* Keep track of the offsets in numa_faults array */
		int mem_idx, membuf_idx, cpu_idx, cpubuf_idx;
		unsigned long faults = 0, group_faults = 0;
		int priv;

		for (priv = 0; priv < NR_NUMA_HINT_FAULT_TYPES; priv++) {
			long diff, f_diff, f_weight;

			mem_idx = task_faults_idx(NUMA_MEM, nid, priv);
			membuf_idx = task_faults_idx(NUMA_MEMBUF, nid, priv);
			cpu_idx = task_faults_idx(NUMA_CPU, nid, priv);
			cpubuf_idx = task_faults_idx(NUMA_CPUBUF, nid, priv);

			/* Decay existing window, copy faults since last scan */
			diff = p->numa_faults[membuf_idx] - p->numa_faults[mem_idx] / 2;
			fault_types[priv] += p->numa_faults[membuf_idx];
			p->numa_faults[membuf_idx] = 0;

			/*
			 * Normalize the faults_from, so all tasks in a group
			 * count according to CPU use, instead of by the raw
			 * number of faults. Tasks with little runtime have
			 * little over-all impact on throughput, and thus their
			 * faults are less important.
			 */
			f_weight = div64_u64(runtime << 16, period + 1);
			f_weight = (f_weight * p->numa_faults[cpubuf_idx]) /
				   (total_faults + 1);
			f_diff = f_weight - p->numa_faults[cpu_idx] / 2;
			p->numa_faults[cpubuf_idx] = 0;

			p->numa_faults[mem_idx] += diff;
			p->numa_faults[cpu_idx] += f_diff;
			faults += p->numa_faults[mem_idx];
			p->total_numa_faults += diff;
			if (p->numa_group) {
				/*
				 * safe because we can only change our own group
				 *
				 * mem_idx represents the offset for a given
				 * nid and priv in a specific region because it
				 * is at the beginning of the numa_faults array.
				 */
				p->numa_group->faults[mem_idx] += diff;
				p->numa_group->faults_cpu[mem_idx] += f_diff;
				p->numa_group->total_faults += diff;
				group_faults += p->numa_group->faults[mem_idx];
			}
		}

		if (faults > max_faults) {
			max_faults = faults;
			max_nid = nid;
		}

		if (group_faults > max_group_faults) {
			max_group_faults = group_faults;
			max_group_nid = nid;
		}
	}

	update_task_scan_period(p, fault_types[0], fault_types[1]);

	if (p->numa_group) {
		update_numa_active_node_mask(p->numa_group);
		spin_unlock_irq(group_lock);
		max_nid = preferred_group_nid(p, max_group_nid);
	}

	if (max_faults) {
		/* Set the new preferred node */
		if (max_nid != p->numa_preferred_nid)
			sched_setnuma(p, max_nid);

		if (task_node(p) != p->numa_preferred_nid)
			numa_migrate_preferred(p);
	}
}

static inline int get_numa_group(struct numa_group *grp)
{
	return atomic_inc_not_zero(&grp->refcount);
}

static inline void put_numa_group(struct numa_group *grp)
{
	if (atomic_dec_and_test(&grp->refcount))
		kfree_rcu(grp, rcu);
}

static void task_numa_group(struct task_struct *p, int cpupid, int flags,
			int *priv)
{
	struct numa_group *grp, *my_grp;
	struct task_struct *tsk;
	bool join = false;
	int cpu = cpupid_to_cpu(cpupid);
	int i;

	if (unlikely(!p->numa_group)) {
		unsigned int size = sizeof(struct numa_group) +
				    4*nr_node_ids*sizeof(unsigned long);

		grp = kzalloc(size, GFP_KERNEL | __GFP_NOWARN);
		if (!grp)
			return;

		atomic_set(&grp->refcount, 1);
		spin_lock_init(&grp->lock);
		grp->gid = p->pid;
		/* Second half of the array tracks nids where faults happen */
		grp->faults_cpu = grp->faults + NR_NUMA_HINT_FAULT_TYPES *
						nr_node_ids;

		node_set(task_node(current), grp->active_nodes);

		for (i = 0; i < NR_NUMA_HINT_FAULT_STATS * nr_node_ids; i++)
			grp->faults[i] = p->numa_faults[i];

		grp->total_faults = p->total_numa_faults;

		grp->nr_tasks++;
		rcu_assign_pointer(p->numa_group, grp);
	}

	rcu_read_lock();
	tsk = ACCESS_ONCE(cpu_rq(cpu)->curr);

	if (!cpupid_match_pid(tsk, cpupid))
		goto no_join;

	grp = rcu_dereference(tsk->numa_group);
	if (!grp)
		goto no_join;

	my_grp = p->numa_group;
	if (grp == my_grp)
		goto no_join;

	/*
	 * Only join the other group if its bigger; if we're the bigger group,
	 * the other task will join us.
	 */
	if (my_grp->nr_tasks > grp->nr_tasks)
		goto no_join;

	/*
	 * Tie-break on the grp address.
	 */
	if (my_grp->nr_tasks == grp->nr_tasks && my_grp > grp)
		goto no_join;

	/* Always join threads in the same process. */
	if (tsk->mm == current->mm)
		join = true;

	/* Simple filter to avoid false positives due to PID collisions */
	if (flags & TNF_SHARED)
		join = true;

	/* Update priv based on whether false sharing was detected */
	*priv = !join;

	if (join && !get_numa_group(grp))
		goto no_join;

	rcu_read_unlock();

	if (!join)
		return;

	BUG_ON(irqs_disabled());
	double_lock_irq(&my_grp->lock, &grp->lock);

	for (i = 0; i < NR_NUMA_HINT_FAULT_STATS * nr_node_ids; i++) {
		my_grp->faults[i] -= p->numa_faults[i];
		grp->faults[i] += p->numa_faults[i];
	}
	my_grp->total_faults -= p->total_numa_faults;
	grp->total_faults += p->total_numa_faults;

	my_grp->nr_tasks--;
	grp->nr_tasks++;

	spin_unlock(&my_grp->lock);
	spin_unlock_irq(&grp->lock);

	rcu_assign_pointer(p->numa_group, grp);

	put_numa_group(my_grp);
	return;

no_join:
	rcu_read_unlock();
	return;
}

void task_numa_free(struct task_struct *p)
{
	struct numa_group *grp = p->numa_group;
	void *numa_faults = p->numa_faults;
	unsigned long flags;
	int i;

	if (grp) {
		spin_lock_irqsave(&grp->lock, flags);
		for (i = 0; i < NR_NUMA_HINT_FAULT_STATS * nr_node_ids; i++)
			grp->faults[i] -= p->numa_faults[i];
		grp->total_faults -= p->total_numa_faults;

		grp->nr_tasks--;
		spin_unlock_irqrestore(&grp->lock, flags);
		RCU_INIT_POINTER(p->numa_group, NULL);
		put_numa_group(grp);
	}

	p->numa_faults = NULL;
	kfree(numa_faults);
}

/*
 * Got a PROT_NONE fault for a page on @node.
 */
void task_numa_fault(int last_cpupid, int mem_node, int pages, int flags)
{
	struct task_struct *p = current;
	bool migrated = flags & TNF_MIGRATED;
	int cpu_node = task_node(current);
	int local = !!(flags & TNF_FAULT_LOCAL);
	int priv;

	if (!numabalancing_enabled)
		return;

	/* for example, ksmd faulting in a user's mm */
	if (!p->mm)
		return;

	/* Allocate buffer to track faults on a per-node basis */
	if (unlikely(!p->numa_faults)) {
		int size = sizeof(*p->numa_faults) *
			   NR_NUMA_HINT_FAULT_BUCKETS * nr_node_ids;

		p->numa_faults = kzalloc(size, GFP_KERNEL|__GFP_NOWARN);
		if (!p->numa_faults)
			return;

		p->total_numa_faults = 0;
		memset(p->numa_faults_locality, 0, sizeof(p->numa_faults_locality));
	}

	/*
	 * First accesses are treated as private, otherwise consider accesses
	 * to be private if the accessing pid has not changed
	 */
	if (unlikely(last_cpupid == (-1 & LAST_CPUPID_MASK))) {
		priv = 1;
	} else {
		priv = cpupid_match_pid(p, last_cpupid);
		if (!priv && !(flags & TNF_NO_GROUP))
			task_numa_group(p, last_cpupid, flags, &priv);
	}

	/*
	 * If a workload spans multiple NUMA nodes, a shared fault that
	 * occurs wholly within the set of nodes that the workload is
	 * actively using should be counted as local. This allows the
	 * scan rate to slow down when a workload has settled down.
	 */
	if (!priv && !local && p->numa_group &&
			node_isset(cpu_node, p->numa_group->active_nodes) &&
			node_isset(mem_node, p->numa_group->active_nodes))
		local = 1;

	task_numa_placement(p);

	/*
	 * Retry task to preferred node migration periodically, in case it
	 * case it previously failed, or the scheduler moved us.
	 */
	if (time_after(jiffies, p->numa_migrate_retry))
		numa_migrate_preferred(p);

	if (migrated)
		p->numa_pages_migrated += pages;
	if (flags & TNF_MIGRATE_FAIL)
		p->numa_faults_locality[2] += pages;

	p->numa_faults[task_faults_idx(NUMA_MEMBUF, mem_node, priv)] += pages;
	p->numa_faults[task_faults_idx(NUMA_CPUBUF, cpu_node, priv)] += pages;
	p->numa_faults_locality[local] += pages;
}

static void reset_ptenuma_scan(struct task_struct *p)
{
	ACCESS_ONCE(p->mm->numa_scan_seq)++;
	p->mm->numa_scan_offset = 0;
}

/*
 * The expensive part of numa migration is done from task_work context.
 * Triggered from task_tick_numa().
 */
void task_numa_work(struct callback_head *work)
{
	unsigned long migrate, next_scan, now = jiffies;
	struct task_struct *p = current;
	struct mm_struct *mm = p->mm;
	struct vm_area_struct *vma;
	unsigned long start, end;
	unsigned long nr_pte_updates = 0;
	long pages;

	WARN_ON_ONCE(p != container_of(work, struct task_struct, numa_work));

	work->next = work; /* protect against double add */
	/*
	 * Who cares about NUMA placement when they're dying.
	 *
	 * NOTE: make sure not to dereference p->mm before this check,
	 * exit_task_work() happens _after_ exit_mm() so we could be called
	 * without p->mm even though we still had it when we enqueued this
	 * work.
	 */
	if (p->flags & PF_EXITING)
		return;

	if (!mm->numa_next_scan) {
		mm->numa_next_scan = now +
			msecs_to_jiffies(sysctl_numa_balancing_scan_delay);
	}

	/*
	 * Enforce maximal scan/migration frequency..
	 */
	migrate = mm->numa_next_scan;
	if (time_before(now, migrate))
		return;

	if (p->numa_scan_period == 0) {
		p->numa_scan_period_max = task_scan_max(p);
		p->numa_scan_period = task_scan_min(p);
	}

	next_scan = now + msecs_to_jiffies(p->numa_scan_period);
	if (cmpxchg(&mm->numa_next_scan, migrate, next_scan) != migrate)
		return;

	/*
	 * Delay this task enough that another task of this mm will likely win
	 * the next time around.
	 */
	p->node_stamp += 2 * TICK_NSEC;

	start = mm->numa_scan_offset;
	pages = sysctl_numa_balancing_scan_size;
	pages <<= 20 - PAGE_SHIFT; /* MB in pages */
	if (!pages)
		return;

	down_read(&mm->mmap_sem);
	vma = find_vma(mm, start);
	if (!vma) {
		reset_ptenuma_scan(p);
		start = 0;
		vma = mm->mmap;
	}
	for (; vma; vma = vma->vm_next) {
		if (!vma_migratable(vma) || !vma_policy_mof(vma) ||
			is_vm_hugetlb_page(vma)) {
			continue;
		}

		/*
		 * Shared library pages mapped by multiple processes are not
		 * migrated as it is expected they are cache replicated. Avoid
		 * hinting faults in read-only file-backed mappings or the vdso
		 * as migrating the pages will be of marginal benefit.
		 */
		if (!vma->vm_mm ||
		    (vma->vm_file && (vma->vm_flags & (VM_READ|VM_WRITE)) == (VM_READ)))
			continue;

		/*
		 * Skip inaccessible VMAs to avoid any confusion between
		 * PROT_NONE and NUMA hinting ptes
		 */
		if (!(vma->vm_flags & (VM_READ | VM_EXEC | VM_WRITE)))
			continue;

		do {
			start = max(start, vma->vm_start);
			end = ALIGN(start + (pages << PAGE_SHIFT), HPAGE_SIZE);
			end = min(end, vma->vm_end);
			nr_pte_updates += change_prot_numa(vma, start, end);

			/*
			 * Scan sysctl_numa_balancing_scan_size but ensure that
			 * at least one PTE is updated so that unused virtual
			 * address space is quickly skipped.
			 */
			if (nr_pte_updates)
				pages -= (end - start) >> PAGE_SHIFT;

			start = end;
			if (pages <= 0)
				goto out;

			cond_resched();
		} while (end != vma->vm_end);
	}

out:
	/*
	 * It is possible to reach the end of the VMA list but the last few
	 * VMAs are not guaranteed to the vma_migratable. If they are not, we
	 * would find the !migratable VMA on the next scan but not reset the
	 * scanner to the start so check it now.
	 */
	if (vma)
		mm->numa_scan_offset = start;
	else
		reset_ptenuma_scan(p);
	up_read(&mm->mmap_sem);
}

/*
 * Drive the periodic memory faults..
 */
void task_tick_numa(struct rq *rq, struct task_struct *curr)
{
	struct callback_head *work = &curr->numa_work;
	u64 period, now;

	/*
	 * We don't care about NUMA placement if we don't have memory.
	 */
	if (!curr->mm || (curr->flags & PF_EXITING) || work->next != work)
		return;

	/*
	 * Using runtime rather than walltime has the dual advantage that
	 * we (mostly) drive the selection from busy threads and that the
	 * task needs to have done some actual work before we bother with
	 * NUMA placement.
	 */
	now = curr->se.sum_exec_runtime;
	period = (u64)curr->numa_scan_period * NSEC_PER_MSEC;

	if (now - curr->node_stamp > period) {
		if (!curr->node_stamp)
			curr->numa_scan_period = task_scan_min(curr);
		curr->node_stamp += period;

		if (!time_before(jiffies, curr->mm->numa_next_scan)) {
			init_task_work(work, task_numa_work); /* TODO: move this into sched_fork() */
			task_work_add(curr, work, true);
		}
	}
}
#else
static void task_tick_numa(struct rq *rq, struct task_struct *curr)
{
}

static inline void account_numa_enqueue(struct rq *rq, struct task_struct *p)
{
}

static inline void account_numa_dequeue(struct rq *rq, struct task_struct *p)
{
}
#endif /* CONFIG_NUMA_BALANCING */

static void
account_entity_enqueue(struct cfs_rq *cfs_rq, struct sched_entity *se)
{
/* IAMROOT-12:
 * -------------
 * cfs 런큐에 스케줄 엔티티의 로드 값을 추가하여 반영한다 
 */
	update_load_add(&cfs_rq->load, se->load.weight);

/* IAMROOT-12:
 * -------------
 * 최상위 스케줄 엔티티인 경우(root 그룹의 cfs 런큐에 소속되어 있는 se)
 * 런큐의 load 값에도 추가한다. (런큐(cpu)에 있는 total load 값)
 */
	if (!parent_entity(se))
		update_load_add(&rq_of(cfs_rq)->load, se->load.weight);
#ifdef CONFIG_SMP
	if (entity_is_task(se)) {
		struct rq *rq = rq_of(cfs_rq);

		account_numa_enqueue(rq, task_of(se));
		list_add(&se->group_node, &rq->cfs_tasks);
	}
#endif
	cfs_rq->nr_running++;
}

static void
account_entity_dequeue(struct cfs_rq *cfs_rq, struct sched_entity *se)
{

/* IAMROOT-12:
 * -------------
 * cfs 런큐에 반영되어 있던 스케줄 엔티티의 로드 값을 감소시킨다.
 * (cfs_rq->load는 각 엔티티 로드의 총 합)
 */
	update_load_sub(&cfs_rq->load, se->load.weight);

/* IAMROOT-12:
 * -------------
 * 최상위 스케줄 엔티티인 경우(root 그룹의 cfs 런큐에 소속되어 있는 se)
 * 런큐의 load 값에서도 감소시킨다. (런큐(cpu)에 있는 total load 값)
 */
	if (!parent_entity(se))
		update_load_sub(&rq_of(cfs_rq)->load, se->load.weight);
	if (entity_is_task(se)) {
		account_numa_dequeue(rq_of(cfs_rq), task_of(se));
		list_del_init(&se->group_node);
	}

/* IAMROOT-12:
 * -------------
 * cfs 런큐에 소속된 엔티티 수를 1 감소 시킨다.
 */
	cfs_rq->nr_running--;
}

#ifdef CONFIG_FAIR_GROUP_SCHED
# ifdef CONFIG_SMP
static inline long calc_tg_weight(struct task_group *tg, struct cfs_rq *cfs_rq)
{
	long tg_weight;

	/*
	 * Use this CPU's actual weight instead of the last load_contribution
	 * to gain a more accurate current total weight. See
	 * update_cfs_rq_load_contribution().
	 */

/* IAMROOT-12:
 * -------------
 * tg_weight = tg->load_avg - cfs_rq->tg_load_contrib + cfs_rq->load.weight
 */
	tg_weight = atomic_long_read(&tg->load_avg);
	tg_weight -= cfs_rq->tg_load_contrib;
	tg_weight += cfs_rq->load.weight;

	return tg_weight;
}

static long calc_cfs_shares(struct cfs_rq *cfs_rq, struct task_group *tg)
{
	long tg_weight, load, shares;

/* IAMROOT-12:
 * -------------
 * shares = tg->shares * cfs_rq->load.weight / tg_weight
 * (tg_weight = tg->load_avg - cfs_rq->tg_load_contrib + cfs_rq->load.weight)
 *
 * shares = shares * weight / (tg->load_avg - cfs_rq->tg_load_contrib + weight)
 *                            ^                ^
 *                            |                +--- 이 값이 항상 작거나 같다.
 *                            |
 *                      이 값이 항상 크거나 같다.
 *
 *          결국은 이 함수를 통해 shares 값이 같거나 작아진다. 
 */
	tg_weight = calc_tg_weight(tg, cfs_rq);
	load = cfs_rq->load.weight;

	shares = (tg->shares * load);
	if (tg_weight)
		shares /= tg_weight;

/* IAMROOT-12:
 * -------------
 * 산출된 shares 결과가 2보다 작아지지 않도록 제한한다.
 * 산출된 shares 결과가 원래 값보다 커지지 않도록 제한한다.
 */
	if (shares < MIN_SHARES)
		shares = MIN_SHARES;
	if (shares > tg->shares)
		shares = tg->shares;

	return shares;
}
# else /* CONFIG_SMP */
static inline long calc_cfs_shares(struct cfs_rq *cfs_rq, struct task_group *tg)
{
	return tg->shares;
}
# endif /* CONFIG_SMP */
static void reweight_entity(struct cfs_rq *cfs_rq, struct sched_entity *se,
			    unsigned long weight)
{

/* IAMROOT-12:
 * -------------
 * cfs 런큐의 로드 weight - se의 기존 weight + se의 새 weight 
 * (최상위 se인 경우 런큐의 로드 weight - se의 기존 weight + se의 새 weight)
 */
	if (se->on_rq) {
		/* commit outstanding execution time */
		if (cfs_rq->curr == se)
			update_curr(cfs_rq);
		account_entity_dequeue(cfs_rq, se);
	}

/* IAMROOT-12:
 * -------------
 * 스케줄 엔티티의 로드 값을 weight(비율 반영된 shares) 값으로 설정한다.
 */
	update_load_set(&se->load, weight);

	if (se->on_rq)
		account_entity_enqueue(cfs_rq, se);
}

static inline int throttled_hierarchy(struct cfs_rq *cfs_rq);

static void update_cfs_shares(struct cfs_rq *cfs_rq)
{
	struct task_group *tg;
	struct sched_entity *se;
	long shares;

/* IAMROOT-12:
 * -------------
 * tg->shares * 비율 -> se부터 cfs_rq 및 rq 까지 weight를 재산출한다.
 */
	tg = cfs_rq->tg;
	se = tg->se[cpu_of(rq_of(cfs_rq))];
	if (!se || throttled_hierarchy(cfs_rq))
		return;
#ifndef CONFIG_SMP
	if (likely(se->load.weight == tg->shares))
		return;
#endif

/* IAMROOT-12:
 * -------------
 * shares = shares * cfs->load_weight / ((tg - cfs) + cfs->load.weight)
 */
	shares = calc_cfs_shares(cfs_rq, tg);

	reweight_entity(cfs_rq_of(se), se, shares);
}
#else /* CONFIG_FAIR_GROUP_SCHED */
static inline void update_cfs_shares(struct cfs_rq *cfs_rq)
{
}
#endif /* CONFIG_FAIR_GROUP_SCHED */

#ifdef CONFIG_SMP
/*
 * We choose a half-life close to 1 scheduling period.
 * Note: The tables below are dependent on this value.
 */
#define LOAD_AVG_PERIOD 32
#define LOAD_AVG_MAX 47742 /* maximum possible load avg */
#define LOAD_AVG_MAX_N 345 /* number of full periods to produce LOAD_MAX_AVG */

/* Precomputed fixed inverse multiplies for multiplication by y^n */
static const u32 runnable_avg_yN_inv[] = {
	0xffffffff, 0xfa83b2da, 0xf5257d14, 0xefe4b99a, 0xeac0c6e6, 0xe5b906e6,
	0xe0ccdeeb, 0xdbfbb796, 0xd744fcc9, 0xd2a81d91, 0xce248c14, 0xc9b9bd85,
	0xc5672a10, 0xc12c4cc9, 0xbd08a39e, 0xb8fbaf46, 0xb504f333, 0xb123f581,
	0xad583ee9, 0xa9a15ab4, 0xa5fed6a9, 0xa2704302, 0x9ef5325f, 0x9b8d39b9,
	0x9837f050, 0x94f4efa8, 0x91c3d373, 0x8ea4398a, 0x8b95c1e3, 0x88980e80,
	0x85aac367, 0x82cd8698,
};

/*
 * Precomputed \Sum y^k { 1<=k<=n }.  These are floor(true_value) to prevent
 * over-estimates when re-combining.
 */
static const u32 runnable_avg_yN_sum[] = {
	    0, 1002, 1982, 2941, 3880, 4798, 5697, 6576, 7437, 8279, 9103,
	 9909,10698,11470,12226,12966,13690,14398,15091,15769,16433,17082,
	17718,18340,18949,19545,20128,20698,21256,21802,22336,22859,23371,
};

/*
 * Approximate:
 *   val * y^n,    where y^32 ~= 0.5 (~1 scheduling period)
 */
static __always_inline u64 decay_load(u64 val, u64 n)
{
	unsigned int local_n;

/* IAMROOT-12:
 * -------------
 * n이 0이면 decay할 필요가 없다.
 */
	if (!n)
		return val;

/* IAMROOT-12:
 * -------------
 * LOAD_AVG_PERIOD(32) * 63 = 2016(ms) 
 * 약 2초가 지나면 decay한 값은 0이다. 
 */
	else if (unlikely(n > LOAD_AVG_PERIOD * 63))
		return 0;

	/* after bounds checking we can collapse to 32-bit */
	local_n = n;

	/*
	 * As y^PERIOD = 1/2, we can combine
	 *    y^n = 1/2^(n/PERIOD) * y^(n%PERIOD)
	 * With a look-up table which covers y^n (n<PERIOD)
	 *
	 * To achieve constant time decay_load.
	 */

/* IAMROOT-12:
 * -------------
 * 32ms 단위로 반절씩 줄어든다.
 */
	if (unlikely(local_n >= LOAD_AVG_PERIOD)) {
		val >>= local_n / LOAD_AVG_PERIOD;
		local_n %= LOAD_AVG_PERIOD;
	}

	val *= runnable_avg_yN_inv[local_n];
	/* We don't use SRR here since we always want to round down. */
	return val >> 32;
}

/*
 * For updates fully spanning n periods, the contribution to runnable
 * average will be: \Sum 1024*y^n
 *
 * We can compute this reasonably efficiently by combining:
 *   y^PERIOD = 1/2 with precomputed \Sum 1024*y^n {for  n <PERIOD}
 */
static u32 __compute_runnable_contrib(u64 n)
{
	u32 contrib = 0;

/* IAMROOT-12:
 * -------------
 * 32ms 이하는 곧바로 decay sum을 찾아서 반환한다.
 */
	if (likely(n <= LOAD_AVG_PERIOD))
		return runnable_avg_yN_sum[n];

/* IAMROOT-12:
 * -------------
 * 345ms를 초과하는 경우 최대 값 47742를 반환한다.
 */
	else if (unlikely(n >= LOAD_AVG_MAX_N))
		return LOAD_AVG_MAX;

	/* Compute \Sum k^n combining precomputed values for k^i, \Sum k^j */

/* IAMROOT-12:
 * -------------
 * n=33ms -> 23371 * 0.978 + 1002 = 
 * n=63ms -> 23371 * 0.51  + 22859 = 
 */
	do {
		contrib /= 2; /* y^LOAD_AVG_PERIOD = 1/2 */
		contrib += runnable_avg_yN_sum[LOAD_AVG_PERIOD];

		n -= LOAD_AVG_PERIOD;
	} while (n > LOAD_AVG_PERIOD);

	contrib = decay_load(contrib, n);
	return contrib + runnable_avg_yN_sum[n];
}

/*
 * We can represent the historical contribution to runnable average as the
 * coefficients of a geometric series.  To do this we sub-divide our runnable
 * history into segments of approximately 1ms (1024us); label the segment that
 * occurred N-ms ago p_N, with p_0 corresponding to the current period, e.g.
 *
 * [<- 1024us ->|<- 1024us ->|<- 1024us ->| ...
 *      p0            p1           p2
 *     (now)       (~1ms ago)  (~2ms ago)
 *
 * Let u_i denote the fraction of p_i that the entity was runnable.
 *
 * We then designate the fractions u_i as our co-efficients, yielding the
 * following representation of historical load:
 *   u_0 + u_1*y + u_2*y^2 + u_3*y^3 + ...
 *
 * We choose y based on the with of a reasonably scheduling period, fixing:
 *   y^32 = 0.5
 *
 * This means that the contribution to load ~32ms ago (u_32) will be weighted
 * approximately half as much as the contribution to load within the last ms
 * (u_0).
 *
 * When a period "rolls over" and we have new u_0`, multiplying the previous
 * sum again by y is sufficient to update:
 *   load_avg = u_0` + y*(u_0 + u_1*y + u_2*y^2 + ... )
 *            = u_0 + u_1*y + u_2*y^2 + ... [re-labeling u_i --> u_{i+1}]
 */
static __always_inline int __update_entity_runnable_avg(u64 now,
							struct sched_avg *sa,
							int runnable)
{
	u64 delta, periods;
	u32 runnable_contrib;
	int delta_w, decayed = 0;

/* IAMROOT-12:
 * -------------
 * 현재 시각과 최종 계산했던 러너블 로드와의 차이를 delta에 대입한다.
 */
	delta = now - sa->last_runnable_update;
	/*
	 * This should only happen when time goes backwards, which it
	 * unfortunately does during sched clock init when we swap over to TSC.
	 */

/* IAMROOT-12:
 * -------------
 * 현재 시각이 뒤로 가는 경우가 x86의 TSC 클럭으로 전환되면서 발생하는 
 * 케이스가 있다. 이러한 경우에는 러너블 로드를 산출하지 않는다.
 */
	if ((s64)delta < 0) {
		sa->last_runnable_update = now;
		return 0;
	}

	/*
	 * Use 1024ns as the unit of measurement since it's a reasonable
	 * approximation of 1us and fast to compute.
	 */

/* IAMROOT-12:
 * -------------
 * (ns) 단위를 (us) 단위로 바꾼다.
 */
	delta >>= 10;
	if (!delta)
		return 0;

/* IAMROOT-12:
 * -------------
 * 현재시각을 러너블 로드 산출이 완료된 것으로 가정하고 대입한다.
 */
	sa->last_runnable_update = now;

	/* delta_w is the amount already accumulated against our next period */

/* IAMROOT-12:
 * -------------
 * 기존 값의 us 단위의 잔량만을 가져온다.
 */
	delta_w = sa->runnable_avg_period % 1024;

/* IAMROOT-12:
 * -------------
 * delta(us)와 기존 러너블 평균에 사용한 기간(us)을 더한 값이 1024us(1ms)를 
 * 초과하는 경우 이에 대한 decay를 수행한다.
 */
	if (delta + delta_w >= 1024) {
		/* period roll-over */
		decayed = 1;

		/*
		 * Now that we know we're crossing a period boundary, figure
		 * out how much from delta we need to complete the current
		 * period and accrue it.
		 */

/* IAMROOT-12:
 * -------------
 * 기존 값의 잔량을 채워서 1개 기간(period)을 채운다.
 */
		delta_w = 1024 - delta_w;
		if (runnable)
			sa->runnable_avg_sum += delta_w;
		sa->runnable_avg_period += delta_w;

/* IAMROOT-12:
 * -------------
 * 위에서 1024us에 해당하는 기간에 사용한 빌린 delta_w 기간을 delta에서 
 * 뺀다.
 */
		delta -= delta_w;

		/* Figure out how many additional periods this update spans */
		periods = delta / 1024;
		delta %= 1024;

/* IAMROOT-12:
 * -------------
 * 기존 로드 값에 periods+1 기간만큼 decay 한다.
 * (+1을 해야하는 이유: 잔량 처리한 것을 포함시키기 위해)
 */
		sa->runnable_avg_sum = decay_load(sa->runnable_avg_sum,
						  periods + 1);
		sa->runnable_avg_period = decay_load(sa->runnable_avg_period,
						     periods + 1);

		/* Efficiently calculate \sum (1..n_period) 1024*y^i */

/* IAMROOT-12:
 * -------------
 * 기존 로드 값 + 주어진 기간 만큼 decay sum한 새 로드 값 추가
 */
		runnable_contrib = __compute_runnable_contrib(periods);
		if (runnable)
			sa->runnable_avg_sum += runnable_contrib;
		sa->runnable_avg_period += runnable_contrib;
	}

	/* Remainder of delta accrued against u_0` */

/* IAMROOT-12:
 * -------------
 * 러너블 로드 평균합과 평균 기간에 잔량 delta를 합산한다. 
 * (decay되고 남은 delta를 합산)
 */
	if (runnable)
		sa->runnable_avg_sum += delta;
	sa->runnable_avg_period += delta;

	return decayed;
}

/* Synchronize an entity's decay with its parenting cfs_rq.*/
static inline u64 __synchronize_entity_decay(struct sched_entity *se)
{
	struct cfs_rq *cfs_rq = cfs_rq_of(se);
	u64 decays = atomic64_read(&cfs_rq->decay_counter);

	decays -= se->avg.decay_count;
	se->avg.decay_count = 0;
	if (!decays)
		return 0;

	se->avg.load_avg_contrib = decay_load(se->avg.load_avg_contrib, decays);

	return decays;
}

#ifdef CONFIG_FAIR_GROUP_SCHED
static inline void __update_cfs_rq_tg_load_contrib(struct cfs_rq *cfs_rq,
						 int force_update)
{
	struct task_group *tg = cfs_rq->tg;
	long tg_contrib;

/* IAMROOT-12:
 * -------------
 * cfs_rq->tg_load_contrib = cfs런큐의 러너블 로드 평균 + 블럭드 로드 평균 
 * (변동분이 기존 값의 1/8을 초과할때에 갱신한다) 
 *
 * tg->load_avg에도 변동분 추가
 */
	tg_contrib = cfs_rq->runnable_load_avg + cfs_rq->blocked_load_avg;
	tg_contrib -= cfs_rq->tg_load_contrib;

	if (!tg_contrib)
		return;

	if (force_update || abs(tg_contrib) > cfs_rq->tg_load_contrib / 8) {
		atomic_long_add(tg_contrib, &tg->load_avg);
		cfs_rq->tg_load_contrib += tg_contrib;
	}
}

/*
 * Aggregate cfs_rq runnable averages into an equivalent task_group
 * representation for computing load contributions.
 */
static inline void __update_tg_runnable_avg(struct sched_avg *sa,
						  struct cfs_rq *cfs_rq)
{
	struct task_group *tg = cfs_rq->tg;
	long contrib;

	/* The fraction of a cpu used by this cfs_rq */

/* IAMROOT-12:
 * ------------- 
 * 1024 weight 기준으로 se에 산출된 러너블 비율을 cfs_rq 및 tg에 적용한다.
 *
 * contrib = 1024 * 러너블 비율(sum / period) - tg_runnable_contrib 
 *    169  =                920               -     751 
 *
 * tg_runnable_contrib = 1024 * 러너블 비율(sum / period) 
 * tg->runnable_avg = tg_runnable_avg(751) + 169 = 920
 */
	contrib = div_u64((u64)sa->runnable_avg_sum << NICE_0_SHIFT,
			  sa->runnable_avg_period + 1);
	contrib -= cfs_rq->tg_runnable_contrib;

/* IAMROOT-12:
 * -------------
 * 변동분이 원래 있던 값의 1/64보다는 커야 반영을 한다.
 */
	if (abs(contrib) > cfs_rq->tg_runnable_contrib / 64) {
		atomic_add(contrib, &tg->runnable_avg);
		cfs_rq->tg_runnable_contrib += contrib;
	}
}

static inline void __update_group_entity_contrib(struct sched_entity *se)
{
	struct cfs_rq *cfs_rq = group_cfs_rq(se);
	struct task_group *tg = cfs_rq->tg;
	int runnable_avg;

	u64 contrib;

/* IAMROOT-12:
 * -------------
 * 그룹에 설정된 shares 값에 비율(cfs_rq / tg)을 적용하여 엔티티에 대입한다.
 *
 * se->avg.load_avg_contrib = 
 *	tg->shares * cfs_rq->tg_load_contrib / tg->load_avg
 */
	contrib = cfs_rq->tg_load_contrib * tg->shares;
	se->avg.load_avg_contrib = div_u64(contrib,
				     atomic_long_read(&tg->load_avg) + 1);

	/*
	 * For group entities we need to compute a correction term in the case
	 * that they are consuming <1 cpu so that we would contribute the same
	 * load as a task of equal weight.
	 *
	 * Explicitly co-ordinating this measurement would be expensive, but
	 * fortunately the sum of each cpus contribution forms a usable
	 * lower-bound on the true value.
	 *
	 * Consider the aggregate of 2 contributions.  Either they are disjoint
	 * (and the sum represents true value) or they are disjoint and we are
	 * understating by the aggregate of their overlap.
	 *
	 * Extending this to N cpus, for a given overlap, the maximum amount we
	 * understand is then n_i(n_i+1)/2 * w_i where n_i is the number of
	 * cpus that overlap for this interval and w_i is the interval width.
	 *
	 * On a small machine; the first term is well-bounded which bounds the
	 * total error since w_i is a subset of the period.  Whereas on a
	 * larger machine, while this first term can be larger, if w_i is the
	 * of consequential size guaranteed to see n_i*w_i quickly converge to
	 * our upper bound of 1-cpu.
	 */

/* IAMROOT-12:
 * -------------
 * tg->runnable_avg가 1024보다 작은 경우에 한해 
 *	se->avg.load_avg_contrib * 비율(tg->runnable_avg / 1024)
 */
	runnable_avg = atomic_read(&tg->runnable_avg);
	if (runnable_avg < NICE_0_LOAD) {
		se->avg.load_avg_contrib *= runnable_avg;
		se->avg.load_avg_contrib >>= NICE_0_SHIFT;
	}
}

static inline void update_rq_runnable_avg(struct rq *rq, int runnable)
{
	__update_entity_runnable_avg(rq_clock_task(rq), &rq->avg, runnable);
	__update_tg_runnable_avg(&rq->avg, &rq->cfs);
}
#else /* CONFIG_FAIR_GROUP_SCHED */
static inline void __update_cfs_rq_tg_load_contrib(struct cfs_rq *cfs_rq,
						 int force_update) {}
static inline void __update_tg_runnable_avg(struct sched_avg *sa,
						  struct cfs_rq *cfs_rq) {}
static inline void __update_group_entity_contrib(struct sched_entity *se) {}
static inline void update_rq_runnable_avg(struct rq *rq, int runnable) {}
#endif /* CONFIG_FAIR_GROUP_SCHED */

static inline void __update_task_entity_contrib(struct sched_entity *se)
{
	u32 contrib;

	/* avoid overflowing a 32-bit type w/ SCHED_LOAD_SCALE */

/* IAMROOT-12:
 * -------------
 * avg.load_avg_contrib = se->load.weight * 러너블 비율(sum / period)
 */
	contrib = se->avg.runnable_avg_sum * scale_load_down(se->load.weight);
	contrib /= (se->avg.runnable_avg_period + 1);
	se->avg.load_avg_contrib = scale_load(contrib);
}

/* Compute the current contribution to load_avg by se, return any delta */
static long __update_entity_load_avg_contrib(struct sched_entity *se)
{
	long old_contrib = se->avg.load_avg_contrib;

	if (entity_is_task(se)) {

/* IAMROOT-12:
 * -------------
 * se->avg.load_avg_contrib = se->load.weight * 러너블 비율(sum / period)
 */
		__update_task_entity_contrib(se);
	} else {

/* IAMROOT-12:
 * -------------
 * cfs_rq->tg_runnable_contrib = (1024 * 러너블 비율) 변동분
 * tg->runnable_avg            =       (상동)
 */
		__update_tg_runnable_avg(&se->avg, group_cfs_rq(se));

/* IAMROOT-12:
 * -------------
 * se->avg.load_avg_contrib = 
 *	tg->shares * 비율1(cfs_rq->tg_load_contrib / tg->load_avg)
 *	           * 비율2(tg->runnable_avg / 1024)
 */
		__update_group_entity_contrib(se);
	}

/* IAMROOT-12:
 * -------------
 * se->avg.load_avg_contrib 변화분만을 반환한다.
 */
	return se->avg.load_avg_contrib - old_contrib;
}

static inline void subtract_blocked_load_contrib(struct cfs_rq *cfs_rq,
						 long load_contrib)
{
	if (likely(load_contrib < cfs_rq->blocked_load_avg))
		cfs_rq->blocked_load_avg -= load_contrib;
	else
		cfs_rq->blocked_load_avg = 0;
}

static inline u64 cfs_rq_clock_task(struct cfs_rq *cfs_rq);

/* Update a sched_entity's runnable average */
static inline void update_entity_load_avg(struct sched_entity *se,
					  int update_cfs_rq)
{
	struct cfs_rq *cfs_rq = cfs_rq_of(se);
	long contrib_delta;
	u64 now;

/* IAMROOT-12:
 * -------------
 * 이 함수를 호출하는 함수들
 *	1) entity_tick()
 *	2) enqueue_entity_load_avg()
 *	3) dequeue_entity_load_avg()
 *	4) put_prev_entity()
 */

	/*
	 * For a group entity we need to use their owned cfs_rq_clock_task() in
	 * case they are the parent of a throttled hierarchy.
	 */
	if (entity_is_task(se))
		now = cfs_rq_clock_task(cfs_rq);
	else
		now = cfs_rq_clock_task(group_cfs_rq(se));

/* IAMROOT-12:
 * -------------
 * 1) 러너블 로드 평균 산출을 위한 기간과 러너블 로드 합계를 산출한다.
 * se->avg.runnable_avg_period & se->avg.runnable_avg_sum
 */
	if (!__update_entity_runnable_avg(now, &se->avg, se->on_rq))
		return;

/* IAMROOT-12:
 * -------------
 * 2) se->avg.runnable_load_avg를 산출한다.
 *    a) se->load.weight를 반영한 스케줄 엔티티의 러너블 로드 평균 산출
 *    b) shares를 반영한 스케줄 엔티티의 러너블 로드 평균을 산출 
 */
	contrib_delta = __update_entity_load_avg_contrib(se);

	if (!update_cfs_rq)
		return;

/* IAMROOT-12:
 * -------------
 * 3) se->avg.runnable_load_avg 변동분을 cfs 런큐에도 추가한다.
 */
	if (se->on_rq)
		cfs_rq->runnable_load_avg += contrib_delta;
	else
		subtract_blocked_load_contrib(cfs_rq, -contrib_delta);
}

/*
 * Decay the load contributed by all blocked children and account this so that
 * their contribution may appropriately discounted when they wake up.
 */
static void update_cfs_rq_blocked_load(struct cfs_rq *cfs_rq, int force_update)
{

/* IAMROOT-12:
 * -------------
 * ns -> ms 단위로 변환한다.
 */
	u64 now = cfs_rq_clock_task(cfs_rq) >> 20;
	u64 decays;

/* IAMROOT-12:
 * -------------
 * 마지막 decay 시각(ms)을 기록한 이후 소요된 기간(ms 단위)
 */
	decays = now - cfs_rq->last_decay;
	if (!decays && !force_update)
		return;

/* IAMROOT-12:
 * -------------
 * cfs_rq->blocked_load_avg에서 removed_load 값만큼 감소시킨다.
 */
	if (atomic_long_read(&cfs_rq->removed_load)) {
		unsigned long removed_load;
		removed_load = atomic_long_xchg(&cfs_rq->removed_load, 0);
		subtract_blocked_load_contrib(cfs_rq, removed_load);
	}

/* IAMROOT-12:
 * -------------
 * cfs_rq->blocked_load_avg를 decay 시킨다.
 * decay_counter에는 decay된 시간(ms)을 추가한다.
 */
	if (decays) {
		cfs_rq->blocked_load_avg = decay_load(cfs_rq->blocked_load_avg,
						      decays);
		atomic64_add(decays, &cfs_rq->decay_counter);
		cfs_rq->last_decay = now;
	}

/* IAMROOT-12:
 * -------------
 * cfs_rq->tg_load_contrib = cfs런큐의 러너블 로드 평균 + 블럭드 로드 평균 
 * (변동분이 기존 값의 1/8을 초과할때에 갱신한다) 
 *
 * tg->load_avg에도 변동분 추가
 */
	__update_cfs_rq_tg_load_contrib(cfs_rq, force_update);
}

/* Add the load generated by se into cfs_rq's child load-average */
static inline void enqueue_entity_load_avg(struct cfs_rq *cfs_rq,
						  struct sched_entity *se,
						  int wakeup)
{
	/*
	 * We track migrations using entity decay_count <= 0, on a wake-up
	 * migration we use a negative decay count to track the remote decays
	 * accumulated while sleeping.
	 *
	 * Newly forked tasks are enqueued with se->avg.decay_count == 0, they
	 * are seen by enqueue_entity_load_avg() as a migration with an already
	 * constructed load_avg_contrib.
	 */
	if (unlikely(se->avg.decay_count <= 0)) {
		se->avg.last_runnable_update = rq_clock_task(rq_of(cfs_rq));
		if (se->avg.decay_count) {
			/*
			 * In a wake-up migration we have to approximate the
			 * time sleeping.  This is because we can't synchronize
			 * clock_task between the two cpus, and it is not
			 * guaranteed to be read-safe.  Instead, we can
			 * approximate this using our carried decays, which are
			 * explicitly atomically readable.
			 */
			se->avg.last_runnable_update -= (-se->avg.decay_count)
							<< 20;
			update_entity_load_avg(se, 0);
			/* Indicate that we're now synchronized and on-rq */
			se->avg.decay_count = 0;
		}
		wakeup = 0;
	} else {
		__synchronize_entity_decay(se);
	}

	/* migrated tasks did not contribute to our blocked load */
	if (wakeup) {
		subtract_blocked_load_contrib(cfs_rq, se->avg.load_avg_contrib);
		update_entity_load_avg(se, 0);
	}

	cfs_rq->runnable_load_avg += se->avg.load_avg_contrib;
	/* we force update consideration on load-balancer moves */
	update_cfs_rq_blocked_load(cfs_rq, !wakeup);
}

/*
 * Remove se's load from this cfs_rq child load-average, if the entity is
 * transitioning to a blocked state we track its projected decay using
 * blocked_load_avg.
 */
static inline void dequeue_entity_load_avg(struct cfs_rq *cfs_rq,
						  struct sched_entity *se,
						  int sleep)
{
	update_entity_load_avg(se, 1);
	/* we force update consideration on load-balancer moves */
	update_cfs_rq_blocked_load(cfs_rq, !sleep);

/* IAMROOT-12:
 * -------------
 * cfs 런큐의 러너블 로드에서 se 로드 평균 기여를 감소시킨다.
 */
	cfs_rq->runnable_load_avg -= se->avg.load_avg_contrib;

/* IAMROOT-12:
 * -------------
 * 슬립 목적으로 진입한 경우 blocked_load_avg에 그 감소 값을 추가한다.
 */
	if (sleep) {
		cfs_rq->blocked_load_avg += se->avg.load_avg_contrib;
		se->avg.decay_count = atomic64_read(&cfs_rq->decay_counter);
	} /* migrations, e.g. sleep=0 leave decay_count == 0 */
}

/*
 * Update the rq's load with the elapsed running time before entering
 * idle. if the last scheduled task is not a CFS task, idle_enter will
 * be the only way to update the runnable statistic.
 */
void idle_enter_fair(struct rq *this_rq)
{
	update_rq_runnable_avg(this_rq, 1);
}

/*
 * Update the rq's load with the elapsed idle time before a task is
 * scheduled. if the newly scheduled task is not a CFS task, idle_exit will
 * be the only way to update the runnable statistic.
 */
void idle_exit_fair(struct rq *this_rq)
{
	update_rq_runnable_avg(this_rq, 0);
}

static int idle_balance(struct rq *this_rq);

#else /* CONFIG_SMP */

static inline void update_entity_load_avg(struct sched_entity *se,
					  int update_cfs_rq) {}
static inline void update_rq_runnable_avg(struct rq *rq, int runnable) {}
static inline void enqueue_entity_load_avg(struct cfs_rq *cfs_rq,
					   struct sched_entity *se,
					   int wakeup) {}
static inline void dequeue_entity_load_avg(struct cfs_rq *cfs_rq,
					   struct sched_entity *se,
					   int sleep) {}
static inline void update_cfs_rq_blocked_load(struct cfs_rq *cfs_rq,
					      int force_update) {}

static inline int idle_balance(struct rq *rq)
{
	return 0;
}

#endif /* CONFIG_SMP */

static void enqueue_sleeper(struct cfs_rq *cfs_rq, struct sched_entity *se)
{
#ifdef CONFIG_SCHEDSTATS
	struct task_struct *tsk = NULL;

	if (entity_is_task(se))
		tsk = task_of(se);

	if (se->statistics.sleep_start) {
		u64 delta = rq_clock(rq_of(cfs_rq)) - se->statistics.sleep_start;

		if ((s64)delta < 0)
			delta = 0;

		if (unlikely(delta > se->statistics.sleep_max))
			se->statistics.sleep_max = delta;

		se->statistics.sleep_start = 0;
		se->statistics.sum_sleep_runtime += delta;

		if (tsk) {
			account_scheduler_latency(tsk, delta >> 10, 1);
			trace_sched_stat_sleep(tsk, delta);
		}
	}
	if (se->statistics.block_start) {
		u64 delta = rq_clock(rq_of(cfs_rq)) - se->statistics.block_start;

		if ((s64)delta < 0)
			delta = 0;

		if (unlikely(delta > se->statistics.block_max))
			se->statistics.block_max = delta;

		se->statistics.block_start = 0;
		se->statistics.sum_sleep_runtime += delta;

		if (tsk) {
			if (tsk->in_iowait) {
				se->statistics.iowait_sum += delta;
				se->statistics.iowait_count++;
				trace_sched_stat_iowait(tsk, delta);
			}

			trace_sched_stat_blocked(tsk, delta);

			/*
			 * Blocking time is in units of nanosecs, so shift by
			 * 20 to get a milliseconds-range estimation of the
			 * amount of time that the task spent sleeping:
			 */
			if (unlikely(prof_on == SLEEP_PROFILING)) {
				profile_hits(SLEEP_PROFILING,
						(void *)get_wchan(tsk),
						delta >> 20);
			}
			account_scheduler_latency(tsk, delta >> 10, 0);
		}
	}
#endif
}

static void check_spread(struct cfs_rq *cfs_rq, struct sched_entity *se)
{
#ifdef CONFIG_SCHED_DEBUG
	s64 d = se->vruntime - cfs_rq->min_vruntime;

	if (d < 0)
		d = -d;

	if (d > 3*sysctl_sched_latency)
		schedstat_inc(cfs_rq, nr_spread_over);
#endif
}

static void
place_entity(struct cfs_rq *cfs_rq, struct sched_entity *se, int initial)
{
	u64 vruntime = cfs_rq->min_vruntime;

	/*
	 * The 'current' period is already promised to the current tasks,
	 * however the extra weight of the new task will slow them down a
	 * little, place the new task so that it fits in the slot that
	 * stays open at the end.
	 */
	if (initial && sched_feat(START_DEBIT))
		vruntime += sched_vslice(cfs_rq, se);

	/* sleeps up to a single latency don't count. */
	if (!initial) {
		unsigned long thresh = sysctl_sched_latency;

		/*
		 * Halve their sleep time's effect, to allow
		 * for a gentler effect of sleepers:
		 */
		if (sched_feat(GENTLE_FAIR_SLEEPERS))
			thresh >>= 1;

		vruntime -= thresh;
	}

	/* ensure we never gain time by being placed backwards. */
	se->vruntime = max_vruntime(se->vruntime, vruntime);
}

static void check_enqueue_throttle(struct cfs_rq *cfs_rq);

static void
enqueue_entity(struct cfs_rq *cfs_rq, struct sched_entity *se, int flags)
{
	/*
	 * Update the normalized vruntime before updating min_vruntime
	 * through calling update_curr().
	 */
	if (!(flags & ENQUEUE_WAKEUP) || (flags & ENQUEUE_WAKING))
		se->vruntime += cfs_rq->min_vruntime;

	/*
	 * Update run-time statistics of the 'current'.
	 */
	update_curr(cfs_rq);
	enqueue_entity_load_avg(cfs_rq, se, flags & ENQUEUE_WAKEUP);
	account_entity_enqueue(cfs_rq, se);
	update_cfs_shares(cfs_rq);

	if (flags & ENQUEUE_WAKEUP) {
		place_entity(cfs_rq, se, 0);
		enqueue_sleeper(cfs_rq, se);
	}

	update_stats_enqueue(cfs_rq, se);
	check_spread(cfs_rq, se);
	if (se != cfs_rq->curr)
		__enqueue_entity(cfs_rq, se);
	se->on_rq = 1;

	if (cfs_rq->nr_running == 1) {
		list_add_leaf_cfs_rq(cfs_rq);
		check_enqueue_throttle(cfs_rq);
	}
}

static void __clear_buddies_last(struct sched_entity *se)
{
	for_each_sched_entity(se) {
		struct cfs_rq *cfs_rq = cfs_rq_of(se);
		if (cfs_rq->last != se)
			break;

		cfs_rq->last = NULL;
	}
}

static void __clear_buddies_next(struct sched_entity *se)
{
	for_each_sched_entity(se) {
		struct cfs_rq *cfs_rq = cfs_rq_of(se);
		if (cfs_rq->next != se)
			break;

		cfs_rq->next = NULL;
	}
}

static void __clear_buddies_skip(struct sched_entity *se)
{
	for_each_sched_entity(se) {
		struct cfs_rq *cfs_rq = cfs_rq_of(se);
		if (cfs_rq->skip != se)
			break;

		cfs_rq->skip = NULL;
	}
}

static void clear_buddies(struct cfs_rq *cfs_rq, struct sched_entity *se)
{

/* IAMROOT-12:
 * -------------
 * last, next, skip 버디 엔티티들 지정을 모두 클리어한다.
 */
	if (cfs_rq->last == se)
		__clear_buddies_last(se);

	if (cfs_rq->next == se)
		__clear_buddies_next(se);

	if (cfs_rq->skip == se)
		__clear_buddies_skip(se);
}

static __always_inline void return_cfs_rq_runtime(struct cfs_rq *cfs_rq);

/* IAMROOT-12 fehead (2017-08-26):
 * --------------------------
 * dequeue_entity(qcfs_rq, se, DEQUEUE_SLEEP);
 */
/* IAMROOT-12 fehead (2017-09-02):
 * --------------------------
 * schedule() -> __schedule() -> deactivate_task(rq, prev, DEQUEUE_SLEEP)
 * -> dequeue_task(..) -> ...
 */
static void
dequeue_entity(struct cfs_rq *cfs_rq, struct sched_entity *se, int flags)
{
	/*
	 * Update run-time statistics of the 'current'.
	 */
	update_curr(cfs_rq);
	dequeue_entity_load_avg(cfs_rq, se, flags & DEQUEUE_SLEEP);

/* IAMROOT-12:
 * -------------
 * curr가 아닌 엔티티에 대해서 wait관련 stat을 갱신한다.
 */
	update_stats_dequeue(cfs_rq, se);
	if (flags & DEQUEUE_SLEEP) {
#ifdef CONFIG_SCHEDSTATS
		if (entity_is_task(se)) {
			struct task_struct *tsk = task_of(se);

			if (tsk->state & TASK_INTERRUPTIBLE)
				se->statistics.sleep_start = rq_clock(rq_of(cfs_rq));
			if (tsk->state & TASK_UNINTERRUPTIBLE)
				se->statistics.block_start = rq_clock(rq_of(cfs_rq));
		}
#endif
	}

/* IAMROOT-12:
 * -------------
 * 디큐되므로 3개의 버디에 포함되지 않도록 클리어한다.
 */
	clear_buddies(cfs_rq, se);

/* IAMROOT-12:
 * -------------
 * curr가 아닌 엔트리를 rb 트리에서 제거한다.
 */
	if (se != cfs_rq->curr)
		__dequeue_entity(cfs_rq, se);
	se->on_rq = 0;

/* IAMROOT-12:
 * -------------
 * 엔티티 수를 1 감소시키고, rq 및 cfs 런큐에 기여하는 로드를 감소시킨다.
 */
	account_entity_dequeue(cfs_rq, se);

	/*
	 * Normalize the entity after updating the min_vruntime because the
	 * update can refer to the ->curr item and we need to reflect this
	 * movement in our normalized position.
	 */

/* IAMROOT-12:
 * -------------
 * sleep이 아니라 정말 dequeue되는 엔티티들은 min_vruntime을 제거하여 
 * 관리한다.
 */
	if (!(flags & DEQUEUE_SLEEP))
		se->vruntime -= cfs_rq->min_vruntime;

	/* return excess runtime on last dequeue */

/* IAMROOT-12:
 * -------------
 * 런타임을 반납한다. (해당 cfs 런큐에 태스크가 남아있으면 반납하지않는다)
 */
	return_cfs_rq_runtime(cfs_rq);

	update_min_vruntime(cfs_rq);

/* IAMROOT-12:
 * -------------
 * 로드 값이 위에서 바뀌지었으므로 shares를 이용하여 다시 엔티티 로드를 
 * 갱신한다.
 */
	update_cfs_shares(cfs_rq);
}

/*
 * Preempt the current task with a newly woken task if needed:
 */
static void
check_preempt_tick(struct cfs_rq *cfs_rq, struct sched_entity *curr)
{
	unsigned long ideal_runtime, delta_exec;
	struct sched_entity *se;
	s64 delta;

/* IAMROOT-12:
 * -------------
 * 현재 엔티티에 대해 배정된 time slice 시간을 산출한다.
 */
	ideal_runtime = sched_slice(cfs_rq, curr);

/* IAMROOT-12:
 * -------------
 * 스케줄되어 실행된 시간을 산출한다.
 */
	delta_exec = curr->sum_exec_runtime - curr->prev_sum_exec_runtime;

/* IAMROOT-12:
 * -------------
 * 엔티티에 대해 할당된 시간을 초과 실행하였으므로 리스케줄링 요청을 한다.
 * hrtick으로 진입한 경우는 항상 이 조건을 만족하지만 스케줄 틱으로 
 * 진입한 경우 이 조건을 만족하는지 여부를 항상 체크해야 한다.
 */
	if (delta_exec > ideal_runtime) {
		resched_curr(rq_of(cfs_rq));
		/*
		 * The current task ran long enough, ensure it doesn't get
		 * re-elected due to buddy favours.
		 */
/* IAMROOT-12:
 * -------------
 * 현재 스케줄엔티티가 last, next, skip 버디 엔티티로 지정된 경우 클리어한다.
 */
		clear_buddies(cfs_rq, curr);
		return;
	}

	/*
	 * Ensure that a task that missed wakeup preemption by a
	 * narrow margin doesn't have to wait for a full slice.
	 * This also mitigates buddy induced latencies under load.
	 */

/* IAMROOT-12:
 * -------------
 * 최소 preemption 단위의 시간 이내에는 preemption을 하지 못하게 한다.
 *	- rpi2: 2.25ms
 */
	if (delta_exec < sysctl_sched_min_granularity)
		return;

/* IAMROOT-12:
 * -------------
 * curr 엔티티와 rb 트리에서 대기중인 첫 엔티티와 vruntime을 비교하여 
 * preemption 여부를 결정한다. 우선 순위가 바뀌지 않은 경우 그냥 함수를 
 * 빠져나간다.
 */
	se = __pick_first_entity(cfs_rq);
	delta = curr->vruntime - se->vruntime;

	if (delta < 0)
		return;

/* IAMROOT-12:
 * -------------
 * 대기 중인 엔티티가 curr 엔티티보다 vurntime이 많이 역전된 경우에만 리스케줄 
 * 요청을한다.
 *
 * 대기 중인 엔티티의 우선 순위가 높은 경우 preemption 기회를 더 준다.
 */
	if (delta > ideal_runtime)
		resched_curr(rq_of(cfs_rq));
}

static void
set_next_entity(struct cfs_rq *cfs_rq, struct sched_entity *se)
{
	/* 'current' is not kept within the tree. */
	if (se->on_rq) {
		/*
		 * Any task has to be enqueued before it get to execute on
		 * a CPU. So account for the time it spent waiting on the
		 * runqueue.
		 */
		update_stats_wait_end(cfs_rq, se);
		__dequeue_entity(cfs_rq, se);
	}

	update_stats_curr_start(cfs_rq, se);
	cfs_rq->curr = se;
#ifdef CONFIG_SCHEDSTATS
	/*
	 * Track our maximum slice length, if the CPU's load is at
	 * least twice that of our own weight (i.e. dont track it
	 * when there are only lesser-weight tasks around):
	 */
	if (rq_of(cfs_rq)->load.weight >= 2*se->load.weight) {
		se->statistics.slice_max = max(se->statistics.slice_max,
			se->sum_exec_runtime - se->prev_sum_exec_runtime);
	}
#endif
	se->prev_sum_exec_runtime = se->sum_exec_runtime;
}

static int
wakeup_preempt_entity(struct sched_entity *curr, struct sched_entity *se);

/*
 Pick the next process, keeping these things in mind, in this order:
 1) keep things fair between processes/task groups
 2) pick the "next" process, since someone really wants that to run
 3) pick the "last" process, for cache locality
 4) do not run the "skip" process, if something else is available
 */
/* IAMROOT-12 fehead (2017-09-02):
 * --------------------------
 * 다음 순서를 염두에두고 다음 순서대로 선택하십시오.
 * 1) 프로세스 / 작업 그룹간에 일을 공정하게 유지하십시오.
 * 2) 누군가가 실제로 그것을 실행하기를 원하기 때문에 "다음"프로세스를 선택하십시오.
 * 3) 캐시 지역에 대한 "마지막"프로세스 선택
 * 4) 다른 것이 있으면 "건너 뛰기"프로세스를 실행하지 마십시오.
 */
static struct sched_entity *
pick_next_entity(struct cfs_rq *cfs_rq, struct sched_entity *curr)
{

/* IAMROOT-12:
 * -------------
 * RB 트리에서 대기하는 첫 엔티티
 */
	struct sched_entity *left = __pick_first_entity(cfs_rq);
	struct sched_entity *se;

	/*
	 * If curr is set we have to see if its left of the leftmost entity
	 * still in the tree, provided there was anything in the tree at all.
	 */
	if (!left || (curr && entity_before(curr, left)))
		left = curr;

/* IAMROOT-12:
 * -------------
 * curr 또는 leftmost가 대입된다.
 */
	se = left; /* ideally we run the leftmost entity */

	/*
	 * Avoid running the skip buddy, if running something else can
	 * be done without getting too unfair.
	 */
	if (cfs_rq->skip == se) {
		struct sched_entity *second;

		if (se == curr) {
			second = __pick_first_entity(cfs_rq);
		} else {
			second = __pick_next_entity(se);
			if (!second || (curr && entity_before(curr, second)))
				second = curr;
		}

		if (second && wakeup_preempt_entity(second, left) < 1)
			se = second;
	}

	/*
	 * Prefer last buddy, try to return the CPU to a preempted task.
	 */
	if (cfs_rq->last && wakeup_preempt_entity(cfs_rq->last, left) < 1)
		se = cfs_rq->last;

	/*
	 * Someone really wants this to run. If it's not unfair, run it.
	 */
	if (cfs_rq->next && wakeup_preempt_entity(cfs_rq->next, left) < 1)
		se = cfs_rq->next;

	clear_buddies(cfs_rq, se);

	return se;
}

static bool check_cfs_rq_runtime(struct cfs_rq *cfs_rq);

static void put_prev_entity(struct cfs_rq *cfs_rq, struct sched_entity *prev)
{
	/*
	 * If still on the runqueue then deactivate_task()
	 * was not called and update_curr() has to be done:
	 */
	if (prev->on_rq)
		update_curr(cfs_rq);

	/* throttle cfs_rqs exceeding runtime */
	check_cfs_rq_runtime(cfs_rq);

	check_spread(cfs_rq, prev);
	if (prev->on_rq) {
		update_stats_wait_start(cfs_rq, prev);
		/* Put 'current' back into the tree. */
		__enqueue_entity(cfs_rq, prev);
		/* in !on_rq case, update occurred at dequeue */
		update_entity_load_avg(prev, 1);
	}
	cfs_rq->curr = NULL;
}

static void
entity_tick(struct cfs_rq *cfs_rq, struct sched_entity *curr, int queued)
{
	/*
	 * Update run-time statistics of the 'current'.
	 */

/* IAMROOT-12:
 * -------------
 * cfs 런큐의 현재 스케줄 엔티티에 대해 다음 등을 처리한다.
 *	- se->vruntime 갱신
 *	- cfs_rq->min_vruntime 갱신 
 *	- se->sum_exec_runtime 갱신 
 *	- cfs_rq->exec_clock 갱신 
 *	- cfs bandwidth 처리 
 *	- se가 태스크인 경우 
 *		- 태스크 그룹별 실행 누적 시간 갱신
 *		- 태스크의 cputimer에 실행 누적 시간 갱신
 */
	update_curr(cfs_rq);

	/*
	 * Ensure that runnable average is periodically updated.
	 */

/* IAMROOT-12:
 * -------------
 * 스케줄 엔티티의 러너블 로드 평균을 산출한다.
 *	1) 태스크인 경우 weight를 반영 
 *	2) 그룹인 경우 share를 반영
 */
	update_entity_load_avg(curr, 1);
	update_cfs_rq_blocked_load(cfs_rq, 1);
	update_cfs_shares(cfs_rq);

#ifdef CONFIG_SCHED_HRTICK
	/*
	 * queued ticks are scheduled to match the slice, so don't bother
	 * validating it and just reschedule.
	 */

/* IAMROOT-12:
 * -------------
 * hrtick에 의해 이 함수가 호출되면 queue=1이 되어 무조건 리스케줄 요청한다.
 * 정규 스케줄 틱에 의해 이 함수가 호출되면 queue=0이 되어 다음으로 넘어간다.
 */
	if (queued) {
		resched_curr(rq_of(cfs_rq));
		return;
	}
	/*
	 * don't let the period tick interfere with the hrtick preemption
	 */
	if (!sched_feat(DOUBLE_TICK) &&
			hrtimer_active(&rq_of(cfs_rq)->hrtick_timer))
		return;
#endif

/* IAMROOT-12:
 * -------------
 * 스케줄 엔티티가 2개 이상 동작하는 경우 preemption 할지 여부를 체크하고
 * 필요 시 리스케줄 요청한다.
 */
	if (cfs_rq->nr_running > 1)
		check_preempt_tick(cfs_rq, curr);
}


/**************************************************
 * CFS bandwidth control machinery
 */

#ifdef CONFIG_CFS_BANDWIDTH

#ifdef HAVE_JUMP_LABEL
static struct static_key __cfs_bandwidth_used;

static inline bool cfs_bandwidth_used(void)
{
	return static_key_false(&__cfs_bandwidth_used);
}

void cfs_bandwidth_usage_inc(void)
{
	static_key_slow_inc(&__cfs_bandwidth_used);
}

void cfs_bandwidth_usage_dec(void)
{
	static_key_slow_dec(&__cfs_bandwidth_used);
}
#else /* HAVE_JUMP_LABEL */
static bool cfs_bandwidth_used(void)
{
	return true;
}

void cfs_bandwidth_usage_inc(void) {}
void cfs_bandwidth_usage_dec(void) {}
#endif /* HAVE_JUMP_LABEL */

/*
 * default period for cfs group bandwidth.
 * default: 0.1s, units: nanoseconds
 */

/* IAMROOT-12:
 * -------------
 * 디폴트 0.1초에 해당하는 나노초
 */
static inline u64 default_cfs_period(void)
{
	return 100000000ULL;
}

static inline u64 sched_cfs_bandwidth_slice(void)
{

/* IAMROOT-12:
 * -------------
 * 기본 5ms를 나노초 단위로 반환한다.
 */
	return (u64)sysctl_sched_cfs_bandwidth_slice * NSEC_PER_USEC;
}

/*
 * Replenish runtime according to assigned quota and update expiration time.
 * We use sched_clock_cpu directly instead of rq->clock to avoid adding
 * additional synchronization around rq->lock.
 *
 * requires cfs_b->lock
 */
void __refill_cfs_bandwidth_runtime(struct cfs_bandwidth *cfs_b)
{
	u64 now;

	if (cfs_b->quota == RUNTIME_INF)
		return;

	now = sched_clock_cpu(smp_processor_id());

/* IAMROOT-12:
 * -------------
 * 글로벌 런타임에 quota를 채워준다.(refill)
 */
	cfs_b->runtime = cfs_b->quota;

/* IAMROOT-12:
 * -------------
 * period 타이머에 사용할 시각을 대입한다. (매 period 마다 expire)
 */
	cfs_b->runtime_expires = now + ktime_to_ns(cfs_b->period);
}

static inline struct cfs_bandwidth *tg_cfs_bandwidth(struct task_group *tg)
{
	return &tg->cfs_bandwidth;
}

/* rq->task_clock normalized against any time this cfs_rq has spent throttled */
static inline u64 cfs_rq_clock_task(struct cfs_rq *cfs_rq)
{
	if (unlikely(cfs_rq->throttle_count))
		return cfs_rq->throttled_clock_task;

/* IAMROOT-12:
 * -------------
 * 스로틀된 시간을 제외한 시각을 반환한다.
 */
	return rq_clock_task(rq_of(cfs_rq)) - cfs_rq->throttled_clock_task_time;
}

/* returns 0 on failure to allocate runtime */
static int assign_cfs_rq_runtime(struct cfs_rq *cfs_rq)
{
	struct task_group *tg = cfs_rq->tg;
	struct cfs_bandwidth *cfs_b = tg_cfs_bandwidth(tg);
	u64 amount = 0, min_amount, expires;

	/* note: this is a positive sum as runtime_remaining <= 0 */

/* IAMROOT-12:
 * -------------
 * 이미 소모한 시간(음수 잔량) + 디폴트 5ms의 양을 글로벌로 부터 빌려오고 
 * 싶어한다.
 */
	min_amount = sched_cfs_bandwidth_slice() - cfs_rq->runtime_remaining;

	raw_spin_lock(&cfs_b->lock);
	if (cfs_b->quota == RUNTIME_INF)
		amount = min_amount;
	else {
		/*
		 * If the bandwidth pool has become inactive, then at least one
		 * period must have elapsed since the last consumption.
		 * Refresh the global state and ensure bandwidth timer becomes
		 * active.
		 */
		/* IAMROOT-12 fehead (2017-08-26):
		 * --------------------------
		 * 대역폭 풀이 비활성 상태가되면 마지막 소비 이후 적어도 하나의
		 * 기간이 경과해야합니다. 전역 상태를 새로 고치고 대역폭 타이머
		 * 가 활성화되는지 확인하십시오.
		 */

/* IAMROOT-12:
 * -------------
 * 밴드위드 타이머가 가동되지 않은 상태인 경우 동작시킨다.
 */
		if (!cfs_b->timer_active) {
			__refill_cfs_bandwidth_runtime(cfs_b);
			__start_cfs_bandwidth(cfs_b, false);
		}

/* IAMROOT-12:
 * -------------
 * cfs_b->runtime: 글로벌 런타임 잔량
 *
 * 글로벌 런타임 잔량으로부터 amount 만큼 빌려온다. 단 글로벌 런타임 잔량이
 * 남아 있는 만큼으로 제한한다.
 */
		if (cfs_b->runtime > 0) {
			amount = min(cfs_b->runtime, min_amount);
			cfs_b->runtime -= amount;
			cfs_b->idle = 0;
		}
	}
	expires = cfs_b->runtime_expires;
	raw_spin_unlock(&cfs_b->lock);

/* IAMROOT-12:
 * -------------
 * 글로벌로부터 빌려온 런타임을 로컬에 추가한다.
 */
	cfs_rq->runtime_remaining += amount;
	/*
	 * we may have advanced our local expiration to account for allowed
	 * spread between our sched_clock and the one on which runtime was
	 * issued.
	 */
	/* IAMROOT-12 fehead (2017-08-26):
	 * --------------------------
	 * 우리는 우리의 sched_clock과 런타임이 발행 된 곳 사이에 허용 된 스프레
	 * 드를 설명하기 위해 로컬 만료일을 향상시킬 수 있습니다.
	 */
/* IAMROOT-12:
 * ------------- 
 * 로컬 런타임이 할당된 경우
 *
 * 글로벌 런타임 만료 시각이 로컬 런타임 만료 시각보다 나중인 경우 
 * 로컬 런타임 만료 시각을 글로벌 런타임 만료 시각으로 변경한다.
 *
 * ---------------+------------------+------------->
 *                |                  |
 *              local               global 
 *                |
 *                +----------------->local
 */

	if ((s64)(expires - cfs_rq->runtime_expires) > 0)
		cfs_rq->runtime_expires = expires;

/* IAMROOT-12:
 * -------------
 * 로컬 런타임 잔량이 있는지 여부를 반환한다.
 */
	return cfs_rq->runtime_remaining > 0;
}

/*
 * Note: This depends on the synchronization provided by sched_clock and the
 * fact that rq->clock snapshots this value.
 */
static void expire_cfs_rq_runtime(struct cfs_rq *cfs_rq)
{
	struct cfs_bandwidth *cfs_b = tg_cfs_bandwidth(cfs_rq->tg);

	/* if the deadline is ahead of our clock, nothing to do */

/* IAMROOT-12:
 * -------------
 * 만료 시각이 지난 경우 함수를 빠져나간다.
 */
	if (likely((s64)(rq_clock(rq_of(cfs_rq)) - cfs_rq->runtime_expires) < 0))
		return;

/* IAMROOT-12:
 * -------------
 * 로컬풀의 런타임 잔량이 없어도 함수를 빠져나간다.
 */
	if (cfs_rq->runtime_remaining < 0)
		return;

	/*
	 * If the local deadline has passed we have to consider the
	 * possibility that our sched_clock is 'fast' and the global deadline
	 * has not truly expired.
	 *
	 * Fortunately we can check determine whether this the case by checking
	 * whether the global deadline has advanced. It is valid to compare
	 * cfs_b->runtime_expires without any locks since we only care about
	 * exact equality, so a partial write will still work.
	 */

/* IAMROOT-12:
 * -------------
 * 로컬풀의 런타임 만료 시각이 글로벌 풀의 런타임 만료 시각과 다른 경우 
 * 1틱 만큼의 나노초를 연장한다. 
 *
 * 그렇지 않고 동일한 경우 런타임 잔량을 0으로 변경한다.
 */
	if (cfs_rq->runtime_expires != cfs_b->runtime_expires) {
		/* extend local deadline, drift is bounded above by 2 ticks */
		cfs_rq->runtime_expires += TICK_NSEC;
	} else {
		/* global deadline is ahead, expiration has passed */
		cfs_rq->runtime_remaining = 0;
	}
}

static void __account_cfs_rq_runtime(struct cfs_rq *cfs_rq, u64 delta_exec)
{
	/* dock delta_exec before expiring quota (as it could span periods) */

/* IAMROOT-12:
 * -------------
 * 로컬 풀의 런타임 잔량을 delta_exec(task time) 만큼 소모시킨다.
 */
	cfs_rq->runtime_remaining -= delta_exec;

/* IAMROOT-12:
 * -------------
 * 로컬풀의 런타임 만료 시각이 글로벌 풀의 런타임 만료 시각과 다른 경우 
 * 1틱 만큼의 나노초를 연장한다. 
 *
 * 그렇지 않고 동일한 경우 런타임 잔량을 0으로 변경한다.
 */
	expire_cfs_rq_runtime(cfs_rq);

/* IAMROOT-12:
 * -------------
 * 잔량이 아직 남아 있으면 함수를 빠져나간다.
 */
	if (likely(cfs_rq->runtime_remaining > 0))
		return;

	/*
	 * if we're unable to extend our runtime we resched so that the active
	 * hierarchy can be throttled
	 */

/* IAMROOT-12:
 * -------------
 * 잔량이 0또는 음수인 경우 여기에 진입한다.
 *
 * 로컬 런타임 잔량을 보충한다. 만일 보충에 실패하는 경우 리스케줄 요청한다.
 */
	if (!assign_cfs_rq_runtime(cfs_rq) && likely(cfs_rq->curr))
		resched_curr(rq_of(cfs_rq));
}

static __always_inline
void account_cfs_rq_runtime(struct cfs_rq *cfs_rq, u64 delta_exec)
{
/* IAMROOT-12:
 * -------------
 * cfs bandwidth가 가동중이지 않으면 함수를 빠져나간다.
 */
	if (!cfs_bandwidth_used() || !cfs_rq->runtime_enabled)
		return;

/* IAMROOT-12:
 * -------------
 * 로컬 런타임 만료 시각이 글로벌 런타임 만료 시각과 동일하면 런타임 잔량을 
 * 0으로 변경하여 사용하지 못하게 한다. 그렇지 않은 경우 로컬 풀의 런타임 
 * 만료 시각을 1틱 만큼의 나노초를 더해 연장한다.
 */
	__account_cfs_rq_runtime(cfs_rq, delta_exec);
}

static inline int cfs_rq_throttled(struct cfs_rq *cfs_rq)
{
	return cfs_bandwidth_used() && cfs_rq->throttled;
}

/* check whether cfs_rq, or any parent, is throttled */
static inline int throttled_hierarchy(struct cfs_rq *cfs_rq)
{
	return cfs_bandwidth_used() && cfs_rq->throttle_count;
}

/*
 * Ensure that neither of the group entities corresponding to src_cpu or
 * dest_cpu are members of a throttled hierarchy when performing group
 * load-balance operations.
 */
static inline int throttled_lb_pair(struct task_group *tg,
				    int src_cpu, int dest_cpu)
{
	struct cfs_rq *src_cfs_rq, *dest_cfs_rq;

	src_cfs_rq = tg->cfs_rq[src_cpu];
	dest_cfs_rq = tg->cfs_rq[dest_cpu];

	return throttled_hierarchy(src_cfs_rq) ||
	       throttled_hierarchy(dest_cfs_rq);
}

/* updated child weight may affect parent so we have to do this bottom up */
static int tg_unthrottle_up(struct task_group *tg, void *data)
{
	struct rq *rq = data;
	struct cfs_rq *cfs_rq = tg->cfs_rq[cpu_of(rq)];

/* IAMROOT-12:
 * -------------
 * 스로틀 카운터를 감소시킨다.
 */
	cfs_rq->throttle_count--;
#ifdef CONFIG_SMP
	if (!cfs_rq->throttle_count) {
		/* adjust cfs_rq_clock_task() */

/* IAMROOT-12:
 * -------------
 * 감소시킨 값이 0이 되는 순간 스로틀된 태스크 시간을 구해 대입한다.
 */
		cfs_rq->throttled_clock_task_time += rq_clock_task(rq) -
					     cfs_rq->throttled_clock_task;
	}
#endif

	return 0;
}

static int tg_throttle_down(struct task_group *tg, void *data)
{
	struct rq *rq = data;
	struct cfs_rq *cfs_rq = tg->cfs_rq[cpu_of(rq)];

	/* group is entering throttled state, stop time */

/* IAMROOT-12:
 * -------------
 * 다운방향으로 트리 워크 순회 중인 cfs 런큐에 대해 스로틀 카운터를 증가시킨다.
 *
 * 처음 스로틀 되는 경우 처음 스로틀되는 시각을 기록해둔다.
 */
	if (!cfs_rq->throttle_count)
		cfs_rq->throttled_clock_task = rq_clock_task(rq);
	cfs_rq->throttle_count++;

	return 0;
}

static void throttle_cfs_rq(struct cfs_rq *cfs_rq)
{
	struct rq *rq = rq_of(cfs_rq);
	struct cfs_bandwidth *cfs_b = tg_cfs_bandwidth(cfs_rq->tg);
	struct sched_entity *se;
	long task_delta, dequeue = 1;

/* IAMROOT-12:
 * -------------
 * 요청하는 cfs 런큐를 스로틀시킨다.
 * (스로틀되는 경우 상위 cfs 런큐에서 디큐된다)
 */

/* IAMROOT-12:
 * -------------
 * 태스크 그룹을 대표하는 엔티티를 알아온다.
 */
	se = cfs_rq->tg->se[cpu_of(rq_of(cfs_rq))];

	/* freeze hierarchy runnable averages while throttled */
	rcu_read_lock();

/* IAMROOT-12:
 * -------------
 * cfs 런큐들을 하향 방향으로 순회하며 스로틀 카운터를 증가시킨다.
 */
	walk_tg_tree_from(cfs_rq->tg, tg_throttle_down, tg_nop, (void *)rq);
	rcu_read_unlock();


/* IAMROOT-12:
 * -------------
 * task_delta:
 *	cfs 런큐 이하의 모든 태스크 수
 */
	task_delta = cfs_rq->h_nr_running;

/* IAMROOT-12:
 * -------------
 * 스로틀 요청한 cfs 런큐를 대표하는 엔티티부터 최상위 엔티티까지 순회한다.
 */
	for_each_sched_entity(se) {
		struct cfs_rq *qcfs_rq = cfs_rq_of(se);
		/* throttled entity or throttle-on-deactivate */
		if (!se->on_rq)
			break;

/* IAMROOT-12:
 * -------------
 * 엔티티를 dequeue 한다.
 */
		if (dequeue)
			dequeue_entity(qcfs_rq, se, DEQUEUE_SLEEP);

/* IAMROOT-12:
 * -------------
 * 상위 cfs 런큐의 h_nr_running에서는 스로틀된 cfs 런큐이하에 매달린 
 * 모든 태스크의 수를 뺀다.
 */
		qcfs_rq->h_nr_running -= task_delta;

/* IAMROOT-12:
 * -------------
 * 상위 cfs 런큐에 로드 weight이 여전히 있는 경우 더 이상 dequeue하지 않도록 
 * 한다. (상위 cfs 런큐에 로드가 걸려 있지 않으면 상위로 올라갈 때마다 
 * dequeue한다.)
 */
		if (qcfs_rq->load.weight)
			dequeue = 0;
	}

/* IAMROOT-12:
 * -------------
 * 최상위 그룹까지 루프를 다 돈 경우 런큐에서 태스크 수를 뺀다.
 */
	if (!se)
		sub_nr_running(rq, task_delta);

/* IAMROOT-12:
 * -------------
 * 스로틀이 되었음을 마크하고 스로틀된 현재 시각을 대입한다.
 */
	cfs_rq->throttled = 1;
	cfs_rq->throttled_clock = rq_clock(rq);
	raw_spin_lock(&cfs_b->lock);
	/*
	 * Add to the _head_ of the list, so that an already-started
	 * distribute_cfs_runtime will not see us
	 */

/* IAMROOT-12:
 * -------------
 * 그룹에 스로틀된 cfs 런큐 리스트에 추가한다.
 */
	list_add_rcu(&cfs_rq->throttled_list, &cfs_b->throttled_cfs_rq);
	if (!cfs_b->timer_active)
		__start_cfs_bandwidth(cfs_b, false);
	raw_spin_unlock(&cfs_b->lock);
}

void unthrottle_cfs_rq(struct cfs_rq *cfs_rq)
{
	struct rq *rq = rq_of(cfs_rq);
	struct cfs_bandwidth *cfs_b = tg_cfs_bandwidth(cfs_rq->tg);
	struct sched_entity *se;
	int enqueue = 1;
	long task_delta;

/* IAMROOT-12:
 * -------------
 * period 타이머가 동작하여 스로틀된 cfs 런큐들에 대해 과소모된 런타임 잔량을 
 * 보충해준 경우 언스로틀 시키기위해 이 루틴이 호출된다.
 */
	se = cfs_rq->tg->se[cpu_of(rq)];

	cfs_rq->throttled = 0;

	update_rq_clock(rq);

	raw_spin_lock(&cfs_b->lock);

/* IAMROOT-12:
 * -------------
 * 스로틀된 동안의 시간을 구한다.
 */
	cfs_b->throttled_time += rq_clock(rq) - cfs_rq->throttled_clock;

/* IAMROOT-12:
 * -------------
 * 태스크그룹의 스로틀드 cfs 런큐 리스트에서 요청한 cfs 런큐를 제거한다.
 */
	list_del_rcu(&cfs_rq->throttled_list);
	raw_spin_unlock(&cfs_b->lock);

	/* update hierarchical throttle state */

/* IAMROOT-12:
 * -------------
 * 언스로틀한 cfs 런큐부터 상위로 트리 워크하면서 스로틀 카운터를 감소시킨다.
 */
	walk_tg_tree_from(cfs_rq->tg, tg_nop, tg_unthrottle_up, (void *)rq);

/* IAMROOT-12:
 * -------------
 * 로드 weight이 없다는 뜻은 그 이하로 매달려 있는 태스크가 없다는 의미
 */
	if (!cfs_rq->load.weight)
		return;

/* IAMROOT-12:
 * -------------
 * 언스로틀하고자 하는 cfs 런큐에 매달린 태스크의 수를 알아온다.
 */
	task_delta = cfs_rq->h_nr_running;

/* IAMROOT-12:
 * -------------
 * 상위 방향으로 엔큐를 하고 태스크 수를 더한다.
 */
	for_each_sched_entity(se) {
		if (se->on_rq)
			enqueue = 0;

		cfs_rq = cfs_rq_of(se);
		if (enqueue)
			enqueue_entity(cfs_rq, se, ENQUEUE_WAKEUP);
		cfs_rq->h_nr_running += task_delta;

		if (cfs_rq_throttled(cfs_rq))
			break;
	}

/* IAMROOT-12:
 * -------------
 * 최상위까지 중간에 스로틀된 cfs 런큐가 없으면 런큐의 태스크 수에 반영한다.
 */
	if (!se)
		add_nr_running(rq, task_delta);

	/* determine whether we need to wake up potentially idle cpu */

/* IAMROOT-12:
 * -------------
 * idle 상태였다가 언스로틀로 인해 최상위 cfs 런큐의 엔티티 수가 1개 이상이
 * 된 경우 리스케줄 요청을 한다.
 */
	if (rq->curr == rq->idle && rq->cfs.nr_running)
		resched_curr(rq);
}

static u64 distribute_cfs_runtime(struct cfs_bandwidth *cfs_b,
		u64 remaining, u64 expires)
{
	struct cfs_rq *cfs_rq;
	u64 runtime;
	u64 starting_runtime = remaining;

	rcu_read_lock();

/* IAMROOT-12:
 * -------------
 * 스로틀된 cfs 런큐에 대해 순회한다.
 */
	list_for_each_entry_rcu(cfs_rq, &cfs_b->throttled_cfs_rq,
				throttled_list) {
		struct rq *rq = rq_of(cfs_rq);

		raw_spin_lock(&rq->lock);
		if (!cfs_rq_throttled(cfs_rq))
			goto next;

/* IAMROOT-12:
 * -------------
 * 초과 소모된 로컬 런타임 잔량 + 1ns만큼 먼저 분배한다.
 */
		runtime = -cfs_rq->runtime_remaining + 1;
		if (runtime > remaining)
			runtime = remaining;

		remaining -= runtime;

		cfs_rq->runtime_remaining += runtime;
		cfs_rq->runtime_expires = expires;

		/* we check whether we're throttled above */

/* IAMROOT-12:
 * -------------
 * 로컬 잔량값이 1ns라도 리필되어 있는 경우 언스로틀 시킨다.
 */
		if (cfs_rq->runtime_remaining > 0)
			unthrottle_cfs_rq(cfs_rq);

next:
		raw_spin_unlock(&rq->lock);

		if (!remaining)
			break;
	}
	rcu_read_unlock();

/* IAMROOT-12:
 * -------------
 * 처음 리필된 글로벌 런타임 잔량에서 사용한 잔량을 뺀 남은 잔량을 반환한다.
 */
	return starting_runtime - remaining;
}

/*
 * Responsible for refilling a task_group's bandwidth and unthrottling its
 * cfs_rqs as appropriate. If there has been no activity within the last
 * period the timer is deactivated until scheduling resumes; cfs_b->idle is
 * used to track this state.
 */
/* IAMROOT-12 fehead (2017-08-26):
 * --------------------------
 * task_group의 대역폭을 다시 채우고 적절한 경우 cfs_rqs를 조절합니다. 마지막 기
 * 간 내에 활동이 없으면 스케줄링이 재개 될 때까지 타이머가 비활성화됩니다.
 * cfs_b->idle은이 상태를 추적하는 데 사용됩니다.
 * 반환값은 idle여부(1:true, 0:false)를 반환합니다.
 */
static int do_sched_cfs_period_timer(struct cfs_bandwidth *cfs_b, int overrun)
{
	u64 runtime, runtime_expires;
	int throttled;

	/* no need to continue the timer with no bandwidth constraint */

/* IAMROOT-12:
 * -------------
 * 밴드위드 설정이 없으면 빠져나간다.
 */
	if (cfs_b->quota == RUNTIME_INF)
		goto out_deactivate;

/* IAMROOT-12:
 * -------------
 * 그룹에 포함된 cfs 런큐가 하나라도 스로틀된 적이 있는지 여부
 */
	throttled = !list_empty(&cfs_b->throttled_cfs_rq);
	cfs_b->nr_periods += overrun;

	/*
	 * idle depends on !throttled (for the case of a large deficit), and if
	 * we're going inactive then everything else can be deferred
	 */
	/* IAMROOT-12 fehead (2017-08-26):
	 * --------------------------
	 * 비활성 상태가되면 다른 모든 것들은 연기 될 수 있습니다
	 */

/* IAMROOT-12:
 * -------------
 * 밴드위드가 동작 정지(idle)이면서 스로틀로 인해 idle된 것이 아닌 경우 빠져나간다.
 *
 * 이 전 period에서 스로틀된적이 없는 경우 이번에는 refill하지 않는다.
 * (로컬 런타임이 계속 소모되어 결국 스로틀이 언젠가는 된다)
 */
	if (cfs_b->idle && !throttled)
		goto out_deactivate;

	/*
	 * if we have relooped after returning idle once, we need to update our
	 * status as actually running, so that other cpus doing
	 * __start_cfs_bandwidth will stop trying to cancel us.
	 */
	/* IAMROOT-12 fehead (2017-08-26):
	 * --------------------------
	 * 일단 유휴 상태로 돌아온 후에 다시 작업을했다면 실제로 실행중인 것으로
	 * 상태를 업데이트해야합니다. 그러면 __start_cfs_bandwidth를하는 다른
	 * CPU가 우리를 취소하려고 시도하지 않게됩니다.
	 */
	cfs_b->timer_active = 1;

/* IAMROOT-12:
 * -------------
 * 글로벌 런타임을 다시 refill 한다.
 */
	__refill_cfs_bandwidth_runtime(cfs_b);

	if (!throttled) {
		/* mark as potentially idle for the upcoming period */

/* IAMROOT-12:
 * -------------
 * 다음 주기를 위해 idle 상태로 변경한다.
 */
		cfs_b->idle = 1;
		return 0;
	}

	/* account preceding periods in which throttling occurred */
	cfs_b->nr_throttled += overrun;

	runtime_expires = cfs_b->runtime_expires;

	/*
	 * This check is repeated as we are holding onto the new bandwidth while
	 * we unthrottle. This can potentially race with an unthrottled group
	 * trying to acquire new bandwidth from the global pool. This can result
	 * in us over-using our runtime if it is all used during this loop, but
	 * only by limited amounts in that extreme case.
	 */
	/* IAMROOT-12 fehead (2017-08-26):
	 * --------------------------
	 * 이 검사는 우리가 스로틀링을 해제하는 동안 새로운 대역폭을 유지하면서
	 * 반복됩니다. 이것은 잠재적으로 글로벌 풀에서 새로운 대역폭을 확보하려
	 * 고하는 조정되지 않은 그룹과 경쟁 할 수 있습니다. 이것은 우리가 이루프
	 * 동안 모두 사용된다면 런타임을 과도하게 사용할 수 있지만 극단적인 경우
	 * 에는 제한된 양만 사용하게됩니다.
	 */
/* IAMROOT-12:
 * -------------
 * 스로틀된 cfs 런큐에 런타임을 우선 배분한다.
 */
	while (throttled && cfs_b->runtime > 0) {
		runtime = cfs_b->runtime;
		raw_spin_unlock(&cfs_b->lock);
		/* we can't nest cfs_b->lock while distributing bandwidth */

/* IAMROOT-12:
 * -------------
 * 스로틀된 로컬풀부터 초과 소모된 로컬 잔량을 먼저 리필하고 언스로틀한다.
 */
		runtime = distribute_cfs_runtime(cfs_b, runtime,
						 runtime_expires);
		raw_spin_lock(&cfs_b->lock);

/* IAMROOT-12:
 * -------------
 * 여전히 스로틀된 로컬풀이 있는지 여부를 알아온다.
 */
		throttled = !list_empty(&cfs_b->throttled_cfs_rq);

/* IAMROOT-12:
 * -------------
 * 로컬에 분배해준 만큼 글로벌 런타임 잔량에서 뺀다.
 */
		cfs_b->runtime -= min(runtime, cfs_b->runtime);
	}

	/*
	 * While we are ensured activity in the period following an
	 * unthrottle, this also covers the case in which the new bandwidth is
	 * insufficient to cover the existing bandwidth deficit.  (Forcing the
	 * timer to remain active while there are any throttled entities.)
	 */
	/* IAMROOT-12 fehead (2017-08-26):
	 * --------------------------
	 * 우리는 스로틀(unthrottle) 이후의 기간 동안 활동을 보장하지만, 새로운
	 * 대역폭이 기존 대역폭 적자를 충당하기에는 불충분 한 경우도 포함합니다.
	 * (스로틀 된 엔터티가있는 동안 타이머가 활성 상태를 유지하도록합니다.)
	 */

/* IAMROOT-12:
 * -------------
 * 이번 period에 정상적인 배분을 한 경우 idle을 0으로 설정한다.
 */
	cfs_b->idle = 0;

	return 0;

out_deactivate:
	cfs_b->timer_active = 0;
	return 1;
}

/* a cfs_rq won't donate quota below this amount */

/* IAMROOT-12:
 * -------------
 * min_cfs_rq_runtime 
 *	로컬에 할당된 런타임을 이 값 만큼 빼고 글로벌 풀에 반납한다.
 */
static const u64 min_cfs_rq_runtime = 1 * NSEC_PER_MSEC;
/* minimum remaining period time to redistribute slack quota */
static const u64 min_bandwidth_expiration = 2 * NSEC_PER_MSEC;
/* how long we wait to gather additional slack before distributing */

/* IAMROOT-12:
 * -------------
 * slack 타이머는 디폴트 5ms 이후에 동작한다.
 */
static const u64 cfs_bandwidth_slack_period = 5 * NSEC_PER_MSEC;

/*
 * Are we near the end of the current quota period?
 *
 * Requires cfs_b->lock for hrtimer_expires_remaining to be safe against the
 * hrtimer base being cleared by __hrtimer_start_range_ns. In the case of
 * migrate_hrtimers, base is never cleared, so we are fine.
 */
static int runtime_refresh_within(struct cfs_bandwidth *cfs_b, u64 min_expire)
{
	struct hrtimer *refresh_timer = &cfs_b->period_timer;
	u64 remaining;

	/* if the call-back is running a quota refresh is already occurring */
	if (hrtimer_callback_running(refresh_timer))
		return 1;

	/* is a quota refresh about to occur? */
	remaining = ktime_to_ns(hrtimer_expires_remaining(refresh_timer));
	if (remaining < min_expire)
		return 1;

	return 0;
}

static void start_cfs_slack_bandwidth(struct cfs_bandwidth *cfs_b)
{

/* IAMROOT-12:
 * -------------
 * period 만료 시각이 얼마 남지 않은 경우 slack 타이머를 가동시킬 필요가 
 * 없다. (디폴트로 period 만료 시각으로부터 5ms + 2ms 이전에만 slack
 * 타이머를 가동시키게 한다.)
 */
	u64 min_left = cfs_bandwidth_slack_period + min_bandwidth_expiration;

	/* if there's a quota refresh soon don't bother with slack */
	if (runtime_refresh_within(cfs_b, min_left))
		return;

/* IAMROOT-12:
 * -------------
 * slack 타이머는 디폴트 5ms 이후에 동작시킨다.
 */
	start_bandwidth_timer(&cfs_b->slack_timer,
				ns_to_ktime(cfs_bandwidth_slack_period));
}

/* we know any runtime found here is valid as update_curr() precedes return */
/* IAMROOT-12 fehead (2017-09-02):
 * --------------------------
 * 우리는 update_curr()이 리턴을 앞두고 있기 때문에 여기에있는 런타임이 유효하
 * 다는 것을 알고 있습니다.
 */
static void __return_cfs_rq_runtime(struct cfs_rq *cfs_rq)
{
	struct cfs_bandwidth *cfs_b = tg_cfs_bandwidth(cfs_rq->tg);

/* IAMROOT-12:
 * -------------
 * 남은 로컬 런타임 잔량에서 min_cfs_rq_runtime(디폴트 1ms)를 빼고 반납한다.
 */
	s64 slack_runtime = cfs_rq->runtime_remaining - min_cfs_rq_runtime;

	if (slack_runtime <= 0)
		return;

	raw_spin_lock(&cfs_b->lock);
	if (cfs_b->quota != RUNTIME_INF &&
	    cfs_rq->runtime_expires == cfs_b->runtime_expires) {

/* IAMROOT-12:
 * -------------
 * 여기서 실제 글로벌 풀에 반납을 한다.
 */
		cfs_b->runtime += slack_runtime;

		/* we are under rq->lock, defer unthrottling using a timer */

/* IAMROOT-12:
 * -------------
 * 반납 후 글로벌 풀의 런타임 잔량이 sline(디폴트 5ms)을 초과한 경우에만 
 * slack 타이머를 돌린다. 물론 스로틀된 cpu가 있는 경우이다.
 */
		if (cfs_b->runtime > sched_cfs_bandwidth_slice() &&
		    !list_empty(&cfs_b->throttled_cfs_rq))
			start_cfs_slack_bandwidth(cfs_b);
	}
	raw_spin_unlock(&cfs_b->lock);

	/* even if it's not valid for return we don't want to try again */

/* IAMROOT-12:
 * -------------
 * 로컬풀을 min_cfs_rq_runtime(디폴트 1ms)를 빼고 비운다.
 * (스로틀 시키지 않는다)
 */
	cfs_rq->runtime_remaining -= slack_runtime;
}

static __always_inline void return_cfs_rq_runtime(struct cfs_rq *cfs_rq)
{
	if (!cfs_bandwidth_used())
		return;

/* IAMROOT-12:
 * -------------
 * 수행될 cfs 태스크가 있는 남아있는 경우 런타임을 반납할 필요 없으므로 
 * 함수를 빠져나간다.
 */
	if (!cfs_rq->runtime_enabled || cfs_rq->nr_running)
		return;

	__return_cfs_rq_runtime(cfs_rq);
}

/*
 * This is done with a timer (instead of inline with bandwidth return) since
 * it's necessary to juggle rq->locks to unthrottle their respective cfs_rqs.
 */
static void do_sched_cfs_slack_timer(struct cfs_bandwidth *cfs_b)
{
	u64 runtime = 0, slice = sched_cfs_bandwidth_slice();
	u64 expires;

	/* confirm we're still not at a refresh boundary */
	raw_spin_lock(&cfs_b->lock);

/* IAMROOT-12:
 * -------------
 * period 만료 시각으로 부터 디폴트 2m 미만의 시간이 남은 경우 
 * 처리하지 않는다.
 */
	if (runtime_refresh_within(cfs_b, min_bandwidth_expiration)) {
		raw_spin_unlock(&cfs_b->lock);
		return;
	}

	if (cfs_b->quota != RUNTIME_INF && cfs_b->runtime > slice)
		runtime = cfs_b->runtime;

	expires = cfs_b->runtime_expires;
	raw_spin_unlock(&cfs_b->lock);

	if (!runtime)
		return;

/* IAMROOT-12:
 * -------------
 * 스로틀된 cpu에게 먼저 런타임을 할당해준다.
 */
	runtime = distribute_cfs_runtime(cfs_b, runtime, expires);

	raw_spin_lock(&cfs_b->lock);

/* IAMROOT-12:
 * -------------
 * 분배해준 만큼 글로벌 런타임 잔량을 빼준다.
 */
	if (expires == cfs_b->runtime_expires)
		cfs_b->runtime -= min(runtime, cfs_b->runtime);
	raw_spin_unlock(&cfs_b->lock);
}

/*
 * When a group wakes up we want to make sure that its quota is not already
 * expired/exceeded, otherwise it may be allowed to steal additional ticks of
 * runtime as update_curr() throttling can not not trigger until it's on-rq.
 */
/* IAMROOT-12 fehead (2017-08-26):
 * --------------------------
 * 그룹이 깨어 나면 할당량이 이미 만료/초과되지 않았는지 확인해야합니다.
 * 그렇지 않으면 update_curr() 조절이 on-rq가 될 때까지 트리거 할 수 없으므로
 * 런타임의 추가 틱을 도용 할 수 있습니다.
 */
static void check_enqueue_throttle(struct cfs_rq *cfs_rq)
{
	if (!cfs_bandwidth_used())
		return;

/* IAMROOT-12:
 * -------------
 * cfs 런큐에 최초 엔티티 엔큐 시 진입된다.
 */

	/* an active group must be handled by the update_curr()->put() path */
	if (!cfs_rq->runtime_enabled || cfs_rq->curr)
		return;

/* IAMROOT-12:
 * -------------
 * 이미 스로틀되어 있는 경우는 함수를 빠져나간다.
 */
	/* ensure the group is not already throttled */
	if (cfs_rq_throttled(cfs_rq))
		return;

/* IAMROOT-12:
 * -------------
 * 로컬풀의 런타임 잔량을 보충한다. (글로벌로 부터)	
 * 여전히 로컬풀의 런타임 잔량이 0 이하인 경우 스로틀 시킨다.
 */
	/* update runtime allocation */
	account_cfs_rq_runtime(cfs_rq, 0);
	if (cfs_rq->runtime_remaining <= 0)
		throttle_cfs_rq(cfs_rq);
}

/* conditionally throttle active cfs_rq's from put_prev_entity() */
static bool check_cfs_rq_runtime(struct cfs_rq *cfs_rq)
{
	if (!cfs_bandwidth_used())
		return false;

	if (likely(!cfs_rq->runtime_enabled || cfs_rq->runtime_remaining > 0))
		return false;

	/*
	 * it's possible for a throttled entity to be forced into a running
	 * state (e.g. set_curr_task), in this case we're finished.
	 */
	if (cfs_rq_throttled(cfs_rq))
		return true;

	throttle_cfs_rq(cfs_rq);
	return true;
}

static enum hrtimer_restart sched_cfs_slack_timer(struct hrtimer *timer)
{

/* IAMROOT-12:
 * -------------
 * slack 타이머 만료 시 호출되는 루틴이다.
 */
	struct cfs_bandwidth *cfs_b =
		container_of(timer, struct cfs_bandwidth, slack_timer);
	do_sched_cfs_slack_timer(cfs_b);

	return HRTIMER_NORESTART;
}

static enum hrtimer_restart sched_cfs_period_timer(struct hrtimer *timer)
{
	struct cfs_bandwidth *cfs_b =
		container_of(timer, struct cfs_bandwidth, period_timer);
	ktime_t now;
	int overrun;
	int idle = 0;

	raw_spin_lock(&cfs_b->lock);
	for (;;) {
		now = hrtimer_cb_get_time(timer);
		overrun = hrtimer_forward(timer, now, cfs_b->period);

		if (!overrun)
			break;

		idle = do_sched_cfs_period_timer(cfs_b, overrun);
	}
	raw_spin_unlock(&cfs_b->lock);

	return idle ? HRTIMER_NORESTART : HRTIMER_RESTART;
}

void init_cfs_bandwidth(struct cfs_bandwidth *cfs_b)
{
	raw_spin_lock_init(&cfs_b->lock);
	cfs_b->runtime = 0;

/* IAMROOT-12:
 * -------------
 * ~0ULL: 설정안됨
 */
	cfs_b->quota = RUNTIME_INF;
	cfs_b->period = ns_to_ktime(default_cfs_period());

	INIT_LIST_HEAD(&cfs_b->throttled_cfs_rq);
	hrtimer_init(&cfs_b->period_timer, CLOCK_MONOTONIC, HRTIMER_MODE_REL);
	cfs_b->period_timer.function = sched_cfs_period_timer;
	hrtimer_init(&cfs_b->slack_timer, CLOCK_MONOTONIC, HRTIMER_MODE_REL);
	cfs_b->slack_timer.function = sched_cfs_slack_timer;
}

static void init_cfs_rq_runtime(struct cfs_rq *cfs_rq)
{
	cfs_rq->runtime_enabled = 0;
	INIT_LIST_HEAD(&cfs_rq->throttled_list);
}

/* requires cfs_b->lock, may release to reprogram timer */
void __start_cfs_bandwidth(struct cfs_bandwidth *cfs_b, bool force)
{
	/*
	 * The timer may be active because we're trying to set a new bandwidth
	 * period or because we're racing with the tear-down path
	 * (timer_active==0 becomes visible before the hrtimer call-back
	 * terminates).  In either case we ensure that it's re-programmed
	 */

/* IAMROOT-12:
 * -------------
 * period 타이머가 동작 중인 경우를 cancel을 시도한다. 만일 cancel이 실패하는 
 * 경우 force=0이고 여전히 timer가 active 상태인 경우 함수를 그냥 빠져나온다.
 *
 * force=1인 경우 cancel 실패되는 경우 반복하여 cancel 될 때까지 수행한다.
 */
	while (unlikely(hrtimer_active(&cfs_b->period_timer)) &&
	       hrtimer_try_to_cancel(&cfs_b->period_timer) < 0) {
		/* bounce the lock to allow do_sched_cfs_period_timer to run */
		raw_spin_unlock(&cfs_b->lock);
		cpu_relax();
		raw_spin_lock(&cfs_b->lock);
		/* if someone else restarted the timer then we're done */
		if (!force && cfs_b->timer_active)
			return;
	}

/* IAMROOT-12:
 * -------------
 * period 타이머를 동작시킨다.
 */
	cfs_b->timer_active = 1;
	start_bandwidth_timer(&cfs_b->period_timer, cfs_b->period);
}

static void destroy_cfs_bandwidth(struct cfs_bandwidth *cfs_b)
{
	/* init_cfs_bandwidth() was not called */
	if (!cfs_b->throttled_cfs_rq.next)
		return;

	hrtimer_cancel(&cfs_b->period_timer);
	hrtimer_cancel(&cfs_b->slack_timer);
}

static void __maybe_unused update_runtime_enabled(struct rq *rq)
{
	struct cfs_rq *cfs_rq;

	for_each_leaf_cfs_rq(rq, cfs_rq) {
		struct cfs_bandwidth *cfs_b = &cfs_rq->tg->cfs_bandwidth;

		raw_spin_lock(&cfs_b->lock);
		cfs_rq->runtime_enabled = cfs_b->quota != RUNTIME_INF;
		raw_spin_unlock(&cfs_b->lock);
	}
}

static void __maybe_unused unthrottle_offline_cfs_rqs(struct rq *rq)
{
	struct cfs_rq *cfs_rq;

	for_each_leaf_cfs_rq(rq, cfs_rq) {
		if (!cfs_rq->runtime_enabled)
			continue;

		/*
		 * clock_task is not advancing so we just need to make sure
		 * there's some valid quota amount
		 */
		cfs_rq->runtime_remaining = 1;
		/*
		 * Offline rq is schedulable till cpu is completely disabled
		 * in take_cpu_down(), so we prevent new cfs throttling here.
		 */
		cfs_rq->runtime_enabled = 0;

		if (cfs_rq_throttled(cfs_rq))
			unthrottle_cfs_rq(cfs_rq);
	}
}

#else /* CONFIG_CFS_BANDWIDTH */
static inline u64 cfs_rq_clock_task(struct cfs_rq *cfs_rq)
{
	return rq_clock_task(rq_of(cfs_rq));
}

static void account_cfs_rq_runtime(struct cfs_rq *cfs_rq, u64 delta_exec) {}
static bool check_cfs_rq_runtime(struct cfs_rq *cfs_rq) { return false; }
static void check_enqueue_throttle(struct cfs_rq *cfs_rq) {}
static __always_inline void return_cfs_rq_runtime(struct cfs_rq *cfs_rq) {}

static inline int cfs_rq_throttled(struct cfs_rq *cfs_rq)
{
	return 0;
}

static inline int throttled_hierarchy(struct cfs_rq *cfs_rq)
{
	return 0;
}

static inline int throttled_lb_pair(struct task_group *tg,
				    int src_cpu, int dest_cpu)
{
	return 0;
}

void init_cfs_bandwidth(struct cfs_bandwidth *cfs_b) {}

#ifdef CONFIG_FAIR_GROUP_SCHED
static void init_cfs_rq_runtime(struct cfs_rq *cfs_rq) {}
#endif

static inline struct cfs_bandwidth *tg_cfs_bandwidth(struct task_group *tg)
{
	return NULL;
}
static inline void destroy_cfs_bandwidth(struct cfs_bandwidth *cfs_b) {}
static inline void update_runtime_enabled(struct rq *rq) {}
static inline void unthrottle_offline_cfs_rqs(struct rq *rq) {}

#endif /* CONFIG_CFS_BANDWIDTH */

/**************************************************
 * CFS operations on tasks:
 */

#ifdef CONFIG_SCHED_HRTICK
static void hrtick_start_fair(struct rq *rq, struct task_struct *p)
{
	struct sched_entity *se = &p->se;
	struct cfs_rq *cfs_rq = cfs_rq_of(se);

	WARN_ON(task_rq(p) != rq);

	if (cfs_rq->nr_running > 1) {

/* IAMROOT-12:
 * -------------
 * slice: 엔티티에 계획된 time slice 
 * ran:	  이미 수행한 시간
 */
		u64 slice = sched_slice(cfs_rq, se);
		u64 ran = se->sum_exec_runtime - se->prev_sum_exec_runtime;
		s64 delta = slice - ran;

/* IAMROOT-12:
 * -------------
 * 계획된 시간을 더 초과하여 소모한 경우 리스케줄 요청을 한다.
 */
		if (delta < 0) {
			if (rq->curr == p)
				resched_curr(rq);
			return;
		}

/* IAMROOT-12:
 * -------------
 * 남은 시간을 hrtick 프로그래밍한다.
 */
		hrtick_start(rq, delta);
	}
}

/*
 * called from enqueue/dequeue and updates the hrtick when the
 * current task is from our class and nr_running is low enough
 * to matter.
 */
static void hrtick_update(struct rq *rq)
{
	struct task_struct *curr = rq->curr;

	if (!hrtick_enabled(rq) || curr->sched_class != &fair_sched_class)
		return;

/* IAMROOT-12:
 * -------------
 * cfs 런큐에서 8개 미만의 엔티티가 러너블한 경우 hrtick을 프로그래밍한다.
 * (아마 작은 기간에 대해 많은 hrtick이 발생하여 스케줄되는 것이 
 * 큰 부담으로 느끼는듯..)
 */
	if (cfs_rq_of(&curr->se)->nr_running < sched_nr_latency)
		hrtick_start_fair(rq, curr);
}
#else /* !CONFIG_SCHED_HRTICK */
static inline void
hrtick_start_fair(struct rq *rq, struct task_struct *p)
{
}

static inline void hrtick_update(struct rq *rq)
{
}
#endif

/*
 * The enqueue_task method is called before nr_running is
 * increased. Here we update the fair scheduling stats and
 * then put the task into the rbtree:
 */
static void
enqueue_task_fair(struct rq *rq, struct task_struct *p, int flags)
{
	struct cfs_rq *cfs_rq;
	struct sched_entity *se = &p->se;

	for_each_sched_entity(se) {

/* IAMROOT-12:
 * -------------
 * 엔티티가 이미 cfs 런큐에 있는 경우 break
 */
		if (se->on_rq)
			break;
		cfs_rq = cfs_rq_of(se);

/* IAMROOT-12:
 * -------------
 * 최상위 엔티티까지 등록되지 않은 엔티티들을 엔큐한다.
 * (내부에서 nr_running이 증가한다)
 */
		enqueue_entity(cfs_rq, se, flags);

		/*
		 * end evaluation on encountering a throttled cfs_rq
		 *
		 * note: in the case of encountering a throttled cfs_rq we will
		 * post the final h_nr_running increment below.
		*/

/* IAMROOT-12:
 * -------------
 * cfs bandwidth로 인해 해당 cfs 런큐가 스로틀링하는 경우 break
 */
		if (cfs_rq_throttled(cfs_rq))
			break;

/* IAMROOT-12:
 * -------------
 * 스로틀링 하지 않는 cfs 런큐에 모두 태스크 수를 1개씩 추가한다.
 */
		cfs_rq->h_nr_running++;

		flags = ENQUEUE_WAKEUP;
	}

/* IAMROOT-12:
 * -------------
 * 하이라키로 설정된 엔티티들을 최상위 엔티티까지 위에서 돌다가 엔티티가 이미 
 * 런큐에 등록되어 있는 경우 이 엔티티부터 다시 최상위까지 순회한다.
 *
 * 이 루틴에서는 엔티티를 추가하지 않고 그냥 h_nr_running만 증가시킨다.
 */
	for_each_sched_entity(se) {
		cfs_rq = cfs_rq_of(se);
		cfs_rq->h_nr_running++;

		if (cfs_rq_throttled(cfs_rq))
			break;

		update_cfs_shares(cfs_rq);
		update_entity_load_avg(se, 1);
	}

/* IAMROOT-12:
 * -------------
 * 위 루프에서 정상적으로 최상위 엔티티까지 순회한 경우 런큐에도 nr_running을 
 * 증가시킨다.
 *
 * cfs 런큐가 스로틀되어 동작하지 않을 때에는 런큐의 nr_running에 태스크 수가 
 * 반영되지 않는다. 그러나 나중에 언스로틀할 때 반영한다.
 */
	if (!se) {
		update_rq_runnable_avg(rq, rq->nr_running);
		add_nr_running(rq, 1);
	}
	hrtick_update(rq);
}

static void set_next_buddy(struct sched_entity *se);

/*
 * The dequeue_task method is called before nr_running is
 * decreased. We remove the task from the rbtree and
 * update the fair scheduling stats:
 */
/* IAMROOT-12 fehead (2017-09-02):
 * --------------------------
 * schedule() -> __schedule() -> deactivate_task(rq, prev, DEQUEUE_SLEEP)
 * -> dequeue_task(..)
 */
static void dequeue_task_fair(struct rq *rq, struct task_struct *p, int flags)
{
	struct cfs_rq *cfs_rq;
	struct sched_entity *se = &p->se;

/* IAMROOT-12:
 * -------------
 * sleep 목적으로 진입한 dequeue_task()
 * 예) msleep(), schedule() 등
 */
	int task_sleep = flags & DEQUEUE_SLEEP;

	for_each_sched_entity(se) {

/* IAMROOT-12:
 * -------------
 * 큐잉될 cfs 런큐를 알아온다.
 */
		cfs_rq = cfs_rq_of(se);

/* IAMROOT-12:
 * -------------
 * 루프의 처음인 경우 해당 cfs 런큐에서 태스크를 대표하는 엔티티를 뺀다. 
 * 루프가 계속되어 다시 호출되는 경우는 해당 cfs 런큐가 비게 되면 디큐를 한다.
 * (내부에서 로드 감소 시키고 cfs_rq->nr_running을 1 감소시킨다.
 */
		dequeue_entity(cfs_rq, se, flags);

		/*
		 * end evaluation on encountering a throttled cfs_rq
		 *
		 * note: in the case of encountering a throttled cfs_rq we will
		 * post the final h_nr_running decrement below.
		*/

/* IAMROOT-12:
 * -------------
 * 순회 중인 cfs 런큐가 스로틀된 상태라면 break 한다.
 */
		if (cfs_rq_throttled(cfs_rq))
			break;

/* IAMROOT-12:
 * -------------
 * 순회 중인 cfs 런큐의 태스크 수를 감소시킨다.
 */
		cfs_rq->h_nr_running--;

		/* Don't dequeue parent if it has other entities besides us */

/* IAMROOT-12:
 * -------------
 * 동작시킬 태스크가 연결되어 있는 경우(그룹을 대표하는 엔티티포함)
 * 루프를 빠져나간다.
 *
 * 그러나 태스크가 하나만 매달려있는 cfs 런큐가 상위로 계속 연결되는 경우 
 * 각 cfs 런큐들이 추가 태스크가 없으면 루프를 돌면서 cfs 런큐를 대표하는 
 * 엔티티도 모두 디큐한다.
 */
		if (cfs_rq->load.weight) {
			/*
			 * Bias pick_next to pick a task from this cfs_rq, as
			 * p is sleeping when it is within its sched_slice.
			 */
<<<<<<< HEAD
			/* IAMROOT-12 fehead (2017-09-02):
			 * --------------------------
			 * Bias pick_next는 p가 sched_slice 내에있을 때이 cfs_rq
			 * 에서 작업을 선택합니다.
			 */
=======

/* IAMROOT-12:
 * -------------
 * sleep 태스크를 디큐하는 경우 부모 엔티티 즉, 상위 cfs 런큐에 하위 cfs 런큐를 
 * 더 빨리 스케줄 해달라고 부탁한다. (next 버디에 설정한다.)
 */
>>>>>>> fe2ee22b
			if (task_sleep && parent_entity(se))
				set_next_buddy(parent_entity(se));

			/* avoid re-evaluating load for this entity */
			se = parent_entity(se);
			break;
		}
		flags |= DEQUEUE_SLEEP;
	}

/* IAMROOT-12:
 * -------------
 * se가 null이 아닌 경우(중간에 break)
 * 상위까지 태스크 수를 1씩 감소시키고 shares를 사용하여 다시 엔티티 로드를 
 * 갱신시킨다. 마지막으로 PELT를 수행한다.
 */
	for_each_sched_entity(se) {
		cfs_rq = cfs_rq_of(se);
		cfs_rq->h_nr_running--;

		if (cfs_rq_throttled(cfs_rq))
			break;

		update_cfs_shares(cfs_rq);
		update_entity_load_avg(se, 1);
	}


/* IAMROOT-12:
 * -------------
 * 스로틀로 루프를 벗어나지 않은 경우는 런큐에 태스크 수를 1 감소 시키고 
 * 런큐의 러너블 로드도 갱신한다.
 */
	if (!se) {
		sub_nr_running(rq, 1);
		update_rq_runnable_avg(rq, 1);
	}
	hrtick_update(rq);
}

#ifdef CONFIG_SMP
/* Used instead of source_load when we know the type == 0 */
static unsigned long weighted_cpuload(const int cpu)
{
	return cpu_rq(cpu)->cfs.runnable_load_avg;
}

/*
 * Return a low guess at the load of a migration-source cpu weighted
 * according to the scheduling class and "nice" value.
 *
 * We want to under-estimate the load of migration sources, to
 * balance conservatively.
 */
static unsigned long source_load(int cpu, int type)
{
	struct rq *rq = cpu_rq(cpu);
	unsigned long total = weighted_cpuload(cpu);

	if (type == 0 || !sched_feat(LB_BIAS))
		return total;

	return min(rq->cpu_load[type-1], total);
}

/*
 * Return a high guess at the load of a migration-target cpu weighted
 * according to the scheduling class and "nice" value.
 */
static unsigned long target_load(int cpu, int type)
{
	struct rq *rq = cpu_rq(cpu);
	unsigned long total = weighted_cpuload(cpu);

	if (type == 0 || !sched_feat(LB_BIAS))
		return total;

	return max(rq->cpu_load[type-1], total);
}

static unsigned long capacity_of(int cpu)
{
	return cpu_rq(cpu)->cpu_capacity;
}

static unsigned long cpu_avg_load_per_task(int cpu)
{
	struct rq *rq = cpu_rq(cpu);
	unsigned long nr_running = ACCESS_ONCE(rq->cfs.h_nr_running);
	unsigned long load_avg = rq->cfs.runnable_load_avg;

	if (nr_running)
		return load_avg / nr_running;

	return 0;
}

static void record_wakee(struct task_struct *p)
{
	/*
	 * Rough decay (wiping) for cost saving, don't worry
	 * about the boundary, really active task won't care
	 * about the loss.
	 */
	if (time_after(jiffies, current->wakee_flip_decay_ts + HZ)) {
		current->wakee_flips >>= 1;
		current->wakee_flip_decay_ts = jiffies;
	}

	if (current->last_wakee != p) {
		current->last_wakee = p;
		current->wakee_flips++;
	}
}

static void task_waking_fair(struct task_struct *p)
{
	struct sched_entity *se = &p->se;
	struct cfs_rq *cfs_rq = cfs_rq_of(se);
	u64 min_vruntime;

#ifndef CONFIG_64BIT
	u64 min_vruntime_copy;

	do {
		min_vruntime_copy = cfs_rq->min_vruntime_copy;
		smp_rmb();
		min_vruntime = cfs_rq->min_vruntime;
	} while (min_vruntime != min_vruntime_copy);
#else
	min_vruntime = cfs_rq->min_vruntime;
#endif

	se->vruntime -= min_vruntime;
	record_wakee(p);
}

#ifdef CONFIG_FAIR_GROUP_SCHED
/*
 * effective_load() calculates the load change as seen from the root_task_group
 *
 * Adding load to a group doesn't make a group heavier, but can cause movement
 * of group shares between cpus. Assuming the shares were perfectly aligned one
 * can calculate the shift in shares.
 *
 * Calculate the effective load difference if @wl is added (subtracted) to @tg
 * on this @cpu and results in a total addition (subtraction) of @wg to the
 * total group weight.
 *
 * Given a runqueue weight distribution (rw_i) we can compute a shares
 * distribution (s_i) using:
 *
 *   s_i = rw_i / \Sum rw_j						(1)
 *
 * Suppose we have 4 CPUs and our @tg is a direct child of the root group and
 * has 7 equal weight tasks, distributed as below (rw_i), with the resulting
 * shares distribution (s_i):
 *
 *   rw_i = {   2,   4,   1,   0 }
 *   s_i  = { 2/7, 4/7, 1/7,   0 }
 *
 * As per wake_affine() we're interested in the load of two CPUs (the CPU the
 * task used to run on and the CPU the waker is running on), we need to
 * compute the effect of waking a task on either CPU and, in case of a sync
 * wakeup, compute the effect of the current task going to sleep.
 *
 * So for a change of @wl to the local @cpu with an overall group weight change
 * of @wl we can compute the new shares distribution (s'_i) using:
 *
 *   s'_i = (rw_i + @wl) / (@wg + \Sum rw_j)				(2)
 *
 * Suppose we're interested in CPUs 0 and 1, and want to compute the load
 * differences in waking a task to CPU 0. The additional task changes the
 * weight and shares distributions like:
 *
 *   rw'_i = {   3,   4,   1,   0 }
 *   s'_i  = { 3/8, 4/8, 1/8,   0 }
 *
 * We can then compute the difference in effective weight by using:
 *
 *   dw_i = S * (s'_i - s_i)						(3)
 *
 * Where 'S' is the group weight as seen by its parent.
 *
 * Therefore the effective change in loads on CPU 0 would be 5/56 (3/8 - 2/7)
 * times the weight of the group. The effect on CPU 1 would be -4/56 (4/8 -
 * 4/7) times the weight of the group.
 */
static long effective_load(struct task_group *tg, int cpu, long wl, long wg)
{
	struct sched_entity *se = tg->se[cpu];

	if (!tg->parent)	/* the trivial, non-cgroup case */
		return wl;

	for_each_sched_entity(se) {
		long w, W;

		tg = se->my_q->tg;

		/*
		 * W = @wg + \Sum rw_j
		 */
		W = wg + calc_tg_weight(tg, se->my_q);

		/*
		 * w = rw_i + @wl
		 */
		w = se->my_q->load.weight + wl;

		/*
		 * wl = S * s'_i; see (2)
		 */
		if (W > 0 && w < W)
			wl = (w * (long)tg->shares) / W;
		else
			wl = tg->shares;

		/*
		 * Per the above, wl is the new se->load.weight value; since
		 * those are clipped to [MIN_SHARES, ...) do so now. See
		 * calc_cfs_shares().
		 */
		if (wl < MIN_SHARES)
			wl = MIN_SHARES;

		/*
		 * wl = dw_i = S * (s'_i - s_i); see (3)
		 */
		wl -= se->load.weight;

		/*
		 * Recursively apply this logic to all parent groups to compute
		 * the final effective load change on the root group. Since
		 * only the @tg group gets extra weight, all parent groups can
		 * only redistribute existing shares. @wl is the shift in shares
		 * resulting from this level per the above.
		 */
		wg = 0;
	}

	return wl;
}
#else

static long effective_load(struct task_group *tg, int cpu, long wl, long wg)
{
	return wl;
}

#endif

static int wake_wide(struct task_struct *p)
{
	int factor = this_cpu_read(sd_llc_size);

	/*
	 * Yeah, it's the switching-frequency, could means many wakee or
	 * rapidly switch, use factor here will just help to automatically
	 * adjust the loose-degree, so bigger node will lead to more pull.
	 */
	if (p->wakee_flips > factor) {
		/*
		 * wakee is somewhat hot, it needs certain amount of cpu
		 * resource, so if waker is far more hot, prefer to leave
		 * it alone.
		 */
		if (current->wakee_flips > (factor * p->wakee_flips))
			return 1;
	}

	return 0;
}

static int wake_affine(struct sched_domain *sd, struct task_struct *p, int sync)
{
	s64 this_load, load;
	s64 this_eff_load, prev_eff_load;
	int idx, this_cpu, prev_cpu;
	struct task_group *tg;
	unsigned long weight;
	int balanced;

	/*
	 * If we wake multiple tasks be careful to not bounce
	 * ourselves around too much.
	 */
	if (wake_wide(p))
		return 0;

	idx	  = sd->wake_idx;
	this_cpu  = smp_processor_id();
	prev_cpu  = task_cpu(p);
	load	  = source_load(prev_cpu, idx);
	this_load = target_load(this_cpu, idx);

	/*
	 * If sync wakeup then subtract the (maximum possible)
	 * effect of the currently running task from the load
	 * of the current CPU:
	 */
	if (sync) {
		tg = task_group(current);
		weight = current->se.load.weight;

		this_load += effective_load(tg, this_cpu, -weight, -weight);
		load += effective_load(tg, prev_cpu, 0, -weight);
	}

	tg = task_group(p);
	weight = p->se.load.weight;

	/*
	 * In low-load situations, where prev_cpu is idle and this_cpu is idle
	 * due to the sync cause above having dropped this_load to 0, we'll
	 * always have an imbalance, but there's really nothing you can do
	 * about that, so that's good too.
	 *
	 * Otherwise check if either cpus are near enough in load to allow this
	 * task to be woken on this_cpu.
	 */
	this_eff_load = 100;
	this_eff_load *= capacity_of(prev_cpu);

	prev_eff_load = 100 + (sd->imbalance_pct - 100) / 2;
	prev_eff_load *= capacity_of(this_cpu);

	if (this_load > 0) {
		this_eff_load *= this_load +
			effective_load(tg, this_cpu, weight, weight);

		prev_eff_load *= load + effective_load(tg, prev_cpu, 0, weight);
	}

	balanced = this_eff_load <= prev_eff_load;

	schedstat_inc(p, se.statistics.nr_wakeups_affine_attempts);

	if (!balanced)
		return 0;

	schedstat_inc(sd, ttwu_move_affine);
	schedstat_inc(p, se.statistics.nr_wakeups_affine);

	return 1;
}

/*
 * find_idlest_group finds and returns the least busy CPU group within the
 * domain.
 */
static struct sched_group *
find_idlest_group(struct sched_domain *sd, struct task_struct *p,
		  int this_cpu, int sd_flag)
{
	struct sched_group *idlest = NULL, *group = sd->groups;
	unsigned long min_load = ULONG_MAX, this_load = 0;
	int load_idx = sd->forkexec_idx;
	int imbalance = 100 + (sd->imbalance_pct-100)/2;

	if (sd_flag & SD_BALANCE_WAKE)
		load_idx = sd->wake_idx;

	do {
		unsigned long load, avg_load;
		int local_group;
		int i;

		/* Skip over this group if it has no CPUs allowed */
		if (!cpumask_intersects(sched_group_cpus(group),
					tsk_cpus_allowed(p)))
			continue;

		local_group = cpumask_test_cpu(this_cpu,
					       sched_group_cpus(group));

		/* Tally up the load of all CPUs in the group */
		avg_load = 0;

		for_each_cpu(i, sched_group_cpus(group)) {
			/* Bias balancing toward cpus of our domain */
			if (local_group)
				load = source_load(i, load_idx);
			else
				load = target_load(i, load_idx);

			avg_load += load;
		}

		/* Adjust by relative CPU capacity of the group */
		avg_load = (avg_load * SCHED_CAPACITY_SCALE) / group->sgc->capacity;

		if (local_group) {
			this_load = avg_load;
		} else if (avg_load < min_load) {
			min_load = avg_load;
			idlest = group;
		}
	} while (group = group->next, group != sd->groups);

	if (!idlest || 100*this_load < imbalance*min_load)
		return NULL;
	return idlest;
}

/*
 * find_idlest_cpu - find the idlest cpu among the cpus in group.
 */
static int
find_idlest_cpu(struct sched_group *group, struct task_struct *p, int this_cpu)
{
	unsigned long load, min_load = ULONG_MAX;
	unsigned int min_exit_latency = UINT_MAX;
	u64 latest_idle_timestamp = 0;
	int least_loaded_cpu = this_cpu;
	int shallowest_idle_cpu = -1;
	int i;

	/* Traverse only the allowed CPUs */
	for_each_cpu_and(i, sched_group_cpus(group), tsk_cpus_allowed(p)) {
		if (idle_cpu(i)) {
			struct rq *rq = cpu_rq(i);
			struct cpuidle_state *idle = idle_get_state(rq);
			if (idle && idle->exit_latency < min_exit_latency) {
				/*
				 * We give priority to a CPU whose idle state
				 * has the smallest exit latency irrespective
				 * of any idle timestamp.
				 */
				min_exit_latency = idle->exit_latency;
				latest_idle_timestamp = rq->idle_stamp;
				shallowest_idle_cpu = i;
			} else if ((!idle || idle->exit_latency == min_exit_latency) &&
				   rq->idle_stamp > latest_idle_timestamp) {
				/*
				 * If equal or no active idle state, then
				 * the most recently idled CPU might have
				 * a warmer cache.
				 */
				latest_idle_timestamp = rq->idle_stamp;
				shallowest_idle_cpu = i;
			}
		} else if (shallowest_idle_cpu == -1) {
			load = weighted_cpuload(i);
			if (load < min_load || (load == min_load && i == this_cpu)) {
				min_load = load;
				least_loaded_cpu = i;
			}
		}
	}

	return shallowest_idle_cpu != -1 ? shallowest_idle_cpu : least_loaded_cpu;
}

/*
 * Try and locate an idle CPU in the sched_domain.
 */
static int select_idle_sibling(struct task_struct *p, int target)
{
	struct sched_domain *sd;
	struct sched_group *sg;
	int i = task_cpu(p);

	if (idle_cpu(target))
		return target;

	/*
	 * If the prevous cpu is cache affine and idle, don't be stupid.
	 */
	if (i != target && cpus_share_cache(i, target) && idle_cpu(i))
		return i;

	/*
	 * Otherwise, iterate the domains and find an elegible idle cpu.
	 */
	sd = rcu_dereference(per_cpu(sd_llc, target));
	for_each_lower_domain(sd) {
		sg = sd->groups;
		do {
			if (!cpumask_intersects(sched_group_cpus(sg),
						tsk_cpus_allowed(p)))
				goto next;

			for_each_cpu(i, sched_group_cpus(sg)) {
				if (i == target || !idle_cpu(i))
					goto next;
			}

			target = cpumask_first_and(sched_group_cpus(sg),
					tsk_cpus_allowed(p));
			goto done;
next:
			sg = sg->next;
		} while (sg != sd->groups);
	}
done:
	return target;
}

/*
 * select_task_rq_fair: Select target runqueue for the waking task in domains
 * that have the 'sd_flag' flag set. In practice, this is SD_BALANCE_WAKE,
 * SD_BALANCE_FORK, or SD_BALANCE_EXEC.
 *
 * Balances load by selecting the idlest cpu in the idlest group, or under
 * certain conditions an idle sibling cpu if the domain has SD_WAKE_AFFINE set.
 *
 * Returns the target cpu number.
 *
 * preempt must be disabled.
 */
static int
select_task_rq_fair(struct task_struct *p, int prev_cpu, int sd_flag, int wake_flags)
{
	struct sched_domain *tmp, *affine_sd = NULL, *sd = NULL;
	int cpu = smp_processor_id();
	int new_cpu = cpu;
	int want_affine = 0;
	int sync = wake_flags & WF_SYNC;

	if (sd_flag & SD_BALANCE_WAKE)
		want_affine = cpumask_test_cpu(cpu, tsk_cpus_allowed(p));

	rcu_read_lock();
	for_each_domain(cpu, tmp) {
		if (!(tmp->flags & SD_LOAD_BALANCE))
			continue;

		/*
		 * If both cpu and prev_cpu are part of this domain,
		 * cpu is a valid SD_WAKE_AFFINE target.
		 */
		if (want_affine && (tmp->flags & SD_WAKE_AFFINE) &&
		    cpumask_test_cpu(prev_cpu, sched_domain_span(tmp))) {
			affine_sd = tmp;
			break;
		}

		if (tmp->flags & sd_flag)
			sd = tmp;
	}

	if (affine_sd && cpu != prev_cpu && wake_affine(affine_sd, p, sync))
		prev_cpu = cpu;

	if (sd_flag & SD_BALANCE_WAKE) {
		new_cpu = select_idle_sibling(p, prev_cpu);
		goto unlock;
	}

	while (sd) {
		struct sched_group *group;
		int weight;

		if (!(sd->flags & sd_flag)) {
			sd = sd->child;
			continue;
		}

		group = find_idlest_group(sd, p, cpu, sd_flag);
		if (!group) {
			sd = sd->child;
			continue;
		}

		new_cpu = find_idlest_cpu(group, p, cpu);
		if (new_cpu == -1 || new_cpu == cpu) {
			/* Now try balancing at a lower domain level of cpu */
			sd = sd->child;
			continue;
		}

		/* Now try balancing at a lower domain level of new_cpu */
		cpu = new_cpu;
		weight = sd->span_weight;
		sd = NULL;
		for_each_domain(cpu, tmp) {
			if (weight <= tmp->span_weight)
				break;
			if (tmp->flags & sd_flag)
				sd = tmp;
		}
		/* while loop will break here if sd == NULL */
	}
unlock:
	rcu_read_unlock();

	return new_cpu;
}

/*
 * Called immediately before a task is migrated to a new cpu; task_cpu(p) and
 * cfs_rq_of(p) references at time of call are still valid and identify the
 * previous cpu.  However, the caller only guarantees p->pi_lock is held; no
 * other assumptions, including the state of rq->lock, should be made.
 */
static void
migrate_task_rq_fair(struct task_struct *p, int next_cpu)
{
	struct sched_entity *se = &p->se;
	struct cfs_rq *cfs_rq = cfs_rq_of(se);

	/*
	 * Load tracking: accumulate removed load so that it can be processed
	 * when we next update owning cfs_rq under rq->lock.  Tasks contribute
	 * to blocked load iff they have a positive decay-count.  It can never
	 * be negative here since on-rq tasks have decay-count == 0.
	 */
	if (se->avg.decay_count) {
		se->avg.decay_count = -__synchronize_entity_decay(se);
		atomic_long_add(se->avg.load_avg_contrib,
						&cfs_rq->removed_load);
	}

	/* We have migrated, no longer consider this task hot */
	se->exec_start = 0;
}
#endif /* CONFIG_SMP */

static unsigned long
wakeup_gran(struct sched_entity *curr, struct sched_entity *se)
{
	unsigned long gran = sysctl_sched_wakeup_granularity;

	/*
	 * Since its curr running now, convert the gran from real-time
	 * to virtual-time in his units.
	 *
	 * By using 'se' instead of 'curr' we penalize light tasks, so
	 * they get preempted easier. That is, if 'se' < 'curr' then
	 * the resulting gran will be larger, therefore penalizing the
	 * lighter, if otoh 'se' > 'curr' then the resulting gran will
	 * be smaller, again penalizing the lighter task.
	 *
	 * This is especially important for buddies when the leftmost
	 * task is higher priority than the buddy.
	 */
	return calc_delta_fair(gran, se);
}

/*
 * Should 'se' preempt 'curr'.
 *
 *             |s1
 *        |s2
 *   |s3
 *         g
 *      |<--->|c
 *
 *  w(c, s1) = -1
 *  w(c, s2) =  0
 *  w(c, s3) =  1
 *
 */
static int
wakeup_preempt_entity(struct sched_entity *curr, struct sched_entity *se)
{
	s64 gran, vdiff = curr->vruntime - se->vruntime;

	if (vdiff <= 0)
		return -1;

	gran = wakeup_gran(curr, se);
	if (vdiff > gran)
		return 1;

	return 0;
}

static void set_last_buddy(struct sched_entity *se)
{
	if (entity_is_task(se) && unlikely(task_of(se)->policy == SCHED_IDLE))
		return;

	for_each_sched_entity(se)
		cfs_rq_of(se)->last = se;
}

static void set_next_buddy(struct sched_entity *se)
{
	if (entity_is_task(se) && unlikely(task_of(se)->policy == SCHED_IDLE))
		return;

	for_each_sched_entity(se)
		cfs_rq_of(se)->next = se;
}

static void set_skip_buddy(struct sched_entity *se)
{
	for_each_sched_entity(se)
		cfs_rq_of(se)->skip = se;
}

/*
 * Preempt the current task with a newly woken task if needed:
 */
static void check_preempt_wakeup(struct rq *rq, struct task_struct *p, int wake_flags)
{
	struct task_struct *curr = rq->curr;
	struct sched_entity *se = &curr->se, *pse = &p->se;
	struct cfs_rq *cfs_rq = task_cfs_rq(curr);
	int scale = cfs_rq->nr_running >= sched_nr_latency;
	int next_buddy_marked = 0;

	if (unlikely(se == pse))
		return;

	/*
	 * This is possible from callers such as attach_tasks(), in which we
	 * unconditionally check_prempt_curr() after an enqueue (which may have
	 * lead to a throttle).  This both saves work and prevents false
	 * next-buddy nomination below.
	 */
	if (unlikely(throttled_hierarchy(cfs_rq_of(pse))))
		return;

	if (sched_feat(NEXT_BUDDY) && scale && !(wake_flags & WF_FORK)) {
		set_next_buddy(pse);
		next_buddy_marked = 1;
	}

	/*
	 * We can come here with TIF_NEED_RESCHED already set from new task
	 * wake up path.
	 *
	 * Note: this also catches the edge-case of curr being in a throttled
	 * group (e.g. via set_curr_task), since update_curr() (in the
	 * enqueue of curr) will have resulted in resched being set.  This
	 * prevents us from potentially nominating it as a false LAST_BUDDY
	 * below.
	 */
	if (test_tsk_need_resched(curr))
		return;

	/* Idle tasks are by definition preempted by non-idle tasks. */
	if (unlikely(curr->policy == SCHED_IDLE) &&
	    likely(p->policy != SCHED_IDLE))
		goto preempt;

	/*
	 * Batch and idle tasks do not preempt non-idle tasks (their preemption
	 * is driven by the tick):
	 */
	if (unlikely(p->policy != SCHED_NORMAL) || !sched_feat(WAKEUP_PREEMPTION))
		return;

	find_matching_se(&se, &pse);
	update_curr(cfs_rq_of(se));
	BUG_ON(!pse);
	if (wakeup_preempt_entity(se, pse) == 1) {
		/*
		 * Bias pick_next to pick the sched entity that is
		 * triggering this preemption.
		 */
		if (!next_buddy_marked)
			set_next_buddy(pse);
		goto preempt;
	}

	return;

preempt:
	resched_curr(rq);
	/*
	 * Only set the backward buddy when the current task is still
	 * on the rq. This can happen when a wakeup gets interleaved
	 * with schedule on the ->pre_schedule() or idle_balance()
	 * point, either of which can * drop the rq lock.
	 *
	 * Also, during early boot the idle thread is in the fair class,
	 * for obvious reasons its a bad idea to schedule back to it.
	 */
	if (unlikely(!se->on_rq || curr == rq->idle))
		return;

	if (sched_feat(LAST_BUDDY) && scale && entity_is_task(se))
		set_last_buddy(se);
}

static struct task_struct *
pick_next_task_fair(struct rq *rq, struct task_struct *prev)
{
	struct cfs_rq *cfs_rq = &rq->cfs;
	struct sched_entity *se;
	struct task_struct *p;
	int new_tasks;

again:
#ifdef CONFIG_FAIR_GROUP_SCHED
	if (!cfs_rq->nr_running)
		goto idle;

	if (prev->sched_class != &fair_sched_class)
		goto simple;

	/*
	 * Because of the set_next_buddy() in dequeue_task_fair() it is rather
	 * likely that a next task is from the same cgroup as the current.
	 *
	 * Therefore attempt to avoid putting and setting the entire cgroup
	 * hierarchy, only change the part that actually changes.
	 */

	do {
		struct sched_entity *curr = cfs_rq->curr;

		/*
		 * Since we got here without doing put_prev_entity() we also
		 * have to consider cfs_rq->curr. If it is still a runnable
		 * entity, update_curr() will update its vruntime, otherwise
		 * forget we've ever seen it.
		 */
		if (curr && curr->on_rq)
			update_curr(cfs_rq);
		else
			curr = NULL;

		/*
		 * This call to check_cfs_rq_runtime() will do the throttle and
		 * dequeue its entity in the parent(s). Therefore the 'simple'
		 * nr_running test will indeed be correct.
		 */
		if (unlikely(check_cfs_rq_runtime(cfs_rq)))
			goto simple;

		se = pick_next_entity(cfs_rq, curr);
		cfs_rq = group_cfs_rq(se);
	} while (cfs_rq);

	p = task_of(se);

	/*
	 * Since we haven't yet done put_prev_entity and if the selected task
	 * is a different task than we started out with, try and touch the
	 * least amount of cfs_rqs.
	 */
	if (prev != p) {
		struct sched_entity *pse = &prev->se;

		while (!(cfs_rq = is_same_group(se, pse))) {
			int se_depth = se->depth;
			int pse_depth = pse->depth;

			if (se_depth <= pse_depth) {
				put_prev_entity(cfs_rq_of(pse), pse);
				pse = parent_entity(pse);
			}
			if (se_depth >= pse_depth) {
				set_next_entity(cfs_rq_of(se), se);
				se = parent_entity(se);
			}
		}

		put_prev_entity(cfs_rq, pse);
		set_next_entity(cfs_rq, se);
	}

	if (hrtick_enabled(rq))
		hrtick_start_fair(rq, p);

	return p;
simple:
	cfs_rq = &rq->cfs;
#endif

	if (!cfs_rq->nr_running)
		goto idle;

	put_prev_task(rq, prev);

	do {
		se = pick_next_entity(cfs_rq, NULL);
		set_next_entity(cfs_rq, se);
		cfs_rq = group_cfs_rq(se);
	} while (cfs_rq);

	p = task_of(se);

	if (hrtick_enabled(rq))
		hrtick_start_fair(rq, p);

	return p;

idle:
	new_tasks = idle_balance(rq);
	/*
	 * Because idle_balance() releases (and re-acquires) rq->lock, it is
	 * possible for any higher priority task to appear. In that case we
	 * must re-start the pick_next_entity() loop.
	 */
	if (new_tasks < 0)
		return RETRY_TASK;

	if (new_tasks > 0)
		goto again;

	return NULL;
}

/*
 * Account for a descheduled task:
 */
static void put_prev_task_fair(struct rq *rq, struct task_struct *prev)
{
	struct sched_entity *se = &prev->se;
	struct cfs_rq *cfs_rq;

	for_each_sched_entity(se) {
		cfs_rq = cfs_rq_of(se);
		put_prev_entity(cfs_rq, se);
	}
}

/*
 * sched_yield() is very simple
 *
 * The magic of dealing with the ->skip buddy is in pick_next_entity.
 */
static void yield_task_fair(struct rq *rq)
{
	struct task_struct *curr = rq->curr;
	struct cfs_rq *cfs_rq = task_cfs_rq(curr);
	struct sched_entity *se = &curr->se;

	/*
	 * Are we the only task in the tree?
	 */
	if (unlikely(rq->nr_running == 1))
		return;

	clear_buddies(cfs_rq, se);

	if (curr->policy != SCHED_BATCH) {
		update_rq_clock(rq);
		/*
		 * Update run-time statistics of the 'current'.
		 */
		update_curr(cfs_rq);
		/*
		 * Tell update_rq_clock() that we've just updated,
		 * so we don't do microscopic update in schedule()
		 * and double the fastpath cost.
		 */
		rq_clock_skip_update(rq, true);
	}

	set_skip_buddy(se);
}

static bool yield_to_task_fair(struct rq *rq, struct task_struct *p, bool preempt)
{
	struct sched_entity *se = &p->se;

	/* throttled hierarchies are not runnable */
	if (!se->on_rq || throttled_hierarchy(cfs_rq_of(se)))
		return false;

	/* Tell the scheduler that we'd really like pse to run next. */
	set_next_buddy(se);

	yield_task_fair(rq);

	return true;
}

#ifdef CONFIG_SMP
/**************************************************
 * Fair scheduling class load-balancing methods.
 *
 * BASICS
 *
 * The purpose of load-balancing is to achieve the same basic fairness the
 * per-cpu scheduler provides, namely provide a proportional amount of compute
 * time to each task. This is expressed in the following equation:
 *
 *   W_i,n/P_i == W_j,n/P_j for all i,j                               (1)
 *
 * Where W_i,n is the n-th weight average for cpu i. The instantaneous weight
 * W_i,0 is defined as:
 *
 *   W_i,0 = \Sum_j w_i,j                                             (2)
 *
 * Where w_i,j is the weight of the j-th runnable task on cpu i. This weight
 * is derived from the nice value as per prio_to_weight[].
 *
 * The weight average is an exponential decay average of the instantaneous
 * weight:
 *
 *   W'_i,n = (2^n - 1) / 2^n * W_i,n + 1 / 2^n * W_i,0               (3)
 *
 * C_i is the compute capacity of cpu i, typically it is the
 * fraction of 'recent' time available for SCHED_OTHER task execution. But it
 * can also include other factors [XXX].
 *
 * To achieve this balance we define a measure of imbalance which follows
 * directly from (1):
 *
 *   imb_i,j = max{ avg(W/C), W_i/C_i } - min{ avg(W/C), W_j/C_j }    (4)
 *
 * We them move tasks around to minimize the imbalance. In the continuous
 * function space it is obvious this converges, in the discrete case we get
 * a few fun cases generally called infeasible weight scenarios.
 *
 * [XXX expand on:
 *     - infeasible weights;
 *     - local vs global optima in the discrete case. ]
 *
 *
 * SCHED DOMAINS
 *
 * In order to solve the imbalance equation (4), and avoid the obvious O(n^2)
 * for all i,j solution, we create a tree of cpus that follows the hardware
 * topology where each level pairs two lower groups (or better). This results
 * in O(log n) layers. Furthermore we reduce the number of cpus going up the
 * tree to only the first of the previous level and we decrease the frequency
 * of load-balance at each level inv. proportional to the number of cpus in
 * the groups.
 *
 * This yields:
 *
 *     log_2 n     1     n
 *   \Sum       { --- * --- * 2^i } = O(n)                            (5)
 *     i = 0      2^i   2^i
 *                               `- size of each group
 *         |         |     `- number of cpus doing load-balance
 *         |         `- freq
 *         `- sum over all levels
 *
 * Coupled with a limit on how many tasks we can migrate every balance pass,
 * this makes (5) the runtime complexity of the balancer.
 *
 * An important property here is that each CPU is still (indirectly) connected
 * to every other cpu in at most O(log n) steps:
 *
 * The adjacency matrix of the resulting graph is given by:
 *
 *             log_2 n     
 *   A_i,j = \Union     (i % 2^k == 0) && i / 2^(k+1) == j / 2^(k+1)  (6)
 *             k = 0
 *
 * And you'll find that:
 *
 *   A^(log_2 n)_i,j != 0  for all i,j                                (7)
 *
 * Showing there's indeed a path between every cpu in at most O(log n) steps.
 * The task movement gives a factor of O(m), giving a convergence complexity
 * of:
 *
 *   O(nm log n),  n := nr_cpus, m := nr_tasks                        (8)
 *
 *
 * WORK CONSERVING
 *
 * In order to avoid CPUs going idle while there's still work to do, new idle
 * balancing is more aggressive and has the newly idle cpu iterate up the domain
 * tree itself instead of relying on other CPUs to bring it work.
 *
 * This adds some complexity to both (5) and (8) but it reduces the total idle
 * time.
 *
 * [XXX more?]
 *
 *
 * CGROUPS
 *
 * Cgroups make a horror show out of (2), instead of a simple sum we get:
 *
 *                                s_k,i
 *   W_i,0 = \Sum_j \Prod_k w_k * -----                               (9)
 *                                 S_k
 *
 * Where
 *
 *   s_k,i = \Sum_j w_i,j,k  and  S_k = \Sum_i s_k,i                 (10)
 *
 * w_i,j,k is the weight of the j-th runnable task in the k-th cgroup on cpu i.
 *
 * The big problem is S_k, its a global sum needed to compute a local (W_i)
 * property.
 *
 * [XXX write more on how we solve this.. _after_ merging pjt's patches that
 *      rewrite all of this once again.]
 */ 

static unsigned long __read_mostly max_load_balance_interval = HZ/10;

enum fbq_type { regular, remote, all };

#define LBF_ALL_PINNED	0x01
#define LBF_NEED_BREAK	0x02
#define LBF_DST_PINNED  0x04
#define LBF_SOME_PINNED	0x08

struct lb_env {
	struct sched_domain	*sd;

	struct rq		*src_rq;
	int			src_cpu;

	int			dst_cpu;
	struct rq		*dst_rq;

	struct cpumask		*dst_grpmask;
	int			new_dst_cpu;
	enum cpu_idle_type	idle;
	long			imbalance;
	/* The set of CPUs under consideration for load-balancing */
	struct cpumask		*cpus;

	unsigned int		flags;

	unsigned int		loop;
	unsigned int		loop_break;
	unsigned int		loop_max;

	enum fbq_type		fbq_type;
	struct list_head	tasks;
};

/*
 * Is this task likely cache-hot:
 */
static int task_hot(struct task_struct *p, struct lb_env *env)
{
	s64 delta;

	lockdep_assert_held(&env->src_rq->lock);

	if (p->sched_class != &fair_sched_class)
		return 0;

	if (unlikely(p->policy == SCHED_IDLE))
		return 0;

	/*
	 * Buddy candidates are cache hot:
	 */
	if (sched_feat(CACHE_HOT_BUDDY) && env->dst_rq->nr_running &&
			(&p->se == cfs_rq_of(&p->se)->next ||
			 &p->se == cfs_rq_of(&p->se)->last))
		return 1;

	if (sysctl_sched_migration_cost == -1)
		return 1;
	if (sysctl_sched_migration_cost == 0)
		return 0;

	delta = rq_clock_task(env->src_rq) - p->se.exec_start;

	return delta < (s64)sysctl_sched_migration_cost;
}

#ifdef CONFIG_NUMA_BALANCING
/* Returns true if the destination node has incurred more faults */
static bool migrate_improves_locality(struct task_struct *p, struct lb_env *env)
{
	struct numa_group *numa_group = rcu_dereference(p->numa_group);
	int src_nid, dst_nid;

	if (!sched_feat(NUMA_FAVOUR_HIGHER) || !p->numa_faults ||
	    !(env->sd->flags & SD_NUMA)) {
		return false;
	}

	src_nid = cpu_to_node(env->src_cpu);
	dst_nid = cpu_to_node(env->dst_cpu);

	if (src_nid == dst_nid)
		return false;

	if (numa_group) {
		/* Task is already in the group's interleave set. */
		if (node_isset(src_nid, numa_group->active_nodes))
			return false;

		/* Task is moving into the group's interleave set. */
		if (node_isset(dst_nid, numa_group->active_nodes))
			return true;

		return group_faults(p, dst_nid) > group_faults(p, src_nid);
	}

	/* Encourage migration to the preferred node. */
	if (dst_nid == p->numa_preferred_nid)
		return true;

	return task_faults(p, dst_nid) > task_faults(p, src_nid);
}


static bool migrate_degrades_locality(struct task_struct *p, struct lb_env *env)
{
	struct numa_group *numa_group = rcu_dereference(p->numa_group);
	int src_nid, dst_nid;

	if (!sched_feat(NUMA) || !sched_feat(NUMA_RESIST_LOWER))
		return false;

	if (!p->numa_faults || !(env->sd->flags & SD_NUMA))
		return false;

	src_nid = cpu_to_node(env->src_cpu);
	dst_nid = cpu_to_node(env->dst_cpu);

	if (src_nid == dst_nid)
		return false;

	if (numa_group) {
		/* Task is moving within/into the group's interleave set. */
		if (node_isset(dst_nid, numa_group->active_nodes))
			return false;

		/* Task is moving out of the group's interleave set. */
		if (node_isset(src_nid, numa_group->active_nodes))
			return true;

		return group_faults(p, dst_nid) < group_faults(p, src_nid);
	}

	/* Migrating away from the preferred node is always bad. */
	if (src_nid == p->numa_preferred_nid)
		return true;

	return task_faults(p, dst_nid) < task_faults(p, src_nid);
}

#else
static inline bool migrate_improves_locality(struct task_struct *p,
					     struct lb_env *env)
{
	return false;
}

static inline bool migrate_degrades_locality(struct task_struct *p,
					     struct lb_env *env)
{
	return false;
}
#endif

/*
 * can_migrate_task - may task p from runqueue rq be migrated to this_cpu?
 */
static
int can_migrate_task(struct task_struct *p, struct lb_env *env)
{
	int tsk_cache_hot = 0;

	lockdep_assert_held(&env->src_rq->lock);

	/*
	 * We do not migrate tasks that are:
	 * 1) throttled_lb_pair, or
	 * 2) cannot be migrated to this CPU due to cpus_allowed, or
	 * 3) running (obviously), or
	 * 4) are cache-hot on their current CPU.
	 */
	if (throttled_lb_pair(task_group(p), env->src_cpu, env->dst_cpu))
		return 0;

	if (!cpumask_test_cpu(env->dst_cpu, tsk_cpus_allowed(p))) {
		int cpu;

		schedstat_inc(p, se.statistics.nr_failed_migrations_affine);

		env->flags |= LBF_SOME_PINNED;

		/*
		 * Remember if this task can be migrated to any other cpu in
		 * our sched_group. We may want to revisit it if we couldn't
		 * meet load balance goals by pulling other tasks on src_cpu.
		 *
		 * Also avoid computing new_dst_cpu if we have already computed
		 * one in current iteration.
		 */
		if (!env->dst_grpmask || (env->flags & LBF_DST_PINNED))
			return 0;

		/* Prevent to re-select dst_cpu via env's cpus */
		for_each_cpu_and(cpu, env->dst_grpmask, env->cpus) {
			if (cpumask_test_cpu(cpu, tsk_cpus_allowed(p))) {
				env->flags |= LBF_DST_PINNED;
				env->new_dst_cpu = cpu;
				break;
			}
		}

		return 0;
	}

	/* Record that we found atleast one task that could run on dst_cpu */
	env->flags &= ~LBF_ALL_PINNED;

	if (task_running(env->src_rq, p)) {
		schedstat_inc(p, se.statistics.nr_failed_migrations_running);
		return 0;
	}

	/*
	 * Aggressive migration if:
	 * 1) destination numa is preferred
	 * 2) task is cache cold, or
	 * 3) too many balance attempts have failed.
	 */
	tsk_cache_hot = task_hot(p, env);
	if (!tsk_cache_hot)
		tsk_cache_hot = migrate_degrades_locality(p, env);

	if (migrate_improves_locality(p, env) || !tsk_cache_hot ||
	    env->sd->nr_balance_failed > env->sd->cache_nice_tries) {
		if (tsk_cache_hot) {
			schedstat_inc(env->sd, lb_hot_gained[env->idle]);
			schedstat_inc(p, se.statistics.nr_forced_migrations);
		}
		return 1;
	}

	schedstat_inc(p, se.statistics.nr_failed_migrations_hot);
	return 0;
}

/*
 * detach_task() -- detach the task for the migration specified in env
 */
static void detach_task(struct task_struct *p, struct lb_env *env)
{
	lockdep_assert_held(&env->src_rq->lock);

	deactivate_task(env->src_rq, p, 0);
	p->on_rq = TASK_ON_RQ_MIGRATING;
	set_task_cpu(p, env->dst_cpu);
}

/*
 * detach_one_task() -- tries to dequeue exactly one task from env->src_rq, as
 * part of active balancing operations within "domain".
 *
 * Returns a task if successful and NULL otherwise.
 */
static struct task_struct *detach_one_task(struct lb_env *env)
{
	struct task_struct *p, *n;

	lockdep_assert_held(&env->src_rq->lock);

	list_for_each_entry_safe(p, n, &env->src_rq->cfs_tasks, se.group_node) {
		if (!can_migrate_task(p, env))
			continue;

		detach_task(p, env);

		/*
		 * Right now, this is only the second place where
		 * lb_gained[env->idle] is updated (other is detach_tasks)
		 * so we can safely collect stats here rather than
		 * inside detach_tasks().
		 */
		schedstat_inc(env->sd, lb_gained[env->idle]);
		return p;
	}
	return NULL;
}

static const unsigned int sched_nr_migrate_break = 32;

/*
 * detach_tasks() -- tries to detach up to imbalance weighted load from
 * busiest_rq, as part of a balancing operation within domain "sd".
 *
 * Returns number of detached tasks if successful and 0 otherwise.
 */
static int detach_tasks(struct lb_env *env)
{
	struct list_head *tasks = &env->src_rq->cfs_tasks;
	struct task_struct *p;
	unsigned long load;
	int detached = 0;

	lockdep_assert_held(&env->src_rq->lock);

	if (env->imbalance <= 0)
		return 0;

	while (!list_empty(tasks)) {
		p = list_first_entry(tasks, struct task_struct, se.group_node);

		env->loop++;
		/* We've more or less seen every task there is, call it quits */
		if (env->loop > env->loop_max)
			break;

		/* take a breather every nr_migrate tasks */
		if (env->loop > env->loop_break) {
			env->loop_break += sched_nr_migrate_break;
			env->flags |= LBF_NEED_BREAK;
			break;
		}

		if (!can_migrate_task(p, env))
			goto next;

		load = task_h_load(p);

		if (sched_feat(LB_MIN) && load < 16 && !env->sd->nr_balance_failed)
			goto next;

		if ((load / 2) > env->imbalance)
			goto next;

		detach_task(p, env);
		list_add(&p->se.group_node, &env->tasks);

		detached++;
		env->imbalance -= load;

#ifdef CONFIG_PREEMPT
		/*
		 * NEWIDLE balancing is a source of latency, so preemptible
		 * kernels will stop after the first task is detached to minimize
		 * the critical section.
		 */
		if (env->idle == CPU_NEWLY_IDLE)
			break;
#endif

		/*
		 * We only want to steal up to the prescribed amount of
		 * weighted load.
		 */
		if (env->imbalance <= 0)
			break;

		continue;
next:
		list_move_tail(&p->se.group_node, tasks);
	}

	/*
	 * Right now, this is one of only two places we collect this stat
	 * so we can safely collect detach_one_task() stats here rather
	 * than inside detach_one_task().
	 */
	schedstat_add(env->sd, lb_gained[env->idle], detached);

	return detached;
}

/*
 * attach_task() -- attach the task detached by detach_task() to its new rq.
 */
static void attach_task(struct rq *rq, struct task_struct *p)
{
	lockdep_assert_held(&rq->lock);

	BUG_ON(task_rq(p) != rq);
	p->on_rq = TASK_ON_RQ_QUEUED;
	activate_task(rq, p, 0);
	check_preempt_curr(rq, p, 0);
}

/*
 * attach_one_task() -- attaches the task returned from detach_one_task() to
 * its new rq.
 */
static void attach_one_task(struct rq *rq, struct task_struct *p)
{
	raw_spin_lock(&rq->lock);
	attach_task(rq, p);
	raw_spin_unlock(&rq->lock);
}

/*
 * attach_tasks() -- attaches all tasks detached by detach_tasks() to their
 * new rq.
 */
static void attach_tasks(struct lb_env *env)
{
	struct list_head *tasks = &env->tasks;
	struct task_struct *p;

	raw_spin_lock(&env->dst_rq->lock);

	while (!list_empty(tasks)) {
		p = list_first_entry(tasks, struct task_struct, se.group_node);
		list_del_init(&p->se.group_node);

		attach_task(env->dst_rq, p);
	}

	raw_spin_unlock(&env->dst_rq->lock);
}

#ifdef CONFIG_FAIR_GROUP_SCHED
/*
 * update tg->load_weight by folding this cpu's load_avg
 */
static void __update_blocked_averages_cpu(struct task_group *tg, int cpu)
{
	struct sched_entity *se = tg->se[cpu];
	struct cfs_rq *cfs_rq = tg->cfs_rq[cpu];

	/* throttled entities do not contribute to load */
	if (throttled_hierarchy(cfs_rq))
		return;

	update_cfs_rq_blocked_load(cfs_rq, 1);

	if (se) {
		update_entity_load_avg(se, 1);
		/*
		 * We pivot on our runnable average having decayed to zero for
		 * list removal.  This generally implies that all our children
		 * have also been removed (modulo rounding error or bandwidth
		 * control); however, such cases are rare and we can fix these
		 * at enqueue.
		 *
		 * TODO: fix up out-of-order children on enqueue.
		 */
		if (!se->avg.runnable_avg_sum && !cfs_rq->nr_running)
			list_del_leaf_cfs_rq(cfs_rq);
	} else {
		struct rq *rq = rq_of(cfs_rq);
		update_rq_runnable_avg(rq, rq->nr_running);
	}
}

static void update_blocked_averages(int cpu)
{
	struct rq *rq = cpu_rq(cpu);
	struct cfs_rq *cfs_rq;
	unsigned long flags;

	raw_spin_lock_irqsave(&rq->lock, flags);
	update_rq_clock(rq);
	/*
	 * Iterates the task_group tree in a bottom up fashion, see
	 * list_add_leaf_cfs_rq() for details.
	 */
	for_each_leaf_cfs_rq(rq, cfs_rq) {
		/*
		 * Note: We may want to consider periodically releasing
		 * rq->lock about these updates so that creating many task
		 * groups does not result in continually extending hold time.
		 */
		__update_blocked_averages_cpu(cfs_rq->tg, rq->cpu);
	}

	raw_spin_unlock_irqrestore(&rq->lock, flags);
}

/*
 * Compute the hierarchical load factor for cfs_rq and all its ascendants.
 * This needs to be done in a top-down fashion because the load of a child
 * group is a fraction of its parents load.
 */
static void update_cfs_rq_h_load(struct cfs_rq *cfs_rq)
{
	struct rq *rq = rq_of(cfs_rq);
	struct sched_entity *se = cfs_rq->tg->se[cpu_of(rq)];
	unsigned long now = jiffies;
	unsigned long load;

	if (cfs_rq->last_h_load_update == now)
		return;

	cfs_rq->h_load_next = NULL;
	for_each_sched_entity(se) {
		cfs_rq = cfs_rq_of(se);
		cfs_rq->h_load_next = se;
		if (cfs_rq->last_h_load_update == now)
			break;
	}

	if (!se) {
		cfs_rq->h_load = cfs_rq->runnable_load_avg;
		cfs_rq->last_h_load_update = now;
	}

	while ((se = cfs_rq->h_load_next) != NULL) {
		load = cfs_rq->h_load;
		load = div64_ul(load * se->avg.load_avg_contrib,
				cfs_rq->runnable_load_avg + 1);
		cfs_rq = group_cfs_rq(se);
		cfs_rq->h_load = load;
		cfs_rq->last_h_load_update = now;
	}
}

static unsigned long task_h_load(struct task_struct *p)
{
	struct cfs_rq *cfs_rq = task_cfs_rq(p);

	update_cfs_rq_h_load(cfs_rq);
	return div64_ul(p->se.avg.load_avg_contrib * cfs_rq->h_load,
			cfs_rq->runnable_load_avg + 1);
}
#else
static inline void update_blocked_averages(int cpu)
{
}

static unsigned long task_h_load(struct task_struct *p)
{
	return p->se.avg.load_avg_contrib;
}
#endif

/********** Helpers for find_busiest_group ************************/

enum group_type {
	group_other = 0,
	group_imbalanced,
	group_overloaded,
};

/*
 * sg_lb_stats - stats of a sched_group required for load_balancing
 */
struct sg_lb_stats {
	unsigned long avg_load; /*Avg load across the CPUs of the group */
	unsigned long group_load; /* Total load over the CPUs of the group */
	unsigned long sum_weighted_load; /* Weighted load of group's tasks */
	unsigned long load_per_task;
	unsigned long group_capacity;
	unsigned int sum_nr_running; /* Nr tasks running in the group */
	unsigned int group_capacity_factor;
	unsigned int idle_cpus;
	unsigned int group_weight;
	enum group_type group_type;
	int group_has_free_capacity;
#ifdef CONFIG_NUMA_BALANCING
	unsigned int nr_numa_running;
	unsigned int nr_preferred_running;
#endif
};

/*
 * sd_lb_stats - Structure to store the statistics of a sched_domain
 *		 during load balancing.
 */
struct sd_lb_stats {
	struct sched_group *busiest;	/* Busiest group in this sd */
	struct sched_group *local;	/* Local group in this sd */
	unsigned long total_load;	/* Total load of all groups in sd */
	unsigned long total_capacity;	/* Total capacity of all groups in sd */
	unsigned long avg_load;	/* Average load across all groups in sd */

	struct sg_lb_stats busiest_stat;/* Statistics of the busiest group */
	struct sg_lb_stats local_stat;	/* Statistics of the local group */
};

static inline void init_sd_lb_stats(struct sd_lb_stats *sds)
{
	/*
	 * Skimp on the clearing to avoid duplicate work. We can avoid clearing
	 * local_stat because update_sg_lb_stats() does a full clear/assignment.
	 * We must however clear busiest_stat::avg_load because
	 * update_sd_pick_busiest() reads this before assignment.
	 */
	*sds = (struct sd_lb_stats){
		.busiest = NULL,
		.local = NULL,
		.total_load = 0UL,
		.total_capacity = 0UL,
		.busiest_stat = {
			.avg_load = 0UL,
			.sum_nr_running = 0,
			.group_type = group_other,
		},
	};
}

/**
 * get_sd_load_idx - Obtain the load index for a given sched domain.
 * @sd: The sched_domain whose load_idx is to be obtained.
 * @idle: The idle status of the CPU for whose sd load_idx is obtained.
 *
 * Return: The load index.
 */
static inline int get_sd_load_idx(struct sched_domain *sd,
					enum cpu_idle_type idle)
{
	int load_idx;

	switch (idle) {
	case CPU_NOT_IDLE:
		load_idx = sd->busy_idx;
		break;

	case CPU_NEWLY_IDLE:
		load_idx = sd->newidle_idx;
		break;
	default:
		load_idx = sd->idle_idx;
		break;
	}

	return load_idx;
}

static unsigned long default_scale_capacity(struct sched_domain *sd, int cpu)
{
	return SCHED_CAPACITY_SCALE;
}

unsigned long __weak arch_scale_freq_capacity(struct sched_domain *sd, int cpu)
{
	return default_scale_capacity(sd, cpu);
}

static unsigned long default_scale_cpu_capacity(struct sched_domain *sd, int cpu)
{
	if ((sd->flags & SD_SHARE_CPUCAPACITY) && (sd->span_weight > 1))
		return sd->smt_gain / sd->span_weight;

	return SCHED_CAPACITY_SCALE;
}

unsigned long __weak arch_scale_cpu_capacity(struct sched_domain *sd, int cpu)
{
	return default_scale_cpu_capacity(sd, cpu);
}

static unsigned long scale_rt_capacity(int cpu)
{
	struct rq *rq = cpu_rq(cpu);
	u64 total, available, age_stamp, avg;
	s64 delta;

	/*
	 * Since we're reading these variables without serialization make sure
	 * we read them once before doing sanity checks on them.
	 */
	age_stamp = ACCESS_ONCE(rq->age_stamp);
	avg = ACCESS_ONCE(rq->rt_avg);
	delta = __rq_clock_broken(rq) - age_stamp;

	if (unlikely(delta < 0))
		delta = 0;

	total = sched_avg_period() + delta;

	if (unlikely(total < avg)) {
		/* Ensures that capacity won't end up being negative */
		available = 0;
	} else {
		available = total - avg;
	}

	if (unlikely((s64)total < SCHED_CAPACITY_SCALE))
		total = SCHED_CAPACITY_SCALE;

	total >>= SCHED_CAPACITY_SHIFT;

	return div_u64(available, total);
}

static void update_cpu_capacity(struct sched_domain *sd, int cpu)
{
	unsigned long capacity = SCHED_CAPACITY_SCALE;
	struct sched_group *sdg = sd->groups;

	if (sched_feat(ARCH_CAPACITY))
		capacity *= arch_scale_cpu_capacity(sd, cpu);
	else
		capacity *= default_scale_cpu_capacity(sd, cpu);

	capacity >>= SCHED_CAPACITY_SHIFT;

	sdg->sgc->capacity_orig = capacity;

	if (sched_feat(ARCH_CAPACITY))
		capacity *= arch_scale_freq_capacity(sd, cpu);
	else
		capacity *= default_scale_capacity(sd, cpu);

	capacity >>= SCHED_CAPACITY_SHIFT;

	capacity *= scale_rt_capacity(cpu);
	capacity >>= SCHED_CAPACITY_SHIFT;

	if (!capacity)
		capacity = 1;

	cpu_rq(cpu)->cpu_capacity = capacity;
	sdg->sgc->capacity = capacity;
}

void update_group_capacity(struct sched_domain *sd, int cpu)
{
	struct sched_domain *child = sd->child;
	struct sched_group *group, *sdg = sd->groups;
	unsigned long capacity, capacity_orig;
	unsigned long interval;

	interval = msecs_to_jiffies(sd->balance_interval);
	interval = clamp(interval, 1UL, max_load_balance_interval);
	sdg->sgc->next_update = jiffies + interval;

	if (!child) {
		update_cpu_capacity(sd, cpu);
		return;
	}

	capacity_orig = capacity = 0;

	if (child->flags & SD_OVERLAP) {
		/*
		 * SD_OVERLAP domains cannot assume that child groups
		 * span the current group.
		 */

		for_each_cpu(cpu, sched_group_cpus(sdg)) {
			struct sched_group_capacity *sgc;
			struct rq *rq = cpu_rq(cpu);

			/*
			 * build_sched_domains() -> init_sched_groups_capacity()
			 * gets here before we've attached the domains to the
			 * runqueues.
			 *
			 * Use capacity_of(), which is set irrespective of domains
			 * in update_cpu_capacity().
			 *
			 * This avoids capacity/capacity_orig from being 0 and
			 * causing divide-by-zero issues on boot.
			 *
			 * Runtime updates will correct capacity_orig.
			 */
			if (unlikely(!rq->sd)) {
				capacity_orig += capacity_of(cpu);
				capacity += capacity_of(cpu);
				continue;
			}

			sgc = rq->sd->groups->sgc;
			capacity_orig += sgc->capacity_orig;
			capacity += sgc->capacity;
		}
	} else  {
		/*
		 * !SD_OVERLAP domains can assume that child groups
		 * span the current group.
		 */ 

		group = child->groups;
		do {
			capacity_orig += group->sgc->capacity_orig;
			capacity += group->sgc->capacity;
			group = group->next;
		} while (group != child->groups);
	}

	sdg->sgc->capacity_orig = capacity_orig;
	sdg->sgc->capacity = capacity;
}

/*
 * Try and fix up capacity for tiny siblings, this is needed when
 * things like SD_ASYM_PACKING need f_b_g to select another sibling
 * which on its own isn't powerful enough.
 *
 * See update_sd_pick_busiest() and check_asym_packing().
 */
static inline int
fix_small_capacity(struct sched_domain *sd, struct sched_group *group)
{
	/*
	 * Only siblings can have significantly less than SCHED_CAPACITY_SCALE
	 */
	if (!(sd->flags & SD_SHARE_CPUCAPACITY))
		return 0;

	/*
	 * If ~90% of the cpu_capacity is still there, we're good.
	 */
	if (group->sgc->capacity * 32 > group->sgc->capacity_orig * 29)
		return 1;

	return 0;
}

/*
 * Group imbalance indicates (and tries to solve) the problem where balancing
 * groups is inadequate due to tsk_cpus_allowed() constraints.
 *
 * Imagine a situation of two groups of 4 cpus each and 4 tasks each with a
 * cpumask covering 1 cpu of the first group and 3 cpus of the second group.
 * Something like:
 *
 * 	{ 0 1 2 3 } { 4 5 6 7 }
 * 	        *     * * *
 *
 * If we were to balance group-wise we'd place two tasks in the first group and
 * two tasks in the second group. Clearly this is undesired as it will overload
 * cpu 3 and leave one of the cpus in the second group unused.
 *
 * The current solution to this issue is detecting the skew in the first group
 * by noticing the lower domain failed to reach balance and had difficulty
 * moving tasks due to affinity constraints.
 *
 * When this is so detected; this group becomes a candidate for busiest; see
 * update_sd_pick_busiest(). And calculate_imbalance() and
 * find_busiest_group() avoid some of the usual balance conditions to allow it
 * to create an effective group imbalance.
 *
 * This is a somewhat tricky proposition since the next run might not find the
 * group imbalance and decide the groups need to be balanced again. A most
 * subtle and fragile situation.
 */

static inline int sg_imbalanced(struct sched_group *group)
{
	return group->sgc->imbalance;
}

/*
 * Compute the group capacity factor.
 *
 * Avoid the issue where N*frac(smt_capacity) >= 1 creates 'phantom' cores by
 * first dividing out the smt factor and computing the actual number of cores
 * and limit unit capacity with that.
 */
static inline int sg_capacity_factor(struct lb_env *env, struct sched_group *group)
{
	unsigned int capacity_factor, smt, cpus;
	unsigned int capacity, capacity_orig;

	capacity = group->sgc->capacity;
	capacity_orig = group->sgc->capacity_orig;
	cpus = group->group_weight;

	/* smt := ceil(cpus / capacity), assumes: 1 < smt_capacity < 2 */
	smt = DIV_ROUND_UP(SCHED_CAPACITY_SCALE * cpus, capacity_orig);
	capacity_factor = cpus / smt; /* cores */

	capacity_factor = min_t(unsigned,
		capacity_factor, DIV_ROUND_CLOSEST(capacity, SCHED_CAPACITY_SCALE));
	if (!capacity_factor)
		capacity_factor = fix_small_capacity(env->sd, group);

	return capacity_factor;
}

static enum group_type
group_classify(struct sched_group *group, struct sg_lb_stats *sgs)
{
	if (sgs->sum_nr_running > sgs->group_capacity_factor)
		return group_overloaded;

	if (sg_imbalanced(group))
		return group_imbalanced;

	return group_other;
}

/**
 * update_sg_lb_stats - Update sched_group's statistics for load balancing.
 * @env: The load balancing environment.
 * @group: sched_group whose statistics are to be updated.
 * @load_idx: Load index of sched_domain of this_cpu for load calc.
 * @local_group: Does group contain this_cpu.
 * @sgs: variable to hold the statistics for this group.
 * @overload: Indicate more than one runnable task for any CPU.
 */
static inline void update_sg_lb_stats(struct lb_env *env,
			struct sched_group *group, int load_idx,
			int local_group, struct sg_lb_stats *sgs,
			bool *overload)
{
	unsigned long load;
	int i;

	memset(sgs, 0, sizeof(*sgs));

	for_each_cpu_and(i, sched_group_cpus(group), env->cpus) {
		struct rq *rq = cpu_rq(i);

		/* Bias balancing toward cpus of our domain */
		if (local_group)
			load = target_load(i, load_idx);
		else
			load = source_load(i, load_idx);

		sgs->group_load += load;
		sgs->sum_nr_running += rq->cfs.h_nr_running;

		if (rq->nr_running > 1)
			*overload = true;

#ifdef CONFIG_NUMA_BALANCING
		sgs->nr_numa_running += rq->nr_numa_running;
		sgs->nr_preferred_running += rq->nr_preferred_running;
#endif
		sgs->sum_weighted_load += weighted_cpuload(i);
		if (idle_cpu(i))
			sgs->idle_cpus++;
	}

	/* Adjust by relative CPU capacity of the group */
	sgs->group_capacity = group->sgc->capacity;
	sgs->avg_load = (sgs->group_load*SCHED_CAPACITY_SCALE) / sgs->group_capacity;

	if (sgs->sum_nr_running)
		sgs->load_per_task = sgs->sum_weighted_load / sgs->sum_nr_running;

	sgs->group_weight = group->group_weight;
	sgs->group_capacity_factor = sg_capacity_factor(env, group);
	sgs->group_type = group_classify(group, sgs);

	if (sgs->group_capacity_factor > sgs->sum_nr_running)
		sgs->group_has_free_capacity = 1;
}

/**
 * update_sd_pick_busiest - return 1 on busiest group
 * @env: The load balancing environment.
 * @sds: sched_domain statistics
 * @sg: sched_group candidate to be checked for being the busiest
 * @sgs: sched_group statistics
 *
 * Determine if @sg is a busier group than the previously selected
 * busiest group.
 *
 * Return: %true if @sg is a busier group than the previously selected
 * busiest group. %false otherwise.
 */
static bool update_sd_pick_busiest(struct lb_env *env,
				   struct sd_lb_stats *sds,
				   struct sched_group *sg,
				   struct sg_lb_stats *sgs)
{
	struct sg_lb_stats *busiest = &sds->busiest_stat;

	if (sgs->group_type > busiest->group_type)
		return true;

	if (sgs->group_type < busiest->group_type)
		return false;

	if (sgs->avg_load <= busiest->avg_load)
		return false;

	/* This is the busiest node in its class. */
	if (!(env->sd->flags & SD_ASYM_PACKING))
		return true;

	/*
	 * ASYM_PACKING needs to move all the work to the lowest
	 * numbered CPUs in the group, therefore mark all groups
	 * higher than ourself as busy.
	 */
	if (sgs->sum_nr_running && env->dst_cpu < group_first_cpu(sg)) {
		if (!sds->busiest)
			return true;

		if (group_first_cpu(sds->busiest) > group_first_cpu(sg))
			return true;
	}

	return false;
}

#ifdef CONFIG_NUMA_BALANCING
static inline enum fbq_type fbq_classify_group(struct sg_lb_stats *sgs)
{
	if (sgs->sum_nr_running > sgs->nr_numa_running)
		return regular;
	if (sgs->sum_nr_running > sgs->nr_preferred_running)
		return remote;
	return all;
}

static inline enum fbq_type fbq_classify_rq(struct rq *rq)
{
	if (rq->nr_running > rq->nr_numa_running)
		return regular;
	if (rq->nr_running > rq->nr_preferred_running)
		return remote;
	return all;
}
#else
static inline enum fbq_type fbq_classify_group(struct sg_lb_stats *sgs)
{
	return all;
}

static inline enum fbq_type fbq_classify_rq(struct rq *rq)
{
	return regular;
}
#endif /* CONFIG_NUMA_BALANCING */

/**
 * update_sd_lb_stats - Update sched_domain's statistics for load balancing.
 * @env: The load balancing environment.
 * @sds: variable to hold the statistics for this sched_domain.
 */
static inline void update_sd_lb_stats(struct lb_env *env, struct sd_lb_stats *sds)
{
	struct sched_domain *child = env->sd->child;
	struct sched_group *sg = env->sd->groups;
	struct sg_lb_stats tmp_sgs;
	int load_idx, prefer_sibling = 0;
	bool overload = false;

	if (child && child->flags & SD_PREFER_SIBLING)
		prefer_sibling = 1;

	load_idx = get_sd_load_idx(env->sd, env->idle);

	do {
		struct sg_lb_stats *sgs = &tmp_sgs;
		int local_group;

		local_group = cpumask_test_cpu(env->dst_cpu, sched_group_cpus(sg));
		if (local_group) {
			sds->local = sg;
			sgs = &sds->local_stat;

			if (env->idle != CPU_NEWLY_IDLE ||
			    time_after_eq(jiffies, sg->sgc->next_update))
				update_group_capacity(env->sd, env->dst_cpu);
		}

		update_sg_lb_stats(env, sg, load_idx, local_group, sgs,
						&overload);

		if (local_group)
			goto next_group;

		/*
		 * In case the child domain prefers tasks go to siblings
		 * first, lower the sg capacity factor to one so that we'll try
		 * and move all the excess tasks away. We lower the capacity
		 * of a group only if the local group has the capacity to fit
		 * these excess tasks, i.e. nr_running < group_capacity_factor. The
		 * extra check prevents the case where you always pull from the
		 * heaviest group when it is already under-utilized (possible
		 * with a large weight task outweighs the tasks on the system).
		 */
		if (prefer_sibling && sds->local &&
		    sds->local_stat.group_has_free_capacity) {
			sgs->group_capacity_factor = min(sgs->group_capacity_factor, 1U);
			sgs->group_type = group_classify(sg, sgs);
		}

		if (update_sd_pick_busiest(env, sds, sg, sgs)) {
			sds->busiest = sg;
			sds->busiest_stat = *sgs;
		}

next_group:
		/* Now, start updating sd_lb_stats */
		sds->total_load += sgs->group_load;
		sds->total_capacity += sgs->group_capacity;

		sg = sg->next;
	} while (sg != env->sd->groups);

	if (env->sd->flags & SD_NUMA)
		env->fbq_type = fbq_classify_group(&sds->busiest_stat);

	if (!env->sd->parent) {
		/* update overload indicator if we are at root domain */
		if (env->dst_rq->rd->overload != overload)
			env->dst_rq->rd->overload = overload;
	}

}

/**
 * check_asym_packing - Check to see if the group is packed into the
 *			sched doman.
 *
 * This is primarily intended to used at the sibling level.  Some
 * cores like POWER7 prefer to use lower numbered SMT threads.  In the
 * case of POWER7, it can move to lower SMT modes only when higher
 * threads are idle.  When in lower SMT modes, the threads will
 * perform better since they share less core resources.  Hence when we
 * have idle threads, we want them to be the higher ones.
 *
 * This packing function is run on idle threads.  It checks to see if
 * the busiest CPU in this domain (core in the P7 case) has a higher
 * CPU number than the packing function is being run on.  Here we are
 * assuming lower CPU number will be equivalent to lower a SMT thread
 * number.
 *
 * Return: 1 when packing is required and a task should be moved to
 * this CPU.  The amount of the imbalance is returned in *imbalance.
 *
 * @env: The load balancing environment.
 * @sds: Statistics of the sched_domain which is to be packed
 */
static int check_asym_packing(struct lb_env *env, struct sd_lb_stats *sds)
{
	int busiest_cpu;

	if (!(env->sd->flags & SD_ASYM_PACKING))
		return 0;

	if (!sds->busiest)
		return 0;

	busiest_cpu = group_first_cpu(sds->busiest);
	if (env->dst_cpu > busiest_cpu)
		return 0;

	env->imbalance = DIV_ROUND_CLOSEST(
		sds->busiest_stat.avg_load * sds->busiest_stat.group_capacity,
		SCHED_CAPACITY_SCALE);

	return 1;
}

/**
 * fix_small_imbalance - Calculate the minor imbalance that exists
 *			amongst the groups of a sched_domain, during
 *			load balancing.
 * @env: The load balancing environment.
 * @sds: Statistics of the sched_domain whose imbalance is to be calculated.
 */
static inline
void fix_small_imbalance(struct lb_env *env, struct sd_lb_stats *sds)
{
	unsigned long tmp, capa_now = 0, capa_move = 0;
	unsigned int imbn = 2;
	unsigned long scaled_busy_load_per_task;
	struct sg_lb_stats *local, *busiest;

	local = &sds->local_stat;
	busiest = &sds->busiest_stat;

	if (!local->sum_nr_running)
		local->load_per_task = cpu_avg_load_per_task(env->dst_cpu);
	else if (busiest->load_per_task > local->load_per_task)
		imbn = 1;

	scaled_busy_load_per_task =
		(busiest->load_per_task * SCHED_CAPACITY_SCALE) /
		busiest->group_capacity;

	if (busiest->avg_load + scaled_busy_load_per_task >=
	    local->avg_load + (scaled_busy_load_per_task * imbn)) {
		env->imbalance = busiest->load_per_task;
		return;
	}

	/*
	 * OK, we don't have enough imbalance to justify moving tasks,
	 * however we may be able to increase total CPU capacity used by
	 * moving them.
	 */

	capa_now += busiest->group_capacity *
			min(busiest->load_per_task, busiest->avg_load);
	capa_now += local->group_capacity *
			min(local->load_per_task, local->avg_load);
	capa_now /= SCHED_CAPACITY_SCALE;

	/* Amount of load we'd subtract */
	if (busiest->avg_load > scaled_busy_load_per_task) {
		capa_move += busiest->group_capacity *
			    min(busiest->load_per_task,
				busiest->avg_load - scaled_busy_load_per_task);
	}

	/* Amount of load we'd add */
	if (busiest->avg_load * busiest->group_capacity <
	    busiest->load_per_task * SCHED_CAPACITY_SCALE) {
		tmp = (busiest->avg_load * busiest->group_capacity) /
		      local->group_capacity;
	} else {
		tmp = (busiest->load_per_task * SCHED_CAPACITY_SCALE) /
		      local->group_capacity;
	}
	capa_move += local->group_capacity *
		    min(local->load_per_task, local->avg_load + tmp);
	capa_move /= SCHED_CAPACITY_SCALE;

	/* Move if we gain throughput */
	if (capa_move > capa_now)
		env->imbalance = busiest->load_per_task;
}

/**
 * calculate_imbalance - Calculate the amount of imbalance present within the
 *			 groups of a given sched_domain during load balance.
 * @env: load balance environment
 * @sds: statistics of the sched_domain whose imbalance is to be calculated.
 */
static inline void calculate_imbalance(struct lb_env *env, struct sd_lb_stats *sds)
{
	unsigned long max_pull, load_above_capacity = ~0UL;
	struct sg_lb_stats *local, *busiest;

	local = &sds->local_stat;
	busiest = &sds->busiest_stat;

	if (busiest->group_type == group_imbalanced) {
		/*
		 * In the group_imb case we cannot rely on group-wide averages
		 * to ensure cpu-load equilibrium, look at wider averages. XXX
		 */
		busiest->load_per_task =
			min(busiest->load_per_task, sds->avg_load);
	}

	/*
	 * In the presence of smp nice balancing, certain scenarios can have
	 * max load less than avg load(as we skip the groups at or below
	 * its cpu_capacity, while calculating max_load..)
	 */
	if (busiest->avg_load <= sds->avg_load ||
	    local->avg_load >= sds->avg_load) {
		env->imbalance = 0;
		return fix_small_imbalance(env, sds);
	}

	/*
	 * If there aren't any idle cpus, avoid creating some.
	 */
	if (busiest->group_type == group_overloaded &&
	    local->group_type   == group_overloaded) {
		load_above_capacity =
			(busiest->sum_nr_running - busiest->group_capacity_factor);

		load_above_capacity *= (SCHED_LOAD_SCALE * SCHED_CAPACITY_SCALE);
		load_above_capacity /= busiest->group_capacity;
	}

	/*
	 * We're trying to get all the cpus to the average_load, so we don't
	 * want to push ourselves above the average load, nor do we wish to
	 * reduce the max loaded cpu below the average load. At the same time,
	 * we also don't want to reduce the group load below the group capacity
	 * (so that we can implement power-savings policies etc). Thus we look
	 * for the minimum possible imbalance.
	 */
	max_pull = min(busiest->avg_load - sds->avg_load, load_above_capacity);

	/* How much load to actually move to equalise the imbalance */
	env->imbalance = min(
		max_pull * busiest->group_capacity,
		(sds->avg_load - local->avg_load) * local->group_capacity
	) / SCHED_CAPACITY_SCALE;

	/*
	 * if *imbalance is less than the average load per runnable task
	 * there is no guarantee that any tasks will be moved so we'll have
	 * a think about bumping its value to force at least one task to be
	 * moved
	 */
	if (env->imbalance < busiest->load_per_task)
		return fix_small_imbalance(env, sds);
}

/******* find_busiest_group() helpers end here *********************/

/**
 * find_busiest_group - Returns the busiest group within the sched_domain
 * if there is an imbalance. If there isn't an imbalance, and
 * the user has opted for power-savings, it returns a group whose
 * CPUs can be put to idle by rebalancing those tasks elsewhere, if
 * such a group exists.
 *
 * Also calculates the amount of weighted load which should be moved
 * to restore balance.
 *
 * @env: The load balancing environment.
 *
 * Return:	- The busiest group if imbalance exists.
 *		- If no imbalance and user has opted for power-savings balance,
 *		   return the least loaded group whose CPUs can be
 *		   put to idle by rebalancing its tasks onto our group.
 */
static struct sched_group *find_busiest_group(struct lb_env *env)
{
	struct sg_lb_stats *local, *busiest;
	struct sd_lb_stats sds;

	init_sd_lb_stats(&sds);

	/*
	 * Compute the various statistics relavent for load balancing at
	 * this level.
	 */
	update_sd_lb_stats(env, &sds);
	local = &sds.local_stat;
	busiest = &sds.busiest_stat;

	if ((env->idle == CPU_IDLE || env->idle == CPU_NEWLY_IDLE) &&
	    check_asym_packing(env, &sds))
		return sds.busiest;

	/* There is no busy sibling group to pull tasks from */
	if (!sds.busiest || busiest->sum_nr_running == 0)
		goto out_balanced;

	sds.avg_load = (SCHED_CAPACITY_SCALE * sds.total_load)
						/ sds.total_capacity;

	/*
	 * If the busiest group is imbalanced the below checks don't
	 * work because they assume all things are equal, which typically
	 * isn't true due to cpus_allowed constraints and the like.
	 */
	if (busiest->group_type == group_imbalanced)
		goto force_balance;

	/* SD_BALANCE_NEWIDLE trumps SMP nice when underutilized */
	if (env->idle == CPU_NEWLY_IDLE && local->group_has_free_capacity &&
	    !busiest->group_has_free_capacity)
		goto force_balance;

	/*
	 * If the local group is busier than the selected busiest group
	 * don't try and pull any tasks.
	 */
	if (local->avg_load >= busiest->avg_load)
		goto out_balanced;

	/*
	 * Don't pull any tasks if this group is already above the domain
	 * average load.
	 */
	if (local->avg_load >= sds.avg_load)
		goto out_balanced;

	if (env->idle == CPU_IDLE) {
		/*
		 * This cpu is idle. If the busiest group is not overloaded
		 * and there is no imbalance between this and busiest group
		 * wrt idle cpus, it is balanced. The imbalance becomes
		 * significant if the diff is greater than 1 otherwise we
		 * might end up to just move the imbalance on another group
		 */
		if ((busiest->group_type != group_overloaded) &&
				(local->idle_cpus <= (busiest->idle_cpus + 1)))
			goto out_balanced;
	} else {
		/*
		 * In the CPU_NEWLY_IDLE, CPU_NOT_IDLE cases, use
		 * imbalance_pct to be conservative.
		 */
		if (100 * busiest->avg_load <=
				env->sd->imbalance_pct * local->avg_load)
			goto out_balanced;
	}

force_balance:
	/* Looks like there is an imbalance. Compute it */
	calculate_imbalance(env, &sds);
	return sds.busiest;

out_balanced:
	env->imbalance = 0;
	return NULL;
}

/*
 * find_busiest_queue - find the busiest runqueue among the cpus in group.
 */
static struct rq *find_busiest_queue(struct lb_env *env,
				     struct sched_group *group)
{
	struct rq *busiest = NULL, *rq;
	unsigned long busiest_load = 0, busiest_capacity = 1;
	int i;

	for_each_cpu_and(i, sched_group_cpus(group), env->cpus) {
		unsigned long capacity, capacity_factor, wl;
		enum fbq_type rt;

		rq = cpu_rq(i);
		rt = fbq_classify_rq(rq);

		/*
		 * We classify groups/runqueues into three groups:
		 *  - regular: there are !numa tasks
		 *  - remote:  there are numa tasks that run on the 'wrong' node
		 *  - all:     there is no distinction
		 *
		 * In order to avoid migrating ideally placed numa tasks,
		 * ignore those when there's better options.
		 *
		 * If we ignore the actual busiest queue to migrate another
		 * task, the next balance pass can still reduce the busiest
		 * queue by moving tasks around inside the node.
		 *
		 * If we cannot move enough load due to this classification
		 * the next pass will adjust the group classification and
		 * allow migration of more tasks.
		 *
		 * Both cases only affect the total convergence complexity.
		 */
		if (rt > env->fbq_type)
			continue;

		capacity = capacity_of(i);
		capacity_factor = DIV_ROUND_CLOSEST(capacity, SCHED_CAPACITY_SCALE);
		if (!capacity_factor)
			capacity_factor = fix_small_capacity(env->sd, group);

		wl = weighted_cpuload(i);

		/*
		 * When comparing with imbalance, use weighted_cpuload()
		 * which is not scaled with the cpu capacity.
		 */
		if (capacity_factor && rq->nr_running == 1 && wl > env->imbalance)
			continue;

		/*
		 * For the load comparisons with the other cpu's, consider
		 * the weighted_cpuload() scaled with the cpu capacity, so
		 * that the load can be moved away from the cpu that is
		 * potentially running at a lower capacity.
		 *
		 * Thus we're looking for max(wl_i / capacity_i), crosswise
		 * multiplication to rid ourselves of the division works out
		 * to: wl_i * capacity_j > wl_j * capacity_i;  where j is
		 * our previous maximum.
		 */
		if (wl * busiest_capacity > busiest_load * capacity) {
			busiest_load = wl;
			busiest_capacity = capacity;
			busiest = rq;
		}
	}

	return busiest;
}

/*
 * Max backoff if we encounter pinned tasks. Pretty arbitrary value, but
 * so long as it is large enough.
 */
#define MAX_PINNED_INTERVAL	512

/* Working cpumask for load_balance and load_balance_newidle. */
DEFINE_PER_CPU(cpumask_var_t, load_balance_mask);

static int need_active_balance(struct lb_env *env)
{
	struct sched_domain *sd = env->sd;

	if (env->idle == CPU_NEWLY_IDLE) {

		/*
		 * ASYM_PACKING needs to force migrate tasks from busy but
		 * higher numbered CPUs in order to pack all tasks in the
		 * lowest numbered CPUs.
		 */
		if ((sd->flags & SD_ASYM_PACKING) && env->src_cpu > env->dst_cpu)
			return 1;
	}

	return unlikely(sd->nr_balance_failed > sd->cache_nice_tries+2);
}

static int active_load_balance_cpu_stop(void *data);

static int should_we_balance(struct lb_env *env)
{
	struct sched_group *sg = env->sd->groups;
	struct cpumask *sg_cpus, *sg_mask;
	int cpu, balance_cpu = -1;

	/*
	 * In the newly idle case, we will allow all the cpu's
	 * to do the newly idle load balance.
	 */
	if (env->idle == CPU_NEWLY_IDLE)
		return 1;

	sg_cpus = sched_group_cpus(sg);
	sg_mask = sched_group_mask(sg);
	/* Try to find first idle cpu */
	for_each_cpu_and(cpu, sg_cpus, env->cpus) {
		if (!cpumask_test_cpu(cpu, sg_mask) || !idle_cpu(cpu))
			continue;

		balance_cpu = cpu;
		break;
	}

	if (balance_cpu == -1)
		balance_cpu = group_balance_cpu(sg);

	/*
	 * First idle cpu or the first cpu(busiest) in this sched group
	 * is eligible for doing load balancing at this and above domains.
	 */
	return balance_cpu == env->dst_cpu;
}

/*
 * Check this_cpu to ensure it is balanced within domain. Attempt to move
 * tasks if there is an imbalance.
 */
static int load_balance(int this_cpu, struct rq *this_rq,
			struct sched_domain *sd, enum cpu_idle_type idle,
			int *continue_balancing)
{
	int ld_moved, cur_ld_moved, active_balance = 0;
	struct sched_domain *sd_parent = sd->parent;
	struct sched_group *group;
	struct rq *busiest;
	unsigned long flags;
	struct cpumask *cpus = this_cpu_cpumask_var_ptr(load_balance_mask);

	struct lb_env env = {
		.sd		= sd,
		.dst_cpu	= this_cpu,
		.dst_rq		= this_rq,
		.dst_grpmask    = sched_group_cpus(sd->groups),
		.idle		= idle,
		.loop_break	= sched_nr_migrate_break,
		.cpus		= cpus,
		.fbq_type	= all,
		.tasks		= LIST_HEAD_INIT(env.tasks),
	};

	/*
	 * For NEWLY_IDLE load_balancing, we don't need to consider
	 * other cpus in our group
	 */
	if (idle == CPU_NEWLY_IDLE)
		env.dst_grpmask = NULL;

	cpumask_copy(cpus, cpu_active_mask);

	schedstat_inc(sd, lb_count[idle]);

redo:
	if (!should_we_balance(&env)) {
		*continue_balancing = 0;
		goto out_balanced;
	}

	group = find_busiest_group(&env);
	if (!group) {
		schedstat_inc(sd, lb_nobusyg[idle]);
		goto out_balanced;
	}

	busiest = find_busiest_queue(&env, group);
	if (!busiest) {
		schedstat_inc(sd, lb_nobusyq[idle]);
		goto out_balanced;
	}

	BUG_ON(busiest == env.dst_rq);

	schedstat_add(sd, lb_imbalance[idle], env.imbalance);

	ld_moved = 0;
	if (busiest->nr_running > 1) {
		/*
		 * Attempt to move tasks. If find_busiest_group has found
		 * an imbalance but busiest->nr_running <= 1, the group is
		 * still unbalanced. ld_moved simply stays zero, so it is
		 * correctly treated as an imbalance.
		 */
		env.flags |= LBF_ALL_PINNED;
		env.src_cpu   = busiest->cpu;
		env.src_rq    = busiest;
		env.loop_max  = min(sysctl_sched_nr_migrate, busiest->nr_running);

more_balance:
		raw_spin_lock_irqsave(&busiest->lock, flags);

		/*
		 * cur_ld_moved - load moved in current iteration
		 * ld_moved     - cumulative load moved across iterations
		 */
		cur_ld_moved = detach_tasks(&env);

		/*
		 * We've detached some tasks from busiest_rq. Every
		 * task is masked "TASK_ON_RQ_MIGRATING", so we can safely
		 * unlock busiest->lock, and we are able to be sure
		 * that nobody can manipulate the tasks in parallel.
		 * See task_rq_lock() family for the details.
		 */

		raw_spin_unlock(&busiest->lock);

		if (cur_ld_moved) {
			attach_tasks(&env);
			ld_moved += cur_ld_moved;
		}

		local_irq_restore(flags);

		if (env.flags & LBF_NEED_BREAK) {
			env.flags &= ~LBF_NEED_BREAK;
			goto more_balance;
		}

		/*
		 * Revisit (affine) tasks on src_cpu that couldn't be moved to
		 * us and move them to an alternate dst_cpu in our sched_group
		 * where they can run. The upper limit on how many times we
		 * iterate on same src_cpu is dependent on number of cpus in our
		 * sched_group.
		 *
		 * This changes load balance semantics a bit on who can move
		 * load to a given_cpu. In addition to the given_cpu itself
		 * (or a ilb_cpu acting on its behalf where given_cpu is
		 * nohz-idle), we now have balance_cpu in a position to move
		 * load to given_cpu. In rare situations, this may cause
		 * conflicts (balance_cpu and given_cpu/ilb_cpu deciding
		 * _independently_ and at _same_ time to move some load to
		 * given_cpu) causing exceess load to be moved to given_cpu.
		 * This however should not happen so much in practice and
		 * moreover subsequent load balance cycles should correct the
		 * excess load moved.
		 */
		if ((env.flags & LBF_DST_PINNED) && env.imbalance > 0) {

			/* Prevent to re-select dst_cpu via env's cpus */
			cpumask_clear_cpu(env.dst_cpu, env.cpus);

			env.dst_rq	 = cpu_rq(env.new_dst_cpu);
			env.dst_cpu	 = env.new_dst_cpu;
			env.flags	&= ~LBF_DST_PINNED;
			env.loop	 = 0;
			env.loop_break	 = sched_nr_migrate_break;

			/*
			 * Go back to "more_balance" rather than "redo" since we
			 * need to continue with same src_cpu.
			 */
			goto more_balance;
		}

		/*
		 * We failed to reach balance because of affinity.
		 */
		if (sd_parent) {
			int *group_imbalance = &sd_parent->groups->sgc->imbalance;

			if ((env.flags & LBF_SOME_PINNED) && env.imbalance > 0)
				*group_imbalance = 1;
		}

		/* All tasks on this runqueue were pinned by CPU affinity */
		if (unlikely(env.flags & LBF_ALL_PINNED)) {
			cpumask_clear_cpu(cpu_of(busiest), cpus);
			if (!cpumask_empty(cpus)) {
				env.loop = 0;
				env.loop_break = sched_nr_migrate_break;
				goto redo;
			}
			goto out_all_pinned;
		}
	}

	if (!ld_moved) {
		schedstat_inc(sd, lb_failed[idle]);
		/*
		 * Increment the failure counter only on periodic balance.
		 * We do not want newidle balance, which can be very
		 * frequent, pollute the failure counter causing
		 * excessive cache_hot migrations and active balances.
		 */
		if (idle != CPU_NEWLY_IDLE)
			sd->nr_balance_failed++;

		if (need_active_balance(&env)) {
			raw_spin_lock_irqsave(&busiest->lock, flags);

			/* don't kick the active_load_balance_cpu_stop,
			 * if the curr task on busiest cpu can't be
			 * moved to this_cpu
			 */
			if (!cpumask_test_cpu(this_cpu,
					tsk_cpus_allowed(busiest->curr))) {
				raw_spin_unlock_irqrestore(&busiest->lock,
							    flags);
				env.flags |= LBF_ALL_PINNED;
				goto out_one_pinned;
			}

			/*
			 * ->active_balance synchronizes accesses to
			 * ->active_balance_work.  Once set, it's cleared
			 * only after active load balance is finished.
			 */
			if (!busiest->active_balance) {
				busiest->active_balance = 1;
				busiest->push_cpu = this_cpu;
				active_balance = 1;
			}
			raw_spin_unlock_irqrestore(&busiest->lock, flags);

			if (active_balance) {
				stop_one_cpu_nowait(cpu_of(busiest),
					active_load_balance_cpu_stop, busiest,
					&busiest->active_balance_work);
			}

			/*
			 * We've kicked active balancing, reset the failure
			 * counter.
			 */
			sd->nr_balance_failed = sd->cache_nice_tries+1;
		}
	} else
		sd->nr_balance_failed = 0;

	if (likely(!active_balance)) {
		/* We were unbalanced, so reset the balancing interval */
		sd->balance_interval = sd->min_interval;
	} else {
		/*
		 * If we've begun active balancing, start to back off. This
		 * case may not be covered by the all_pinned logic if there
		 * is only 1 task on the busy runqueue (because we don't call
		 * detach_tasks).
		 */
		if (sd->balance_interval < sd->max_interval)
			sd->balance_interval *= 2;
	}

	goto out;

out_balanced:
	/*
	 * We reach balance although we may have faced some affinity
	 * constraints. Clear the imbalance flag if it was set.
	 */
	if (sd_parent) {
		int *group_imbalance = &sd_parent->groups->sgc->imbalance;

		if (*group_imbalance)
			*group_imbalance = 0;
	}

out_all_pinned:
	/*
	 * We reach balance because all tasks are pinned at this level so
	 * we can't migrate them. Let the imbalance flag set so parent level
	 * can try to migrate them.
	 */
	schedstat_inc(sd, lb_balanced[idle]);

	sd->nr_balance_failed = 0;

out_one_pinned:
	/* tune up the balancing interval */
	if (((env.flags & LBF_ALL_PINNED) &&
			sd->balance_interval < MAX_PINNED_INTERVAL) ||
			(sd->balance_interval < sd->max_interval))
		sd->balance_interval *= 2;

	ld_moved = 0;
out:
	return ld_moved;
}

static inline unsigned long
get_sd_balance_interval(struct sched_domain *sd, int cpu_busy)
{
	unsigned long interval = sd->balance_interval;

	if (cpu_busy)
		interval *= sd->busy_factor;

	/* scale ms to jiffies */
	interval = msecs_to_jiffies(interval);
	interval = clamp(interval, 1UL, max_load_balance_interval);

	return interval;
}

static inline void
update_next_balance(struct sched_domain *sd, int cpu_busy, unsigned long *next_balance)
{
	unsigned long interval, next;

	interval = get_sd_balance_interval(sd, cpu_busy);
	next = sd->last_balance + interval;

	if (time_after(*next_balance, next))
		*next_balance = next;
}

/*
 * idle_balance is called by schedule() if this_cpu is about to become
 * idle. Attempts to pull tasks from other CPUs.
 */
static int idle_balance(struct rq *this_rq)
{
	unsigned long next_balance = jiffies + HZ;
	int this_cpu = this_rq->cpu;
	struct sched_domain *sd;
	int pulled_task = 0;
	u64 curr_cost = 0;

	idle_enter_fair(this_rq);

	/*
	 * We must set idle_stamp _before_ calling idle_balance(), such that we
	 * measure the duration of idle_balance() as idle time.
	 */
	this_rq->idle_stamp = rq_clock(this_rq);

	if (this_rq->avg_idle < sysctl_sched_migration_cost ||
	    !this_rq->rd->overload) {
		rcu_read_lock();
		sd = rcu_dereference_check_sched_domain(this_rq->sd);
		if (sd)
			update_next_balance(sd, 0, &next_balance);
		rcu_read_unlock();

		goto out;
	}

	/*
	 * Drop the rq->lock, but keep IRQ/preempt disabled.
	 */
	raw_spin_unlock(&this_rq->lock);

	update_blocked_averages(this_cpu);
	rcu_read_lock();
	for_each_domain(this_cpu, sd) {
		int continue_balancing = 1;
		u64 t0, domain_cost;

		if (!(sd->flags & SD_LOAD_BALANCE))
			continue;

		if (this_rq->avg_idle < curr_cost + sd->max_newidle_lb_cost) {
			update_next_balance(sd, 0, &next_balance);
			break;
		}

		if (sd->flags & SD_BALANCE_NEWIDLE) {
			t0 = sched_clock_cpu(this_cpu);

			pulled_task = load_balance(this_cpu, this_rq,
						   sd, CPU_NEWLY_IDLE,
						   &continue_balancing);

			domain_cost = sched_clock_cpu(this_cpu) - t0;
			if (domain_cost > sd->max_newidle_lb_cost)
				sd->max_newidle_lb_cost = domain_cost;

			curr_cost += domain_cost;
		}

		update_next_balance(sd, 0, &next_balance);

		/*
		 * Stop searching for tasks to pull if there are
		 * now runnable tasks on this rq.
		 */
		if (pulled_task || this_rq->nr_running > 0)
			break;
	}
	rcu_read_unlock();

	raw_spin_lock(&this_rq->lock);

	if (curr_cost > this_rq->max_idle_balance_cost)
		this_rq->max_idle_balance_cost = curr_cost;

	/*
	 * While browsing the domains, we released the rq lock, a task could
	 * have been enqueued in the meantime. Since we're not going idle,
	 * pretend we pulled a task.
	 */
	if (this_rq->cfs.h_nr_running && !pulled_task)
		pulled_task = 1;

out:
	/* Move the next balance forward */
	if (time_after(this_rq->next_balance, next_balance))
		this_rq->next_balance = next_balance;

	/* Is there a task of a high priority class? */
	if (this_rq->nr_running != this_rq->cfs.h_nr_running)
		pulled_task = -1;

	if (pulled_task) {
		idle_exit_fair(this_rq);
		this_rq->idle_stamp = 0;
	}

	return pulled_task;
}

/*
 * active_load_balance_cpu_stop is run by cpu stopper. It pushes
 * running tasks off the busiest CPU onto idle CPUs. It requires at
 * least 1 task to be running on each physical CPU where possible, and
 * avoids physical / logical imbalances.
 */
static int active_load_balance_cpu_stop(void *data)
{
	struct rq *busiest_rq = data;
	int busiest_cpu = cpu_of(busiest_rq);
	int target_cpu = busiest_rq->push_cpu;
	struct rq *target_rq = cpu_rq(target_cpu);
	struct sched_domain *sd;
	struct task_struct *p = NULL;

	raw_spin_lock_irq(&busiest_rq->lock);

	/* make sure the requested cpu hasn't gone down in the meantime */
	if (unlikely(busiest_cpu != smp_processor_id() ||
		     !busiest_rq->active_balance))
		goto out_unlock;

	/* Is there any task to move? */
	if (busiest_rq->nr_running <= 1)
		goto out_unlock;

	/*
	 * This condition is "impossible", if it occurs
	 * we need to fix it. Originally reported by
	 * Bjorn Helgaas on a 128-cpu setup.
	 */
	BUG_ON(busiest_rq == target_rq);

	/* Search for an sd spanning us and the target CPU. */
	rcu_read_lock();
	for_each_domain(target_cpu, sd) {
		if ((sd->flags & SD_LOAD_BALANCE) &&
		    cpumask_test_cpu(busiest_cpu, sched_domain_span(sd)))
				break;
	}

	if (likely(sd)) {
		struct lb_env env = {
			.sd		= sd,
			.dst_cpu	= target_cpu,
			.dst_rq		= target_rq,
			.src_cpu	= busiest_rq->cpu,
			.src_rq		= busiest_rq,
			.idle		= CPU_IDLE,
		};

		schedstat_inc(sd, alb_count);

		p = detach_one_task(&env);
		if (p)
			schedstat_inc(sd, alb_pushed);
		else
			schedstat_inc(sd, alb_failed);
	}
	rcu_read_unlock();
out_unlock:
	busiest_rq->active_balance = 0;
	raw_spin_unlock(&busiest_rq->lock);

	if (p)
		attach_one_task(target_rq, p);

	local_irq_enable();

	return 0;
}

static inline int on_null_domain(struct rq *rq)
{
	return unlikely(!rcu_dereference_sched(rq->sd));
}

#ifdef CONFIG_NO_HZ_COMMON
/*
 * idle load balancing details
 * - When one of the busy CPUs notice that there may be an idle rebalancing
 *   needed, they will kick the idle load balancer, which then does idle
 *   load balancing for all the idle CPUs.
 */
static struct {
	cpumask_var_t idle_cpus_mask;
	atomic_t nr_cpus;
	unsigned long next_balance;     /* in jiffy units */
} nohz ____cacheline_aligned;

static inline int find_new_ilb(void)
{
	int ilb = cpumask_first(nohz.idle_cpus_mask);

	if (ilb < nr_cpu_ids && idle_cpu(ilb))
		return ilb;

	return nr_cpu_ids;
}

/*
 * Kick a CPU to do the nohz balancing, if it is time for it. We pick the
 * nohz_load_balancer CPU (if there is one) otherwise fallback to any idle
 * CPU (if there is one).
 */
static void nohz_balancer_kick(void)
{
	int ilb_cpu;

	nohz.next_balance++;

	ilb_cpu = find_new_ilb();

	if (ilb_cpu >= nr_cpu_ids)
		return;

	if (test_and_set_bit(NOHZ_BALANCE_KICK, nohz_flags(ilb_cpu)))
		return;
	/*
	 * Use smp_send_reschedule() instead of resched_cpu().
	 * This way we generate a sched IPI on the target cpu which
	 * is idle. And the softirq performing nohz idle load balance
	 * will be run before returning from the IPI.
	 */
	smp_send_reschedule(ilb_cpu);
	return;
}

static inline void nohz_balance_exit_idle(int cpu)
{
	if (unlikely(test_bit(NOHZ_TICK_STOPPED, nohz_flags(cpu)))) {
		/*
		 * Completely isolated CPUs don't ever set, so we must test.
		 */
		if (likely(cpumask_test_cpu(cpu, nohz.idle_cpus_mask))) {
			cpumask_clear_cpu(cpu, nohz.idle_cpus_mask);
			atomic_dec(&nohz.nr_cpus);
		}
		clear_bit(NOHZ_TICK_STOPPED, nohz_flags(cpu));
	}
}

static inline void set_cpu_sd_state_busy(void)
{
	struct sched_domain *sd;
	int cpu = smp_processor_id();

	rcu_read_lock();
	sd = rcu_dereference(per_cpu(sd_busy, cpu));

	if (!sd || !sd->nohz_idle)
		goto unlock;
	sd->nohz_idle = 0;

	atomic_inc(&sd->groups->sgc->nr_busy_cpus);
unlock:
	rcu_read_unlock();
}

void set_cpu_sd_state_idle(void)
{
	struct sched_domain *sd;
	int cpu = smp_processor_id();

	rcu_read_lock();
	sd = rcu_dereference(per_cpu(sd_busy, cpu));

	if (!sd || sd->nohz_idle)
		goto unlock;
	sd->nohz_idle = 1;

	atomic_dec(&sd->groups->sgc->nr_busy_cpus);
unlock:
	rcu_read_unlock();
}

/*
 * This routine will record that the cpu is going idle with tick stopped.
 * This info will be used in performing idle load balancing in the future.
 */
void nohz_balance_enter_idle(int cpu)
{
	/*
	 * If this cpu is going down, then nothing needs to be done.
	 */
	if (!cpu_active(cpu))
		return;

	if (test_bit(NOHZ_TICK_STOPPED, nohz_flags(cpu)))
		return;

	/*
	 * If we're a completely isolated CPU, we don't play.
	 */
	if (on_null_domain(cpu_rq(cpu)))
		return;

	cpumask_set_cpu(cpu, nohz.idle_cpus_mask);
	atomic_inc(&nohz.nr_cpus);
	set_bit(NOHZ_TICK_STOPPED, nohz_flags(cpu));
}

static int sched_ilb_notifier(struct notifier_block *nfb,
					unsigned long action, void *hcpu)
{
	switch (action & ~CPU_TASKS_FROZEN) {
	case CPU_DYING:
		nohz_balance_exit_idle(smp_processor_id());
		return NOTIFY_OK;
	default:
		return NOTIFY_DONE;
	}
}
#endif

static DEFINE_SPINLOCK(balancing);

/*
 * Scale the max load_balance interval with the number of CPUs in the system.
 * This trades load-balance latency on larger machines for less cross talk.
 */
void update_max_interval(void)
{
	max_load_balance_interval = HZ*num_online_cpus()/10;
}

/*
 * It checks each scheduling domain to see if it is due to be balanced,
 * and initiates a balancing operation if so.
 *
 * Balancing parameters are set up in init_sched_domains.
 */
static void rebalance_domains(struct rq *rq, enum cpu_idle_type idle)
{
	int continue_balancing = 1;
	int cpu = rq->cpu;
	unsigned long interval;
	struct sched_domain *sd;
	/* Earliest time when we have to do rebalance again */
	unsigned long next_balance = jiffies + 60*HZ;
	int update_next_balance = 0;
	int need_serialize, need_decay = 0;
	u64 max_cost = 0;

	update_blocked_averages(cpu);

	rcu_read_lock();
	for_each_domain(cpu, sd) {
		/*
		 * Decay the newidle max times here because this is a regular
		 * visit to all the domains. Decay ~1% per second.
		 */
		if (time_after(jiffies, sd->next_decay_max_lb_cost)) {
			sd->max_newidle_lb_cost =
				(sd->max_newidle_lb_cost * 253) / 256;
			sd->next_decay_max_lb_cost = jiffies + HZ;
			need_decay = 1;
		}
		max_cost += sd->max_newidle_lb_cost;

		if (!(sd->flags & SD_LOAD_BALANCE))
			continue;

		/*
		 * Stop the load balance at this level. There is another
		 * CPU in our sched group which is doing load balancing more
		 * actively.
		 */
		if (!continue_balancing) {
			if (need_decay)
				continue;
			break;
		}

		interval = get_sd_balance_interval(sd, idle != CPU_IDLE);

		need_serialize = sd->flags & SD_SERIALIZE;
		if (need_serialize) {
			if (!spin_trylock(&balancing))
				goto out;
		}

		if (time_after_eq(jiffies, sd->last_balance + interval)) {
			if (load_balance(cpu, rq, sd, idle, &continue_balancing)) {
				/*
				 * The LBF_DST_PINNED logic could have changed
				 * env->dst_cpu, so we can't know our idle
				 * state even if we migrated tasks. Update it.
				 */
				idle = idle_cpu(cpu) ? CPU_IDLE : CPU_NOT_IDLE;
			}
			sd->last_balance = jiffies;
			interval = get_sd_balance_interval(sd, idle != CPU_IDLE);
		}
		if (need_serialize)
			spin_unlock(&balancing);
out:
		if (time_after(next_balance, sd->last_balance + interval)) {
			next_balance = sd->last_balance + interval;
			update_next_balance = 1;
		}
	}
	if (need_decay) {
		/*
		 * Ensure the rq-wide value also decays but keep it at a
		 * reasonable floor to avoid funnies with rq->avg_idle.
		 */
		rq->max_idle_balance_cost =
			max((u64)sysctl_sched_migration_cost, max_cost);
	}
	rcu_read_unlock();

	/*
	 * next_balance will be updated only when there is a need.
	 * When the cpu is attached to null domain for ex, it will not be
	 * updated.
	 */
	if (likely(update_next_balance))
		rq->next_balance = next_balance;
}

#ifdef CONFIG_NO_HZ_COMMON
/*
 * In CONFIG_NO_HZ_COMMON case, the idle balance kickee will do the
 * rebalancing for all the cpus for whom scheduler ticks are stopped.
 */
static void nohz_idle_balance(struct rq *this_rq, enum cpu_idle_type idle)
{
	int this_cpu = this_rq->cpu;
	struct rq *rq;
	int balance_cpu;

	if (idle != CPU_IDLE ||
	    !test_bit(NOHZ_BALANCE_KICK, nohz_flags(this_cpu)))
		goto end;

	for_each_cpu(balance_cpu, nohz.idle_cpus_mask) {
		if (balance_cpu == this_cpu || !idle_cpu(balance_cpu))
			continue;

		/*
		 * If this cpu gets work to do, stop the load balancing
		 * work being done for other cpus. Next load
		 * balancing owner will pick it up.
		 */
		if (need_resched())
			break;

		rq = cpu_rq(balance_cpu);

		/*
		 * If time for next balance is due,
		 * do the balance.
		 */
		if (time_after_eq(jiffies, rq->next_balance)) {
			raw_spin_lock_irq(&rq->lock);
			update_rq_clock(rq);
			update_idle_cpu_load(rq);
			raw_spin_unlock_irq(&rq->lock);
			rebalance_domains(rq, CPU_IDLE);
		}

		if (time_after(this_rq->next_balance, rq->next_balance))
			this_rq->next_balance = rq->next_balance;
	}
	nohz.next_balance = this_rq->next_balance;
end:
	clear_bit(NOHZ_BALANCE_KICK, nohz_flags(this_cpu));
}

/*
 * Current heuristic for kicking the idle load balancer in the presence
 * of an idle cpu is the system.
 *   - This rq has more than one task.
 *   - At any scheduler domain level, this cpu's scheduler group has multiple
 *     busy cpu's exceeding the group's capacity.
 *   - For SD_ASYM_PACKING, if the lower numbered cpu's in the scheduler
 *     domain span are idle.
 */
static inline int nohz_kick_needed(struct rq *rq)
{
	unsigned long now = jiffies;
	struct sched_domain *sd;
	struct sched_group_capacity *sgc;
	int nr_busy, cpu = rq->cpu;

	if (unlikely(rq->idle_balance))
		return 0;

       /*
	* We may be recently in ticked or tickless idle mode. At the first
	* busy tick after returning from idle, we will update the busy stats.
	*/
	set_cpu_sd_state_busy();
	nohz_balance_exit_idle(cpu);

	/*
	 * None are in tickless mode and hence no need for NOHZ idle load
	 * balancing.
	 */
	if (likely(!atomic_read(&nohz.nr_cpus)))
		return 0;

	if (time_before(now, nohz.next_balance))
		return 0;

	if (rq->nr_running >= 2)
		goto need_kick;

	rcu_read_lock();
	sd = rcu_dereference(per_cpu(sd_busy, cpu));

	if (sd) {
		sgc = sd->groups->sgc;
		nr_busy = atomic_read(&sgc->nr_busy_cpus);

		if (nr_busy > 1)
			goto need_kick_unlock;
	}

	sd = rcu_dereference(per_cpu(sd_asym, cpu));

	if (sd && (cpumask_first_and(nohz.idle_cpus_mask,
				  sched_domain_span(sd)) < cpu))
		goto need_kick_unlock;

	rcu_read_unlock();
	return 0;

need_kick_unlock:
	rcu_read_unlock();
need_kick:
	return 1;
}
#else
static void nohz_idle_balance(struct rq *this_rq, enum cpu_idle_type idle) { }
#endif

/*
 * run_rebalance_domains is triggered when needed from the scheduler tick.
 * Also triggered for nohz idle balancing (with nohz_balancing_kick set).
 */
static void run_rebalance_domains(struct softirq_action *h)
{
	struct rq *this_rq = this_rq();
	enum cpu_idle_type idle = this_rq->idle_balance ?
						CPU_IDLE : CPU_NOT_IDLE;

	rebalance_domains(this_rq, idle);

	/*
	 * If this cpu has a pending nohz_balance_kick, then do the
	 * balancing on behalf of the other idle cpus whose ticks are
	 * stopped.
	 */
	nohz_idle_balance(this_rq, idle);
}

/*
 * Trigger the SCHED_SOFTIRQ if it is time to do periodic load balancing.
 */
void trigger_load_balance(struct rq *rq)
{
	/* Don't need to rebalance while attached to NULL domain */
	if (unlikely(on_null_domain(rq)))
		return;

	if (time_after_eq(jiffies, rq->next_balance))
		raise_softirq(SCHED_SOFTIRQ);
#ifdef CONFIG_NO_HZ_COMMON
	if (nohz_kick_needed(rq))
		nohz_balancer_kick();
#endif
}

static void rq_online_fair(struct rq *rq)
{
	update_sysctl();

	update_runtime_enabled(rq);
}

static void rq_offline_fair(struct rq *rq)
{
	update_sysctl();

	/* Ensure any throttled groups are reachable by pick_next_task */
	unthrottle_offline_cfs_rqs(rq);
}

#endif /* CONFIG_SMP */

/*
 * scheduler tick hitting a task of our scheduling class:
 */
static void task_tick_fair(struct rq *rq, struct task_struct *curr, int queued)
{
	struct cfs_rq *cfs_rq;
	struct sched_entity *se = &curr->se;

/* IAMROOT-12:
 * -------------
 * 태스크에 대해 최상위 스케줄 엔티티까지 entity_tick() 함수를 호출한다.
 */
	for_each_sched_entity(se) {
		cfs_rq = cfs_rq_of(se);
		entity_tick(cfs_rq, se, queued);
	}

	if (numabalancing_enabled)
		task_tick_numa(rq, curr);

/* IAMROOT-12:
 * -------------
 * __update_entity_runnable_avg() 함수와 __update_tg_runnable_avg()함수를 
 * 호출하여 최종 cfs 런큐의 러너블 로드를 산출한다. 
 */
	update_rq_runnable_avg(rq, 1);
}

/*
 * called on fork with the child task as argument from the parent's context
 *  - child not yet on the tasklist
 *  - preemption disabled
 */
static void task_fork_fair(struct task_struct *p)
{
	struct cfs_rq *cfs_rq;
	struct sched_entity *se = &p->se, *curr;
	int this_cpu = smp_processor_id();
	struct rq *rq = this_rq();
	unsigned long flags;

	raw_spin_lock_irqsave(&rq->lock, flags);

	update_rq_clock(rq);

	cfs_rq = task_cfs_rq(current);
	curr = cfs_rq->curr;

	/*
	 * Not only the cpu but also the task_group of the parent might have
	 * been changed after parent->se.parent,cfs_rq were copied to
	 * child->se.parent,cfs_rq. So call __set_task_cpu() to make those
	 * of child point to valid ones.
	 */
	rcu_read_lock();
	__set_task_cpu(p, this_cpu);
	rcu_read_unlock();

	update_curr(cfs_rq);

	if (curr)
		se->vruntime = curr->vruntime;
	place_entity(cfs_rq, se, 1);

	if (sysctl_sched_child_runs_first && curr && entity_before(curr, se)) {
		/*
		 * Upon rescheduling, sched_class::put_prev_task() will place
		 * 'current' within the tree based on its new key value.
		 */
		swap(curr->vruntime, se->vruntime);
		resched_curr(rq);
	}

	se->vruntime -= cfs_rq->min_vruntime;

	raw_spin_unlock_irqrestore(&rq->lock, flags);
}

/*
 * Priority of the task has changed. Check to see if we preempt
 * the current task.
 */
static void
prio_changed_fair(struct rq *rq, struct task_struct *p, int oldprio)
{
	if (!task_on_rq_queued(p))
		return;

	/*
	 * Reschedule if we are currently running on this runqueue and
	 * our priority decreased, or if we are not currently running on
	 * this runqueue and our priority is higher than the current's
	 */
	if (rq->curr == p) {
		if (p->prio > oldprio)
			resched_curr(rq);
	} else
		check_preempt_curr(rq, p, 0);
}

static void switched_from_fair(struct rq *rq, struct task_struct *p)
{
	struct sched_entity *se = &p->se;
	struct cfs_rq *cfs_rq = cfs_rq_of(se);

	/*
	 * Ensure the task's vruntime is normalized, so that when it's
	 * switched back to the fair class the enqueue_entity(.flags=0) will
	 * do the right thing.
	 *
	 * If it's queued, then the dequeue_entity(.flags=0) will already
	 * have normalized the vruntime, if it's !queued, then only when
	 * the task is sleeping will it still have non-normalized vruntime.
	 */
	if (!task_on_rq_queued(p) && p->state != TASK_RUNNING) {
		/*
		 * Fix up our vruntime so that the current sleep doesn't
		 * cause 'unlimited' sleep bonus.
		 */
		place_entity(cfs_rq, se, 0);
		se->vruntime -= cfs_rq->min_vruntime;
	}

#ifdef CONFIG_SMP
	/*
	* Remove our load from contribution when we leave sched_fair
	* and ensure we don't carry in an old decay_count if we
	* switch back.
	*/
	if (se->avg.decay_count) {
		__synchronize_entity_decay(se);
		subtract_blocked_load_contrib(cfs_rq, se->avg.load_avg_contrib);
	}
#endif
}

/*
 * We switched to the sched_fair class.
 */
static void switched_to_fair(struct rq *rq, struct task_struct *p)
{
#ifdef CONFIG_FAIR_GROUP_SCHED
	struct sched_entity *se = &p->se;
	/*
	 * Since the real-depth could have been changed (only FAIR
	 * class maintain depth value), reset depth properly.
	 */
	se->depth = se->parent ? se->parent->depth + 1 : 0;
#endif
	if (!task_on_rq_queued(p))
		return;

	/*
	 * We were most likely switched from sched_rt, so
	 * kick off the schedule if running, otherwise just see
	 * if we can still preempt the current task.
	 */
	if (rq->curr == p)
		resched_curr(rq);
	else
		check_preempt_curr(rq, p, 0);
}

/* Account for a task changing its policy or group.
 *
 * This routine is mostly called to set cfs_rq->curr field when a task
 * migrates between groups/classes.
 */
static void set_curr_task_fair(struct rq *rq)
{
	struct sched_entity *se = &rq->curr->se;

	for_each_sched_entity(se) {
		struct cfs_rq *cfs_rq = cfs_rq_of(se);

		set_next_entity(cfs_rq, se);
		/* ensure bandwidth has been allocated on our new cfs_rq */
		account_cfs_rq_runtime(cfs_rq, 0);
	}
}

void init_cfs_rq(struct cfs_rq *cfs_rq)
{
	cfs_rq->tasks_timeline = RB_ROOT;
	cfs_rq->min_vruntime = (u64)(-(1LL << 20));
#ifndef CONFIG_64BIT
	cfs_rq->min_vruntime_copy = cfs_rq->min_vruntime;
#endif
#ifdef CONFIG_SMP
	atomic64_set(&cfs_rq->decay_counter, 1);
	atomic_long_set(&cfs_rq->removed_load, 0);
#endif
}

#ifdef CONFIG_FAIR_GROUP_SCHED
static void task_move_group_fair(struct task_struct *p, int queued)
{
	struct sched_entity *se = &p->se;
	struct cfs_rq *cfs_rq;

	/*
	 * If the task was not on the rq at the time of this cgroup movement
	 * it must have been asleep, sleeping tasks keep their ->vruntime
	 * absolute on their old rq until wakeup (needed for the fair sleeper
	 * bonus in place_entity()).
	 *
	 * If it was on the rq, we've just 'preempted' it, which does convert
	 * ->vruntime to a relative base.
	 *
	 * Make sure both cases convert their relative position when migrating
	 * to another cgroup's rq. This does somewhat interfere with the
	 * fair sleeper stuff for the first placement, but who cares.
	 */
	/*
	 * When !queued, vruntime of the task has usually NOT been normalized.
	 * But there are some cases where it has already been normalized:
	 *
	 * - Moving a forked child which is waiting for being woken up by
	 *   wake_up_new_task().
	 * - Moving a task which has been woken up by try_to_wake_up() and
	 *   waiting for actually being woken up by sched_ttwu_pending().
	 *
	 * To prevent boost or penalty in the new cfs_rq caused by delta
	 * min_vruntime between the two cfs_rqs, we skip vruntime adjustment.
	 */
	if (!queued && (!se->sum_exec_runtime || p->state == TASK_WAKING))
		queued = 1;

	if (!queued)
		se->vruntime -= cfs_rq_of(se)->min_vruntime;
	set_task_rq(p, task_cpu(p));
	se->depth = se->parent ? se->parent->depth + 1 : 0;
	if (!queued) {
		cfs_rq = cfs_rq_of(se);
		se->vruntime += cfs_rq->min_vruntime;
#ifdef CONFIG_SMP
		/*
		 * migrate_task_rq_fair() will have removed our previous
		 * contribution, but we must synchronize for ongoing future
		 * decay.
		 */
		se->avg.decay_count = atomic64_read(&cfs_rq->decay_counter);
		cfs_rq->blocked_load_avg += se->avg.load_avg_contrib;
#endif
	}
}

void free_fair_sched_group(struct task_group *tg)
{
	int i;

	destroy_cfs_bandwidth(tg_cfs_bandwidth(tg));

	for_each_possible_cpu(i) {
		if (tg->cfs_rq)
			kfree(tg->cfs_rq[i]);
		if (tg->se)
			kfree(tg->se[i]);
	}

	kfree(tg->cfs_rq);
	kfree(tg->se);
}

int alloc_fair_sched_group(struct task_group *tg, struct task_group *parent)
{
	struct cfs_rq *cfs_rq;
	struct sched_entity *se;
	int i;

	tg->cfs_rq = kzalloc(sizeof(cfs_rq) * nr_cpu_ids, GFP_KERNEL);
	if (!tg->cfs_rq)
		goto err;
	tg->se = kzalloc(sizeof(se) * nr_cpu_ids, GFP_KERNEL);
	if (!tg->se)
		goto err;

	tg->shares = NICE_0_LOAD;

/* IAMROOT-12:
 * -------------
 * tg에 있는 cfs bandwidth 구조체를 초기화한다.
 */
	init_cfs_bandwidth(tg_cfs_bandwidth(tg));

	for_each_possible_cpu(i) {
		cfs_rq = kzalloc_node(sizeof(struct cfs_rq),
				      GFP_KERNEL, cpu_to_node(i));
		if (!cfs_rq)
			goto err;

		se = kzalloc_node(sizeof(struct sched_entity),
				  GFP_KERNEL, cpu_to_node(i));
		if (!se)
			goto err_free_rq;

		init_cfs_rq(cfs_rq);
		init_tg_cfs_entry(tg, cfs_rq, se, i, parent->se[i]);
	}

	return 1;

err_free_rq:
	kfree(cfs_rq);
err:
	return 0;
}

void unregister_fair_sched_group(struct task_group *tg, int cpu)
{
	struct rq *rq = cpu_rq(cpu);
	unsigned long flags;

	/*
	* Only empty task groups can be destroyed; so we can speculatively
	* check on_list without danger of it being re-added.
	*/
	if (!tg->cfs_rq[cpu]->on_list)
		return;

	raw_spin_lock_irqsave(&rq->lock, flags);
	list_del_leaf_cfs_rq(tg->cfs_rq[cpu]);
	raw_spin_unlock_irqrestore(&rq->lock, flags);
}

void init_tg_cfs_entry(struct task_group *tg, struct cfs_rq *cfs_rq,
			struct sched_entity *se, int cpu,
			struct sched_entity *parent)
{
	struct rq *rq = cpu_rq(cpu);

	cfs_rq->tg = tg;
	cfs_rq->rq = rq;
	init_cfs_rq_runtime(cfs_rq);

	tg->cfs_rq[cpu] = cfs_rq;
	tg->se[cpu] = se;

	/* se could be NULL for root_task_group */

/* IAMROOT-12:
 * -------------
 * 루트 태스크그룹을 cfs 런큐와 연동시킨 경우 그만 빠져나간다.
 */
	if (!se)
		return;

	if (!parent) {
		se->cfs_rq = &rq->cfs;
		se->depth = 0;
	} else {
		se->cfs_rq = parent->my_q;
		se->depth = parent->depth + 1;
	}

	se->my_q = cfs_rq;
	/* guarantee group entities always have weight */
	update_load_set(&se->load, NICE_0_LOAD);
	se->parent = parent;
}

static DEFINE_MUTEX(shares_mutex);

int sched_group_set_shares(struct task_group *tg, unsigned long shares)
{
	int i;
	unsigned long flags;

	/*
	 * We can't change the weight of the root cgroup.
	 */
	if (!tg->se[0])
		return -EINVAL;

	shares = clamp(shares, scale_load(MIN_SHARES), scale_load(MAX_SHARES));

	mutex_lock(&shares_mutex);
	if (tg->shares == shares)
		goto done;

	tg->shares = shares;
	for_each_possible_cpu(i) {
		struct rq *rq = cpu_rq(i);
		struct sched_entity *se;

		se = tg->se[i];
		/* Propagate contribution to hierarchy */
		raw_spin_lock_irqsave(&rq->lock, flags);

		/* Possible calls to update_curr() need rq clock */
		update_rq_clock(rq);
		for_each_sched_entity(se)
			update_cfs_shares(group_cfs_rq(se));
		raw_spin_unlock_irqrestore(&rq->lock, flags);
	}

done:
	mutex_unlock(&shares_mutex);
	return 0;
}
#else /* CONFIG_FAIR_GROUP_SCHED */

void free_fair_sched_group(struct task_group *tg) { }

int alloc_fair_sched_group(struct task_group *tg, struct task_group *parent)
{
	return 1;
}

void unregister_fair_sched_group(struct task_group *tg, int cpu) { }

#endif /* CONFIG_FAIR_GROUP_SCHED */


static unsigned int get_rr_interval_fair(struct rq *rq, struct task_struct *task)
{
	struct sched_entity *se = &task->se;
	unsigned int rr_interval = 0;

	/*
	 * Time slice is 0 for SCHED_OTHER tasks that are on an otherwise
	 * idle runqueue:
	 */
	if (rq->cfs.load.weight)
		rr_interval = NS_TO_JIFFIES(sched_slice(cfs_rq_of(se), se));

	return rr_interval;
}

/*
 * All the scheduling class methods:
 */
const struct sched_class fair_sched_class = {
	.next			= &idle_sched_class,
	.enqueue_task		= enqueue_task_fair,
	.dequeue_task		= dequeue_task_fair,
	.yield_task		= yield_task_fair,
	.yield_to_task		= yield_to_task_fair,

	.check_preempt_curr	= check_preempt_wakeup,

	.pick_next_task		= pick_next_task_fair,
	.put_prev_task		= put_prev_task_fair,

#ifdef CONFIG_SMP
	.select_task_rq		= select_task_rq_fair,
	.migrate_task_rq	= migrate_task_rq_fair,

	.rq_online		= rq_online_fair,
	.rq_offline		= rq_offline_fair,

	.task_waking		= task_waking_fair,
#endif

	.set_curr_task          = set_curr_task_fair,
	.task_tick		= task_tick_fair,
	.task_fork		= task_fork_fair,

	.prio_changed		= prio_changed_fair,
	.switched_from		= switched_from_fair,
	.switched_to		= switched_to_fair,

	.get_rr_interval	= get_rr_interval_fair,

	.update_curr		= update_curr_fair,

#ifdef CONFIG_FAIR_GROUP_SCHED
	.task_move_group	= task_move_group_fair,
#endif
};

#ifdef CONFIG_SCHED_DEBUG
void print_cfs_stats(struct seq_file *m, int cpu)
{
	struct cfs_rq *cfs_rq;

	rcu_read_lock();
	for_each_leaf_cfs_rq(cpu_rq(cpu), cfs_rq)
		print_cfs_rq(m, cpu, cfs_rq);
	rcu_read_unlock();
}
#endif

__init void init_sched_fair_class(void)
{
#ifdef CONFIG_SMP
	open_softirq(SCHED_SOFTIRQ, run_rebalance_domains);

#ifdef CONFIG_NO_HZ_COMMON
	nohz.next_balance = jiffies;
	zalloc_cpumask_var(&nohz.idle_cpus_mask, GFP_NOWAIT);
	cpu_notifier(sched_ilb_notifier, 0);
#endif
#endif /* SMP */

}<|MERGE_RESOLUTION|>--- conflicted
+++ resolved
@@ -5389,20 +5389,17 @@
 			 * Bias pick_next to pick a task from this cfs_rq, as
 			 * p is sleeping when it is within its sched_slice.
 			 */
-<<<<<<< HEAD
 			/* IAMROOT-12 fehead (2017-09-02):
 			 * --------------------------
 			 * Bias pick_next는 p가 sched_slice 내에있을 때이 cfs_rq
 			 * 에서 작업을 선택합니다.
 			 */
-=======
 
 /* IAMROOT-12:
  * -------------
  * sleep 태스크를 디큐하는 경우 부모 엔티티 즉, 상위 cfs 런큐에 하위 cfs 런큐를 
  * 더 빨리 스케줄 해달라고 부탁한다. (next 버디에 설정한다.)
  */
->>>>>>> fe2ee22b
 			if (task_sleep && parent_entity(se))
 				set_next_buddy(parent_entity(se));
 
