--- conflicted
+++ resolved
@@ -763,7 +763,6 @@
 	return s;
 }
 
-<<<<<<< HEAD
 /* IAMROOT-12 fehead (2016-12-17):
  * --------------------------
  * pi2
@@ -781,11 +780,10 @@
  * [11] = create_kmalloc_cache("kmalloc-2048", 2048, flags);
  * [12] = create_kmalloc_cache("kmalloc-4096", 4096, flags);
  * [13] = create_kmalloc_cache("kmalloc-8192", 8192, flags);
-=======
+ */
 /* IAMROOT-12:
  * -------------
  * slub을 사용하는 경우 KMALLOC_SHIFT_HIGH(13)+1 이다.
->>>>>>> 9f55a483
  */
 struct kmem_cache *kmalloc_caches[KMALLOC_SHIFT_HIGH + 1];
 EXPORT_SYMBOL(kmalloc_caches);
@@ -801,23 +799,20 @@
  * of two cache sizes there. The size of larger slabs can be determined using
  * fls.
  */
-<<<<<<< HEAD
+/* IAMROOT-12:
+ * -------------
+ * kmalloc에서 small slub object를 사용하는 경우 사용할 kmalloc 엔트리를 
+ * 선택하기 위한 인덱스 값을 찾는 테이블이다. (kmalloc_caches[])
+ *
+ * 3번부터는 2의 차수 단위 사이즈를 관리하는 kmalloc을 사용하게 하는데,
+ * 1번과 2번은 각각 96, 192 사이즈를 담당하도록 별도로 구성하였다.
+ */
 /* IAMROOT-12 fehead (2016-12-17):
  * --------------------------
  * pi2:
  * size_index[0-7] = KMALLOC_SHIFT_LOW(6) - 64;
  * size_index[8~11] = 7 (128)
  * size_index[16-23] = 8 (256)
-=======
-
-/* IAMROOT-12:
- * -------------
- * kmalloc에서 small slub object를 사용하는 경우 사용할 kmalloc 엔트리를 
- * 선택하기 위한 인덱스 값을 찾는 테이블이다. (kmalloc_caches[])
- *
- * 3번부터는 2의 차수 단위 사이즈를 관리하는 kmalloc을 사용하게 하는데,
- * 1번과 2번은 각각 96, 192 사이즈를 담당하도록 별도로 구성하였다.
->>>>>>> 9f55a483
  */
 static s8 size_index[24] = {
 	3,	/* 8 */
@@ -903,20 +898,17 @@
 	BUILD_BUG_ON(KMALLOC_MIN_SIZE > 256 ||
 		(KMALLOC_MIN_SIZE & (KMALLOC_MIN_SIZE - 1)));
 
-<<<<<<< HEAD
+/* IAMROOT-12:
+ * -------------
+ * 캐시라인 미만의 바이트들은 해당 캐시라인과 동일한 사이즈로 유도한다.
+ *
+ * size_index[]의 하위 인덱스까지 KMALLOC_SHIFT_LOW(rpi2=6(D1-캐시라인=64)).
+ * rpi2) size_index[0~7] = KMALLOC_SHIFT_LOW(6) 
+ */
 	/* IAMROOT-12 fehead (2016-12-17):
 	 * --------------------------
 	 * size_index[0-7] = 6(64)
 	 */
-=======
-/* IAMROOT-12:
- * -------------
- * 캐시라인 미만의 바이트들은 해당 캐시라인과 동일한 사이즈로 유도한다.
- *
- * size_index[]의 하위 인덱스까지 KMALLOC_SHIFT_LOW(rpi2=6(D1-캐시라인=64)).
- * rpi2) size_index[0~7] = KMALLOC_SHIFT_LOW(6) 
- */
->>>>>>> 9f55a483
 	for (i = 8; i < KMALLOC_MIN_SIZE; i += 8) {
 
 		int elem = size_index_elem(i);
@@ -926,21 +918,18 @@
 		size_index[elem] = KMALLOC_SHIFT_LOW;
 	}
 
-<<<<<<< HEAD
+/* IAMROOT-12:
+ * -------------
+ * 캐시 정렬을 위해 64바이트 이상의 캐시라인을 사용하는 경우 72 ~ 96까지는 
+ * 캐시 정렬이 힘드므로 128로 유도한다.
+ *
+ * KMALLOC_MIN_SIZE(D1-캐시라인)가 64 이상인 경우 
+ * rpi2) size_index[8~11] = 7
+ */
 	/* IAMROOT-12 fehead (2016-12-17):
 	 * --------------------------
 	 * pi2 : KMALLOC_MIN_SIZE=64
 	 */
-=======
-/* IAMROOT-12:
- * -------------
- * 캐시 정렬을 위해 64바이트 이상의 캐시라인을 사용하는 경우 72 ~ 96까지는 
- * 캐시 정렬이 힘드므로 128로 유도한다.
- *
- * KMALLOC_MIN_SIZE(D1-캐시라인)가 64 이상인 경우 
- * rpi2) size_index[8~11] = 7
- */
->>>>>>> 9f55a483
 	if (KMALLOC_MIN_SIZE >= 64) {
 		/*
 		 * The 96 byte size cache is not used if the alignment
@@ -974,18 +963,15 @@
 			size_index[size_index_elem(i)] = 8;
 	}
 
-<<<<<<< HEAD
+/* IAMROOT-12:
+ * -------------
+ * kmalloc-# 을 준비한다. (rpi2: i=6 ~ 13)
+ * rpi2: kmalloc-64, 192, 256, 512, 1024, 2048, 4096, 8192
+ */
 	/* IAMROOT-12 fehead (2016-12-17):
 	 * --------------------------
 	 * i = 3 ; i < 13 ; i++
 	 */
-=======
-/* IAMROOT-12:
- * -------------
- * kmalloc-# 을 준비한다. (rpi2: i=6 ~ 13)
- * rpi2: kmalloc-64, 192, 256, 512, 1024, 2048, 4096, 8192
- */
->>>>>>> 9f55a483
 	for (i = KMALLOC_SHIFT_LOW; i <= KMALLOC_SHIFT_HIGH; i++) {
 		if (!kmalloc_caches[i]) {
 			kmalloc_caches[i] = create_kmalloc_cache(NULL,
