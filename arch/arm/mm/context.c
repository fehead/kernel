--- conflicted
+++ resolved
@@ -240,7 +240,6 @@
 	 * overlapping level-1 descriptors used to map both the module
 	 * area and the userspace stack.
 	 */
-<<<<<<< HEAD
 	/* IAMROOT-12 fehead (2017-09-23):
 	 * --------------------------
 	 * 무료 ASID를 할당하십시오. TLB를 찾을 수 없으면 현재 활성화 된 ASID를
@@ -250,13 +249,11 @@
 	 * 블 워크가 발생하지 않도록 항상 ASID #1에서부터 계산됩니다 및 사용자
 	 * 공간 스택.
 	 */
-=======
 
 /* IAMROOT-12:
  * -------------
  * 비어있는 번호를 찾는다.
  */
->>>>>>> a825c2a5
 	asid = find_next_zero_bit(asid_map, NUM_USER_ASIDS, cur_idx);
 
 /* IAMROOT-12:
