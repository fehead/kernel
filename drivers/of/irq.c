--- conflicted
+++ resolved
@@ -106,7 +106,6 @@
  * input, walks the tree looking for any interrupt-map properties, translates
  * the specifier for each map, and then returns the translated map.
  */
-<<<<<<< HEAD
 /* IAMROOT-12 fehead (2017-04-22):
  * --------------------------
  * 이 함수는 로우 레벨 인터럽트 트리 워킹 함수입니다. 예를 들어 부모를위한 장치
@@ -114,12 +113,10 @@
  * 사용하여 부분적으로 살펴볼 수 있습니다. 인터럽트 지정자 구조를 입력으로 사용
  * 하고 트리를 탐색하여 인터럽트 맵 속성을 찾고 각 매핑에 대한 지정자를 변환 한
  * 다음 변환 된 맵을 반환합니다.
-=======
-
+ */
 /* IAMROOT-12:
  * -------------
  * pci 매핑도 계층형을 지원하여 매핑이 여러 번 될 수도 있다.
->>>>>>> 0c580269
  */
 int of_irq_parse_raw(const __be32 *addr, struct of_phandle_args *out_irq)
 {
