/*
 *  linux/mm/vmalloc.c
 *
 *  Copyright (C) 1993  Linus Torvalds
 *  Support of BIGMEM added by Gerhard Wichert, Siemens AG, July 1999
 *  SMP-safe vmalloc/vfree/ioremap, Tigran Aivazian <tigran@veritas.com>, May 2000
 *  Major rework to support vmap/vunmap, Christoph Hellwig, SGI, August 2002
 *  Numa awareness, Christoph Lameter, SGI, June 2005
 */

#include <linux/vmalloc.h>
#include <linux/mm.h>
#include <linux/module.h>
#include <linux/highmem.h>
#include <linux/sched.h>
#include <linux/slab.h>
#include <linux/spinlock.h>
#include <linux/interrupt.h>
#include <linux/proc_fs.h>
#include <linux/seq_file.h>
#include <linux/debugobjects.h>
#include <linux/kallsyms.h>
#include <linux/list.h>
#include <linux/rbtree.h>
#include <linux/radix-tree.h>
#include <linux/rcupdate.h>
#include <linux/pfn.h>
#include <linux/kmemleak.h>
#include <linux/atomic.h>
#include <linux/compiler.h>
#include <linux/llist.h>

#include <asm/uaccess.h>
#include <asm/tlbflush.h>
#include <asm/shmparam.h>

struct vfree_deferred {
	struct llist_head list;
	struct work_struct wq;
};
/* IAMROOT-12 fehead (2017-02-04):
 * --------------------------
 * .wq.func = free_work
 */
static DEFINE_PER_CPU(struct vfree_deferred, vfree_deferred);

static void __vunmap(const void *, int);

static void free_work(struct work_struct *w)
{
	struct vfree_deferred *p = container_of(w, struct vfree_deferred, wq);
	struct llist_node *llnode = llist_del_all(&p->list);
	while (llnode) {
		void *p = llnode;
		llnode = llist_next(llnode);
		__vunmap(p, 1);
	}
}

/*** Page table manipulation functions ***/

static void vunmap_pte_range(pmd_t *pmd, unsigned long addr, unsigned long end)
{
	pte_t *pte;

/* IAMROOT-12:
 * -------------
 * 가상 주소 addr로 pte 엔트리 주소를 알아온다.
 */
	pte = pte_offset_kernel(pmd, addr);
	do {

/* IAMROOT-12:
 * -------------
 * 가상 주소 addr에 해당하는 pte 엔트리 값에 0을 지정하여 언매핑한다.
 */
		pte_t ptent = ptep_get_and_clear(&init_mm, addr, pte);
		WARN_ON(!pte_none(ptent) && !pte_present(ptent));
	} while (pte++, addr += PAGE_SIZE, addr != end);
}

static void vunmap_pmd_range(pud_t *pud, unsigned long addr, unsigned long end)
{
	pmd_t *pmd;
	unsigned long next;

/* IAMROOT-12:
 * -------------
 * pmd 범위에서 매핑된 1개의 엔트리에 대해 하위 pte 함수를 반복하여 호출한다.
 * (32bit arm은 pgd=pud=pmd와 동일하므로 1번의 루프만 수행한다.)
 */
	pmd = pmd_offset(pud, addr);
	do {
		next = pmd_addr_end(addr, end);
		if (pmd_none_or_clear_bad(pmd))
			continue;
		vunmap_pte_range(pmd, addr, next);
	} while (pmd++, addr = next, addr != end);
}

static void vunmap_pud_range(pgd_t *pgd, unsigned long addr, unsigned long end)
{
	pud_t *pud;
	unsigned long next;

/* IAMROOT-12:
 * -------------
 * pud 범위에서 매핑된 1개의 엔트리에 대해 하위 pmd 함수를 반복하여 호출한다.
 * (32bit arm은 pgd와 동일하므로 1번의 루프만 수행한다.)
 */
	pud = pud_offset(pgd, addr);
	do {
		next = pud_addr_end(addr, end);
		if (pud_none_or_clear_bad(pud))
			continue;
		vunmap_pmd_range(pud, addr, next);
	} while (pud++, addr = next, addr != end);
}

static void vunmap_page_range(unsigned long addr, unsigned long end)
{
	pgd_t *pgd;
	unsigned long next;

	BUG_ON(addr >= end);

/* IAMROOT-12:
 * -------------
 * 가상주소 addr에 해당하는 pgd 엔트리 주소를 가져온다.
 */
	pgd = pgd_offset_k(addr);

/* IAMROOT-12:
 * -------------
 * 요청 범위를 pgd 사이즈 단위로 루프를 돈다.
 */
	do {
		next = pgd_addr_end(addr, end);
/* IAMROOT-12:
 * -------------
 * 매핑되지 않은 pgd 엔트리이거나 bad 엔트리인 경우 skip 한다.
 */
		if (pgd_none_or_clear_bad(pgd))
			continue;

/* IAMROOT-12:
 * -------------
 * 1개의 pgd 엔트리에 해당하는 범위로 아래 pud 함수를 호출한다.
 */
		vunmap_pud_range(pgd, addr, next);
	} while (pgd++, addr = next, addr != end);
}

static int vmap_pte_range(pmd_t *pmd, unsigned long addr,
		unsigned long end, pgprot_t prot, struct page **pages, int *nr)
{
	pte_t *pte;

	/*
	 * nr is a running index into the array which helps higher level
	 * callers keep track of where we're up to.
	 */

/* IAMROOT-12:
 * -------------
 * pte 테이블이 없는 경우 할당하고 상위와 연결한다.
 * (32bit arm에서는 pgd 엔트리와 연결한다. 한 번에 2개쌍)
 */
	pte = pte_alloc_kernel(pmd, addr);
	if (!pte)
		return -ENOMEM;
	do {
		struct page *page = pages[*nr];

		if (WARN_ON(!pte_none(*pte)))
			return -EBUSY;
		if (WARN_ON(!page))
			return -ENOMEM;
		set_pte_at(&init_mm, addr, pte, mk_pte(page, prot));
		(*nr)++;
	} while (pte++, addr += PAGE_SIZE, addr != end);
	return 0;
}

static int vmap_pmd_range(pud_t *pud, unsigned long addr,
		unsigned long end, pgprot_t prot, struct page **pages, int *nr)
{
	pmd_t *pmd;
	unsigned long next;

/* IAMROOT-12:
 * -------------
 * 32bit arm에서는 pmd 테이블을 할당하지 않고 pgd 테이블을 사용한다.
 * (pgd=pud=pmd)
 */
	pmd = pmd_alloc(&init_mm, pud, addr);
	if (!pmd)
		return -ENOMEM;

/* IAMROOT-12:
 * -------------
 * 32bit arm에서는 1번만 루프를 수행한다.
 */
	do {
		next = pmd_addr_end(addr, end);
		if (vmap_pte_range(pmd, addr, next, prot, pages, nr))
			return -ENOMEM;
	} while (pmd++, addr = next, addr != end);
	return 0;
}

static int vmap_pud_range(pgd_t *pgd, unsigned long addr,
		unsigned long end, pgprot_t prot, struct page **pages, int *nr)
{
	pud_t *pud;
	unsigned long next;

/* IAMROOT-12:
 * -------------
 * 32bit arm에서는 no pud이므로 항당되어 있던 pgd 주소를 반환해온다.
 */
	pud = pud_alloc(&init_mm, pgd, addr);
	if (!pud)
		return -ENOMEM;

/* IAMROOT-12:
 * -------------
 * 32bit arm에서는 no pud로 동작하므로 루프를 1번만 수행한다.
 */
	do {
		next = pud_addr_end(addr, end);
		if (vmap_pmd_range(pud, addr, next, prot, pages, nr))
			return -ENOMEM;
	} while (pud++, addr = next, addr != end);
	return 0;
}

/*
 * Set up page tables in kva (addr, end). The ptes shall have prot "prot", and
 * will have pfns corresponding to the "pages" array.
 *
 * Ie. pte at addr+N*PAGE_SIZE shall point to pfn corresponding to pages[N]
 */
static int vmap_page_range_noflush(unsigned long start, unsigned long end,
				   pgprot_t prot, struct page **pages)
{
	pgd_t *pgd;
	unsigned long next;
	unsigned long addr = start;
	int err = 0;
	int nr = 0;

	BUG_ON(addr >= end);

/* IAMROOT-12:
 * -------------
 * 리눅스 pgd 엔트리를 찾아온다.
 * (32bit arm 리눅스에서는 pgd 엔트리가 총 2048개(hw=4096개)
 */
	pgd = pgd_offset_k(addr);
	do {

/* IAMROOT-12:
 * -------------
 * 다음 리눅스 pgd 엔트리 
 * (엔트리 하나가 2M를 담당한다. (hw pgd 엔트리는 1M를 담당한다)
 */
		next = pgd_addr_end(addr, end);

/* IAMROOT-12:
 * -------------
 * pgd 1개 범위로만 pud 매핑을 요청한다.
 */
		err = vmap_pud_range(pgd, addr, next, prot, pages, &nr);
		if (err)
			return err;
	} while (pgd++, addr = next, addr != end);

	return nr;
}

static int vmap_page_range(unsigned long start, unsigned long end,
			   pgprot_t prot, struct page **pages)
{
	int ret;

/* IAMROOT-12:
 * -------------
 * 요청 범위를 vmap 매핑하고 아키텍처에 따라 d-cache를 flush 한다.
 */
	ret = vmap_page_range_noflush(start, end, prot, pages);
	flush_cache_vmap(start, end);
	return ret;
}

int is_vmalloc_or_module_addr(const void *x)
{
	/*
	 * ARM, x86-64 and sparc64 put modules in a special place,
	 * and fall back on vmalloc() if that fails. Others
	 * just put it in the vmalloc space.
	 */
#if defined(CONFIG_MODULES) && defined(MODULES_VADDR)
	unsigned long addr = (unsigned long)x;
	if (addr >= MODULES_VADDR && addr < MODULES_END)
		return 1;
#endif
	return is_vmalloc_addr(x);
}

/*
 * Walk a vmap address to the struct page it maps.
 */
struct page *vmalloc_to_page(const void *vmalloc_addr)
{
	unsigned long addr = (unsigned long) vmalloc_addr;
	struct page *page = NULL;
	pgd_t *pgd = pgd_offset_k(addr);

	/*
	 * XXX we might need to change this if we add VIRTUAL_BUG_ON for
	 * architectures that do not vmalloc module space
	 */
	VIRTUAL_BUG_ON(!is_vmalloc_or_module_addr(vmalloc_addr));

	if (!pgd_none(*pgd)) {
		pud_t *pud = pud_offset(pgd, addr);
		if (!pud_none(*pud)) {
			pmd_t *pmd = pmd_offset(pud, addr);
			if (!pmd_none(*pmd)) {
				pte_t *ptep, pte;

				ptep = pte_offset_map(pmd, addr);
				pte = *ptep;
				if (pte_present(pte))
					page = pte_page(pte);
				pte_unmap(ptep);
			}
		}
	}
	return page;
}
EXPORT_SYMBOL(vmalloc_to_page);

/*
 * Map a vmalloc()-space virtual address to the physical page frame number.
 */
unsigned long vmalloc_to_pfn(const void *vmalloc_addr)
{
	return page_to_pfn(vmalloc_to_page(vmalloc_addr));
}
EXPORT_SYMBOL(vmalloc_to_pfn);


/*** Global kva allocator ***/

#define VM_LAZY_FREE	0x01
#define VM_LAZY_FREEING	0x02
#define VM_VM_AREA	0x04

static DEFINE_SPINLOCK(vmap_area_lock);
/* Export for kexec only */
LIST_HEAD(vmap_area_list);
static struct rb_root vmap_area_root = RB_ROOT;

/* The vmap cache globals are protected by vmap_area_lock */
static struct rb_node *free_vmap_cache;
static unsigned long cached_hole_size;
static unsigned long cached_vstart;
static unsigned long cached_align;

/* IAMROOT-12 fehead (2017-02-04):
 * --------------------------
 * vmalloc_init 함수에서
 * vmap_area_pcpu_hole = VMALLOC_END;
 */
static unsigned long vmap_area_pcpu_hole;

static struct vmap_area *__find_vmap_area(unsigned long addr)
{
	struct rb_node *n = vmap_area_root.rb_node;

	while (n) {
		struct vmap_area *va;

		va = rb_entry(n, struct vmap_area, rb_node);
		if (addr < va->va_start)
			n = n->rb_left;
		else if (addr >= va->va_end)
			n = n->rb_right;
		else
			return va;
	}

	return NULL;
}

/* IAMROOT-12 fehead (2017-02-04):
 * --------------------------
 * vmap_area_root.rb_node에 va를 추가한다.
 */
static void __insert_vmap_area(struct vmap_area *va)
{
	struct rb_node **p = &vmap_area_root.rb_node;
	struct rb_node *parent = NULL;
	struct rb_node *tmp;

/* IAMROOT-12:
 * -------------
 * vmalloc address space (arm: 240M) 공간 관리는 2개의 관리 구조 사용
 *	- RB Tree: 전역 &vmap_area_root (시작 주소를 찾을 때 가장 빠른 방법)
 *	- 리스트: 전역 &vmap_area_list (size를 조사할 때 사용)
 */
	while (*p) {
		struct vmap_area *tmp_va;

		parent = *p;
		tmp_va = rb_entry(parent, struct vmap_area, rb_node);
/* IAMROOT-12:
 * -------------
 * 좌측 또는 우측으로 원하는 방향으로 리프 노드를 발견할 때 까지 이동한다.
 */
		if (va->va_start < tmp_va->va_end)
			p = &(*p)->rb_left;
		else if (va->va_end > tmp_va->va_start)
			p = &(*p)->rb_right;
		else
			BUG();
	}

/* IAMROOT-12:
 * ------------
 * p: leaf 노드의 결정된 좌/우 중 한쪽에 요청 노드를 대입한다.
 */
	rb_link_node(&va->rb_node, parent, p);

/* IAMROOT-12:
 * -------------
 * 회전이 필요한 경우 회전을 처리하고, 컬러도 처리한다.
 */
	rb_insert_color(&va->rb_node, &vmap_area_root);

	/* address-sort this list */
/* IAMROOT-12:
 * -------------
 * RB 트리를 이용하여 현재 노드보다 작은 값을 가진 노드를 알아온다. 
 */
	tmp = rb_prev(&va->rb_node);

/* IAMROOT-12:
 * -------------
 * tmp가 발견되지 않으면 현재 노드가 가장 작은 노드가 되므로 
 * vmap_area_list(전역 리스트)의 선두에 추가한다.
 * 발견된 경우 tmp(prev) 노드의 선두 즉 다음에 끼워 들어간다.
 */
	if (tmp) {
		struct vmap_area *prev;
		prev = rb_entry(tmp, struct vmap_area, rb_node);
		list_add_rcu(&va->list, &prev->list);
	} else
		list_add_rcu(&va->list, &vmap_area_list);
}

static void purge_vmap_area_lazy(void);

/*
 * Allocate a region of KVA of the specified size and alignment, within the
 * vstart and vend.
 */
/* IAMROOT-12 fehead (2017-02-10):
 * --------------------------
 * __get_vm_area_node 에서 호출
 *	align	: 1
 *	start	: VMALLOC_START
 *	end	: VMALLOC_END
 *	node	: NUMA_NO_NODE
 *	gfp_mask: GFP_KERNEL | __GFP_HIGHMEM
 */
static struct vmap_area *alloc_vmap_area(unsigned long size,
				unsigned long align,
				unsigned long vstart, unsigned long vend,
				int node, gfp_t gfp_mask)
{
	struct vmap_area *va;
	struct rb_node *n;
	unsigned long addr;
	int purged = 0;
	struct vmap_area *first;

	BUG_ON(!size);
	BUG_ON(size & ~PAGE_MASK);
	BUG_ON(!is_power_of_2(align));

/* IAMROOT-12:
 * -------------
 * vmap_area 구조체를 할당받아온다.
 * (reclaim 관련한 gfp 플래그만 사용하여 할당해온다)
 */
	va = kmalloc_node(sizeof(struct vmap_area),
			gfp_mask & GFP_RECLAIM_MASK, node);
	if (unlikely(!va))
		return ERR_PTR(-ENOMEM);

	/*
	 * Only scan the relevant parts containing pointers to other objects
	 * to avoid false negatives.
	 */
	kmemleak_scan_area(&va->rb_node, SIZE_MAX, gfp_mask & GFP_RECLAIM_MASK);

retry:
	spin_lock(&vmap_area_lock);
	/*
	 * Invalidate cache if we have more permissive parameters.
	 * cached_hole_size notes the largest hole noticed _below_
	 * the vmap_area cached in free_vmap_cache: if size fits
	 * into that hole, we want to scan from vstart to reuse
	 * the hole instead of allocating above free_vmap_cache.
	 * Note that __free_vmap_area may update free_vmap_cache
	 * without updating cached_hole_size or cached_align.
	 */
	if (!free_vmap_cache ||
			size < cached_hole_size ||
			vstart < cached_vstart ||
			align < cached_align) {

/* IAMROOT-12:
 * -------------
 * free_vmap_cache를 사용하지 않고 다시 처음부터 검색하는 조건
 *	- 요청 size가 기억해둔 hole size보다 작은 경우 
 *	  (hole을 이용하기 위해 처음부터 검색하여 hole을 찾는다.)
 *	- 시작 범위가 cache된 시작 범위보다 작은 경우 
 *	  (vmlloc address space -> module address space)
 *	- 요청 align이 cache된 align보다 작아진 경우
 */
nocache:
		cached_hole_size = 0;
		free_vmap_cache = NULL;
	}
	/* record if we encounter less permissive parameters */
/* IAMROOT-12:
 * -------------
 * caced된 시작 범위와 align은 항상 마지막 요청된 값을 보관한다.
 */
	cached_vstart = vstart;
	cached_align = align;

	/* find starting point for our search */
/* IAMROOT-12:
 * -------------
 * 최근에 해제 요청된 vm의 이전(prev) vm이 free_vmap_cache 에 들어가 있다. 
 * 이 vm부터 검색하면 할당할 가능성이 있기 때문에 빠르게 처리할 수 있다.
 */
	if (free_vmap_cache) {
		first = rb_entry(free_vmap_cache, struct vmap_area, rb_node);
		addr = ALIGN(first->va_end, align);
		if (addr < vstart)
			goto nocache;
		if (addr + size < addr)
			goto overflow;

	} else {
		addr = ALIGN(vstart, align);
		if (addr + size < addr)
			goto overflow;

/* IAMROOT-12:
 * -------------
 * RB 트리 중앙에서부터 검색을 시작하여 
 * 요청 범위에서 가장 하위(좌측) vm을 찾아 first에 대입한다.
 */
		n = vmap_area_root.rb_node;
		first = NULL;

		while (n) {
			struct vmap_area *tmp;
			tmp = rb_entry(n, struct vmap_area, rb_node);
			if (tmp->va_end >= addr) {

/* IAMROOT-12:
 * -------------
 * first:
 *	범위내에서 가장 하위(좌측)에 있는 vm
 */
				first = tmp;

/* IAMROOT-12:
 * -------------
 * 아래쪽 범위와 붙어있는 vm이거나를 벗어난 경우 루프 탈출
 */
				if (tmp->va_start <= addr)
					break;
				n = n->rb_left;
			} else
				n = n->rb_right;
		}

/* IAMROOT-12:
 * -------------
 * 범위에 들어온 vm이 없는 경우
 */
		if (!first)
			goto found;
	}

	/* from the starting point, walk areas until a suitable hole is found */
/* IAMROOT-12:
 * -------------
 * 두 가지 조건으로 여기에 진입 한다.
 *	- RB 트리에 의해 범위 중 가장 하위에 있는 vm부터 
 *	- 캐시에 으해 시작되는 vm부터
 *
 * vm의 하단(좌측)에 공간을 찾은 경우 루프를 탈출한다.
 */
	while (addr + size > first->va_start && addr + size <= vend) {
		if (addr + cached_hole_size < first->va_start)
			cached_hole_size = first->va_start - addr;
		addr = ALIGN(first->va_end, align);
		if (addr + size < addr)
			goto overflow;

/* IAMROOT-12:
 * -------------
 * 마지막 엔트리인 경우 무조건 found 
 * (모든 엔트리의 좌측에서 공간을 찾을 수 없다) 
 */
		if (list_is_last(&first->list, &vmap_area_list))
			goto found;

		first = list_entry(first->list.next,
				struct vmap_area, list);
	}

found:

/* IAMROOT-12:
 * -------------
 * 찾은 공간이지만 size를 더해서 요청 범위를 초과하는 경우 overflow
 * (추가할 공간이 없는 경우이다)
 */
	if (addr + size > vend)
		goto overflow;

	va->va_start = addr;

/* IAMROOT-12:
 * -------------
 * va->va_end는 끝 주소 + 1 
 *	예) va->va_start = 0x0001_0000, size가 0x1000 
 *	    va->va_end =   0x0001_1000
 */
	va->va_end = addr + size;
	va->flags = 0;
	__insert_vmap_area(va);

/* IAMROOT-12:
 * -------------
 * 마지막 추가한 vm 엔트리를 캐시가 가리키게 한다.
 * (가능하면 다음 검색 시 이 vm부터 검색하게 한다)
 */
	free_vmap_cache = &va->rb_node;
	spin_unlock(&vmap_area_lock);

	BUG_ON(va->va_start & (align-1));
	BUG_ON(va->va_start < vstart);
	BUG_ON(va->va_end > vend);

	return va;

overflow:
	spin_unlock(&vmap_area_lock);
	if (!purged) {

/* IAMROOT-12:
 * -------------
 * vmalloc 공간 부족으로 매핑이 실패하는 경우 lazy TLB free 처리되어 
 * 실제 삭제되지 못한 공간들을 모두 purge 처리한 후에 1회 재시도한다.
 */
		purge_vmap_area_lazy();
		purged = 1;
		goto retry;
	}
	if (printk_ratelimit())
		pr_warn("vmap allocation for size %lu failed: "
			"use vmalloc=<size> to increase size.\n", size);
	kfree(va);
	return ERR_PTR(-EBUSY);
}

static void __free_vmap_area(struct vmap_area *va)
{
	BUG_ON(RB_EMPTY_NODE(&va->rb_node));

	if (free_vmap_cache) {

/* IAMROOT-12:
 * -------------
 * 캐시 이전에 hole(삭제로 인해)이 생기게되는 경우 캐시를 사용하지 않게 한다.
 */
		if (va->va_end < cached_vstart) {
			free_vmap_cache = NULL;
		} else {
			struct vmap_area *cache;
			cache = rb_entry(free_vmap_cache, struct vmap_area, rb_node);
			if (va->va_start <= cache->va_start) {

/* IAMROOT-12:
 * -------------
 * 하나를 지우면 그 이전 vm을 캐시에 보관한다.
 * 할당 시 이 캐시부터 검색할 수 있도록 한다.
 *
 * 왜 va->list.prev를 사용하지 않고 rb_prev()를 사용???
 */
				free_vmap_cache = rb_prev(&va->rb_node);
				/*
				 * We don't try to update cached_hole_size or
				 * cached_align, but it won't go very wrong.
				 */
			}
		}
	}

/* IAMROOT-12:
 * -------------
 * rb 트리와 리스트 양쪽에서 vmap_area를 제거한다.
 */
	rb_erase(&va->rb_node, &vmap_area_root);
	RB_CLEAR_NODE(&va->rb_node);
	list_del_rcu(&va->list);

	/*
	 * Track the highest possible candidate for pcpu area
	 * allocation.  Areas outside of vmalloc area can be returned
	 * here too, consider only end addresses which fall inside
	 * vmalloc area proper.
	 */
<<<<<<< HEAD
	/* IAMROOT-12 fehead (2017-02-11):
	 * --------------------------
	 * pcpu 영역 할당을 위해 가능한 가장 높은 후보를 추적하십시오. vmalloc
	 * 영역 밖의 영역도 여기에 반환 할 수 있으며 vmalloc 영역 내부에있는
	 * 최종 주소 만 고려하십시오.
	 */
=======

/* IAMROOT-12:
 * -------------
 * vmalloc address space 에서 가장 높이 있는 pcpu hole의 끝 주소를 갱신한다.
 */
>>>>>>> b560c551
	if (va->va_end > VMALLOC_START && va->va_end <= VMALLOC_END)
		vmap_area_pcpu_hole = max(vmap_area_pcpu_hole, va->va_end);

/* IAMROOT-12:
 * -------------
 * vmap_area를 rcu 방법으로 삭제한다.
 */

	kfree_rcu(va, rcu_head);
}

/*
 * Free a region of KVA allocated by alloc_vmap_area
 */
static void free_vmap_area(struct vmap_area *va)
{
	spin_lock(&vmap_area_lock);
	__free_vmap_area(va);
	spin_unlock(&vmap_area_lock);
}

/*
 * Clear the pagetable entries of a given vmap_area
 */
static void unmap_vmap_area(struct vmap_area *va)
{

/* IAMROOT-12:
 * -------------
 * 요청 범위에 해당하는 페이지 테이블 엔트리들을 언매핑한다.
 */
	vunmap_page_range(va->va_start, va->va_end);
}

static void vmap_debug_free_range(unsigned long start, unsigned long end)
{
	/*
	 * Unmap page tables and force a TLB flush immediately if
	 * CONFIG_DEBUG_PAGEALLOC is set. This catches use after free
	 * bugs similarly to those in linear kernel virtual address
	 * space after a page has been freed.
	 *
	 * All the lazy freeing logic is still retained, in order to
	 * minimise intrusiveness of this debugging feature.
	 *
	 * This is going to be *slow* (linear kernel virtual address
	 * debugging doesn't do a broadcast TLB flush so it is a lot
	 * faster).
	 */
#ifdef CONFIG_DEBUG_PAGEALLOC
	vunmap_page_range(start, end);
	flush_tlb_kernel_range(start, end);
#endif
}

/*
 * lazy_max_pages is the maximum amount of virtual address space we gather up
 * before attempting to purge with a TLB flush.
 *
 * There is a tradeoff here: a larger number will cover more kernel page tables
 * and take slightly longer to purge, but it will linearly reduce the number of
 * global TLB flushes that must be performed. It would seem natural to scale
 * this number up linearly with the number of CPUs (because vmapping activity
 * could also scale linearly with the number of CPUs), however it is likely
 * that in practice, workloads might be constrained in other ways that mean
 * vmap activity will not scale linearly with CPUs. Also, I want to be
 * conservative and not introduce a big latency on huge systems, so go with
 * a less aggressive log scale. It will still be an improvement over the old
 * code, and it will be simple to change the scale factor if we find that it
 * becomes a problem on bigger systems.
 */
/* IAMROOT-12 fehead (2017-02-11):
 * --------------------------
 * lazy_max_pages는 TLB 플러시로 제거하기 전에 수집 한 가상 주소 공간의 최대
 * 크기입니다.
 *
 * 더 많은 수의 커널 페이지 테이블을 다루고 제거하는 데 약간 더 오래 걸리지 만
 * 수행해야하는 글로벌 TLB 플러시 수를 선형 적으로 줄입니다. 이 숫자를 CPU 수와
 * 선형 적으로 조정하는 것이 자연스러운 것처럼 보일 수 있지만 (vmapping 활동이
 * CPU 수에 따라 선형 적으로 확장 될 수 있기 때문에) 실제로는 vmap 활동이 의미
 * 하는 다른 방식으로 작업 부하가 제한 될 수 있습니다. CPU에 따라 선형 적으로
 * 확장되지 않습니다. 또한 나는 보수적으로 거대한 시스템에 큰 대기 시간을 도입
 * 하지 않으려 고하므로 덜 공격적인 로그 규모로 가고 싶습니다. 이전 코드에 비해
 * 여전히 개선 될 것이며 더 큰 시스템에서 문제가되는 경우 배율 인수를 변경하는
 * 것이 간단 할 것입니다.
 */
static unsigned long lazy_max_pages(void)
{
	unsigned int log;


/* IAMROOT-12:
 * -------------
 * cpu가 4개인 경우 log=3 -> lazy_max_pages = 24k 
 */
	log = fls(num_online_cpus());

	return log * (32UL * 1024 * 1024 / PAGE_SIZE);
}

static atomic_t vmap_lazy_nr = ATOMIC_INIT(0);

/* for per-CPU blocks */
static void purge_fragmented_blocks_allcpus(void);

/*
 * called before a call to iounmap() if the caller wants vm_area_struct's
 * immediately freed.
 */
void set_iounmap_nonlazy(void)
{

/* IAMROOT-12:
 * -------------
 * iounmap에서는 lazy free를 하지 않고 즉각 free한다.
 */
	atomic_set(&vmap_lazy_nr, lazy_max_pages()+1);
}

/*
 * Purges all lazily-freed vmap areas.
 *
 * If sync is 0 then don't purge if there is already a purge in progress.
 * If force_flush is 1, then flush kernel TLBs between *start and *end even
 * if we found no lazy vmap areas to unmap (callers can use this to optimise
 * their own TLB flushing).
 * Returns with *start = min(*start, lowest purged address)
 *              *end = max(*end, highest purged address)
 */
/* IAMROOT-12 fehead (2017-02-10):
 * --------------------------
 * sync가 0이면 퍼지가 이미 진행중인 경우 제거하지 마십시오.
 * force_flush가 1 인 경우, unmap (자신의 TLB 플러시를 최적화하기 위해 호출자가
 * 사용할 수 있음)하지 않는 lazy vmap 영역이 없다고하더라도 *start와 *end 사이에
 * 서 커널 TLB를 플러시합니다.
 *
 * purge_vmap_area_lazy에서 호출
 *	*start = ULONG_MAX, *end = 0
 *	sync = 1, force_flush = 0 
 *
 *
 * try_purge_vmap_area_lazy 에서 호출
 *	*start = ULONG_MAX, *end = 0
 *	sync = 0, force_flush = 0 
 */
static void __purge_vmap_area_lazy(unsigned long *start, unsigned long *end,
					int sync, int force_flush)
{
	static DEFINE_SPINLOCK(purge_lock);
	LIST_HEAD(valist);
	struct vmap_area *va;
	struct vmap_area *n_va;
	int nr = 0;

	/*
	 * If sync is 0 but force_flush is 1, we'll go sync anyway but callers
	 * should not expect such behaviour. This just simplifies locking for
	 * the case that isn't actually used at the moment anyway.
	 */
	if (!sync && !force_flush) {
		if (!spin_trylock(&purge_lock))
			return;
	} else
		spin_lock(&purge_lock);

/* IAMROOT-12:
 * -------------
 * vmap() & vunmap()을 대체하는 vm_map_ram() 및 vm_unmap_ram()에서
 * per-cpu map 기반의 lazy TLB flush를 사용할 때 아래의 purge 동작을 
 * 수행한다.
 */
	if (sync)
		purge_fragmented_blocks_allcpus();

/* IAMROOT-12:
 * -------------
 * vmap_area_list에 있는 vmap_area 엔트리들 중 free 요청된 엔트리들을 
 * 모두 임시 valist에 추가한다.
 * 추가하는 동안 가장 낮은 주소가 *start에 대입되고,
 *               가장 높은 주소가 *end에 대입된다.
 */
	rcu_read_lock();
	list_for_each_entry_rcu(va, &vmap_area_list, list) {
		if (va->flags & VM_LAZY_FREE) {
			if (va->va_start < *start)
				*start = va->va_start;
			if (va->va_end > *end)
				*end = va->va_end;
			nr += (va->va_end - va->va_start) >> PAGE_SHIFT;
			list_add_tail(&va->purge_list, &valist);
			va->flags |= VM_LAZY_FREEING;
			va->flags &= ~VM_LAZY_FREE;
		}
	}
	rcu_read_unlock();

/* IAMROOT-12:
 * -------------
 * vmap_lazy_nr에서 free 영역 페이지 수를 감소시킨다.
 */
	if (nr)
		atomic_sub(nr, &vmap_lazy_nr);

/* IAMROOT-12:
 * -------------
 * 산출된 가장 낮은 주소부터 높은 주소까지 tlb flush를 수행한다.
 */
	if (nr || force_flush)
		flush_tlb_kernel_range(*start, *end);

/* IAMROOT-12:
 * -------------
 * 임시 valist에 있는 모든 vm들을 모두 삭제한다.
 */
	if (nr) {
		spin_lock(&vmap_area_lock);
		list_for_each_entry_safe(va, n_va, &valist, purge_list)
			__free_vmap_area(va);
		spin_unlock(&vmap_area_lock);
	}
	spin_unlock(&purge_lock);
}

/*
 * Kick off a purge of the outstanding lazy areas. Don't bother if somebody
 * is already purging.
 */
/* IAMROOT-12 fehead (2017-02-10):
 * --------------------------
 * 걸출한 게으른 지역을 제거하십시오. 이미 누군가가 퍼지(청소?)하고 있다면 신경
 * 쓰지 마라.
 */
static void try_purge_vmap_area_lazy(void)
{
	unsigned long start = ULONG_MAX, end = 0;

	__purge_vmap_area_lazy(&start, &end, 0, 0);
}

/*
 * Kick off a purge of the outstanding lazy areas.
 */
/* IAMROOT-12 fehead (2017-02-10):
 * --------------------------
 * 걸출한 게으른 지역을 제거하십시오.
 */
static void purge_vmap_area_lazy(void)
{
	unsigned long start = ULONG_MAX, end = 0;

	__purge_vmap_area_lazy(&start, &end, 1, 0);
}

/*
 * Free a vmap area, caller ensuring that the area has been unmapped
 * and flush_cache_vunmap had been called for the correct range
 * previously.
 */
static void free_vmap_area_noflush(struct vmap_area *va)
{

/* IAMROOT-12:
 * -------------
 * vm_area의 플래그에 lazy_free를 추가한다.
 */
	va->flags |= VM_LAZY_FREE;

/* IAMROOT-12:
 * -------------
 * lazy free 페이지가 적정 수를 초과하는 경우 purge 한다.
 * (rpi2: 24k를 초과할 때마다 한꺼번에 몰아서 처리한다. 96M)
 */
	atomic_add((va->va_end - va->va_start) >> PAGE_SHIFT, &vmap_lazy_nr);
	if (unlikely(atomic_read(&vmap_lazy_nr) > lazy_max_pages()))
		try_purge_vmap_area_lazy();
}

/*
 * Free and unmap a vmap area, caller ensuring flush_cache_vunmap had been
 * called for the correct range previously.
 */
static void free_unmap_vmap_area_noflush(struct vmap_area *va)
{
/* IAMROOT-12:
 * -------------
 * vm 영역에 해당하는 페이지 테이블 엔트리들을 언매핑한다.
 * (pgd -> pud -> pmd -> pte 순)
 */
	unmap_vmap_area(va);
	free_vmap_area_noflush(va);
}

/*
 * Free and unmap a vmap area
 */
static void free_unmap_vmap_area(struct vmap_area *va)
{
	flush_cache_vunmap(va->va_start, va->va_end);
	free_unmap_vmap_area_noflush(va);
}

static struct vmap_area *find_vmap_area(unsigned long addr)
{
	struct vmap_area *va;

/* IAMROOT-12:
 * -------------
 * 주소로 vmap_area를 찾아온다.
 */
	spin_lock(&vmap_area_lock);
	va = __find_vmap_area(addr);
	spin_unlock(&vmap_area_lock);

	return va;
}

static void free_unmap_vmap_area_addr(unsigned long addr)
{
	struct vmap_area *va;

	va = find_vmap_area(addr);
	BUG_ON(!va);
	free_unmap_vmap_area(va);
}


/*** Per cpu kva allocator ***/

/*
 * vmap space is limited especially on 32 bit architectures. Ensure there is
 * room for at least 16 percpu vmap blocks per CPU.
 */
/*
 * If we had a constant VMALLOC_START and VMALLOC_END, we'd like to be able
 * to #define VMALLOC_SPACE		(VMALLOC_END-VMALLOC_START). Guess
 * instead (we just need a rough idea)
 */
#if BITS_PER_LONG == 32
#define VMALLOC_SPACE		(128UL*1024*1024)
#else
#define VMALLOC_SPACE		(128UL*1024*1024*1024)
#endif

#define VMALLOC_PAGES		(VMALLOC_SPACE / PAGE_SIZE)
#define VMAP_MAX_ALLOC		BITS_PER_LONG	/* 256K with 4K pages */
#define VMAP_BBMAP_BITS_MAX	1024	/* 4MB with 4K pages */
#define VMAP_BBMAP_BITS_MIN	(VMAP_MAX_ALLOC*2)
#define VMAP_MIN(x, y)		((x) < (y) ? (x) : (y)) /* can't use min() */
#define VMAP_MAX(x, y)		((x) > (y) ? (x) : (y)) /* can't use max() */
#define VMAP_BBMAP_BITS		\
		VMAP_MIN(VMAP_BBMAP_BITS_MAX,	\
		VMAP_MAX(VMAP_BBMAP_BITS_MIN,	\
			VMALLOC_PAGES / roundup_pow_of_two(NR_CPUS) / 16))

#define VMAP_BLOCK_SIZE		(VMAP_BBMAP_BITS * PAGE_SIZE)

/* IAMROOT-12 fehead (2017-02-04):
 * --------------------------
 * vmalloc_init 함수에서
 * vmap_initialized = true;
 */
static bool vmap_initialized __read_mostly = false;

struct vmap_block_queue {
	spinlock_t lock;
	struct list_head free;
};

struct vmap_block {
	spinlock_t lock;
	struct vmap_area *va;
	unsigned long free, dirty;
	DECLARE_BITMAP(dirty_map, VMAP_BBMAP_BITS);
	struct list_head free_list;
	struct rcu_head rcu_head;
	struct list_head purge;
};

/* Queue of free and dirty vmap blocks, for allocation and flushing purposes */
static DEFINE_PER_CPU(struct vmap_block_queue, vmap_block_queue);

/*
 * Radix tree of vmap blocks, indexed by address, to quickly find a vmap block
 * in the free path. Could get rid of this if we change the API to return a
 * "cookie" from alloc, to be passed to free. But no big deal yet.
 */
static DEFINE_SPINLOCK(vmap_block_tree_lock);
static RADIX_TREE(vmap_block_tree, GFP_ATOMIC);

/*
 * We should probably have a fallback mechanism to allocate virtual memory
 * out of partially filled vmap blocks. However vmap block sizing should be
 * fairly reasonable according to the vmalloc size, so it shouldn't be a
 * big problem.
 */

static unsigned long addr_to_vb_idx(unsigned long addr)
{
	addr -= VMALLOC_START & ~(VMAP_BLOCK_SIZE-1);
	addr /= VMAP_BLOCK_SIZE;
	return addr;
}

static struct vmap_block *new_vmap_block(gfp_t gfp_mask)
{
	struct vmap_block_queue *vbq;
	struct vmap_block *vb;
	struct vmap_area *va;
	unsigned long vb_idx;
	int node, err;

	node = numa_node_id();

	vb = kmalloc_node(sizeof(struct vmap_block),
			gfp_mask & GFP_RECLAIM_MASK, node);
	if (unlikely(!vb))
		return ERR_PTR(-ENOMEM);

	va = alloc_vmap_area(VMAP_BLOCK_SIZE, VMAP_BLOCK_SIZE,
					VMALLOC_START, VMALLOC_END,
					node, gfp_mask);
	if (IS_ERR(va)) {
		kfree(vb);
		return ERR_CAST(va);
	}

	err = radix_tree_preload(gfp_mask);
	if (unlikely(err)) {
		kfree(vb);
		free_vmap_area(va);
		return ERR_PTR(err);
	}

	spin_lock_init(&vb->lock);
	vb->va = va;
	vb->free = VMAP_BBMAP_BITS;
	vb->dirty = 0;
	bitmap_zero(vb->dirty_map, VMAP_BBMAP_BITS);
	INIT_LIST_HEAD(&vb->free_list);

	vb_idx = addr_to_vb_idx(va->va_start);
	spin_lock(&vmap_block_tree_lock);
	err = radix_tree_insert(&vmap_block_tree, vb_idx, vb);
	spin_unlock(&vmap_block_tree_lock);
	BUG_ON(err);
	radix_tree_preload_end();

	vbq = &get_cpu_var(vmap_block_queue);
	spin_lock(&vbq->lock);
	list_add_rcu(&vb->free_list, &vbq->free);
	spin_unlock(&vbq->lock);
	put_cpu_var(vmap_block_queue);

	return vb;
}

static void free_vmap_block(struct vmap_block *vb)
{
	struct vmap_block *tmp;
	unsigned long vb_idx;

	vb_idx = addr_to_vb_idx(vb->va->va_start);
	spin_lock(&vmap_block_tree_lock);
	tmp = radix_tree_delete(&vmap_block_tree, vb_idx);
	spin_unlock(&vmap_block_tree_lock);
	BUG_ON(tmp != vb);

	free_vmap_area_noflush(vb->va);
	kfree_rcu(vb, rcu_head);
}

static void purge_fragmented_blocks(int cpu)
{
	LIST_HEAD(purge);
	struct vmap_block *vb;
	struct vmap_block *n_vb;
	struct vmap_block_queue *vbq = &per_cpu(vmap_block_queue, cpu);

	rcu_read_lock();
	list_for_each_entry_rcu(vb, &vbq->free, free_list) {

		if (!(vb->free + vb->dirty == VMAP_BBMAP_BITS && vb->dirty != VMAP_BBMAP_BITS))
			continue;

		spin_lock(&vb->lock);
		if (vb->free + vb->dirty == VMAP_BBMAP_BITS && vb->dirty != VMAP_BBMAP_BITS) {
			vb->free = 0; /* prevent further allocs after releasing lock */
			vb->dirty = VMAP_BBMAP_BITS; /* prevent purging it again */
			bitmap_fill(vb->dirty_map, VMAP_BBMAP_BITS);
			spin_lock(&vbq->lock);
			list_del_rcu(&vb->free_list);
			spin_unlock(&vbq->lock);
			spin_unlock(&vb->lock);
			list_add_tail(&vb->purge, &purge);
		} else
			spin_unlock(&vb->lock);
	}
	rcu_read_unlock();

	list_for_each_entry_safe(vb, n_vb, &purge, purge) {
		list_del(&vb->purge);
		free_vmap_block(vb);
	}
}

static void purge_fragmented_blocks_allcpus(void)
{
	int cpu;

	for_each_possible_cpu(cpu)
		purge_fragmented_blocks(cpu);
}

static void *vb_alloc(unsigned long size, gfp_t gfp_mask)
{
	struct vmap_block_queue *vbq;
	struct vmap_block *vb;
	unsigned long addr = 0;
	unsigned int order;

	BUG_ON(size & ~PAGE_MASK);
	BUG_ON(size > PAGE_SIZE*VMAP_MAX_ALLOC);
	if (WARN_ON(size == 0)) {
		/*
		 * Allocating 0 bytes isn't what caller wants since
		 * get_order(0) returns funny result. Just warn and terminate
		 * early.
		 */
		return NULL;
	}
	order = get_order(size);

again:
	rcu_read_lock();
	vbq = &get_cpu_var(vmap_block_queue);
	list_for_each_entry_rcu(vb, &vbq->free, free_list) {
		int i;

		spin_lock(&vb->lock);
		if (vb->free < 1UL << order)
			goto next;

		i = VMAP_BBMAP_BITS - vb->free;
		addr = vb->va->va_start + (i << PAGE_SHIFT);
		BUG_ON(addr_to_vb_idx(addr) !=
				addr_to_vb_idx(vb->va->va_start));
		vb->free -= 1UL << order;
		if (vb->free == 0) {
			spin_lock(&vbq->lock);
			list_del_rcu(&vb->free_list);
			spin_unlock(&vbq->lock);
		}
		spin_unlock(&vb->lock);
		break;
next:
		spin_unlock(&vb->lock);
	}

	put_cpu_var(vmap_block_queue);
	rcu_read_unlock();

	if (!addr) {
		vb = new_vmap_block(gfp_mask);
		if (IS_ERR(vb))
			return vb;
		goto again;
	}

	return (void *)addr;
}

static void vb_free(const void *addr, unsigned long size)
{
	unsigned long offset;
	unsigned long vb_idx;
	unsigned int order;
	struct vmap_block *vb;

	BUG_ON(size & ~PAGE_MASK);
	BUG_ON(size > PAGE_SIZE*VMAP_MAX_ALLOC);

	flush_cache_vunmap((unsigned long)addr, (unsigned long)addr + size);

	order = get_order(size);

	offset = (unsigned long)addr & (VMAP_BLOCK_SIZE - 1);

	vb_idx = addr_to_vb_idx((unsigned long)addr);
	rcu_read_lock();
	vb = radix_tree_lookup(&vmap_block_tree, vb_idx);
	rcu_read_unlock();
	BUG_ON(!vb);

	vunmap_page_range((unsigned long)addr, (unsigned long)addr + size);

	spin_lock(&vb->lock);
	BUG_ON(bitmap_allocate_region(vb->dirty_map, offset >> PAGE_SHIFT, order));

	vb->dirty += 1UL << order;
	if (vb->dirty == VMAP_BBMAP_BITS) {
		BUG_ON(vb->free);
		spin_unlock(&vb->lock);
		free_vmap_block(vb);
	} else
		spin_unlock(&vb->lock);
}

/**
 * vm_unmap_aliases - unmap outstanding lazy aliases in the vmap layer
 *
 * The vmap/vmalloc layer lazily flushes kernel virtual mappings primarily
 * to amortize TLB flushing overheads. What this means is that any page you
 * have now, may, in a former life, have been mapped into kernel virtual
 * address by the vmap layer and so there might be some CPUs with TLB entries
 * still referencing that page (additional to the regular 1:1 kernel mapping).
 *
 * vm_unmap_aliases flushes all such lazy mappings. After it returns, we can
 * be sure that none of the pages we have control over will have any aliases
 * from the vmap layer.
 */
void vm_unmap_aliases(void)
{
	unsigned long start = ULONG_MAX, end = 0;
	int cpu;
	int flush = 0;

	if (unlikely(!vmap_initialized))
		return;

	for_each_possible_cpu(cpu) {
		struct vmap_block_queue *vbq = &per_cpu(vmap_block_queue, cpu);
		struct vmap_block *vb;

		rcu_read_lock();
		list_for_each_entry_rcu(vb, &vbq->free, free_list) {
			int i, j;

			spin_lock(&vb->lock);
			i = find_first_bit(vb->dirty_map, VMAP_BBMAP_BITS);
			if (i < VMAP_BBMAP_BITS) {
				unsigned long s, e;

				j = find_last_bit(vb->dirty_map,
							VMAP_BBMAP_BITS);
				j = j + 1; /* need exclusive index */

				s = vb->va->va_start + (i << PAGE_SHIFT);
				e = vb->va->va_start + (j << PAGE_SHIFT);
				flush = 1;

				if (s < start)
					start = s;
				if (e > end)
					end = e;
			}
			spin_unlock(&vb->lock);
		}
		rcu_read_unlock();
	}

	__purge_vmap_area_lazy(&start, &end, 1, flush);
}
EXPORT_SYMBOL_GPL(vm_unmap_aliases);

/**
 * vm_unmap_ram - unmap linear kernel address space set up by vm_map_ram
 * @mem: the pointer returned by vm_map_ram
 * @count: the count passed to that vm_map_ram call (cannot unmap partial)
 */
void vm_unmap_ram(const void *mem, unsigned int count)
{
	unsigned long size = count << PAGE_SHIFT;
	unsigned long addr = (unsigned long)mem;

	BUG_ON(!addr);
	BUG_ON(addr < VMALLOC_START);
	BUG_ON(addr > VMALLOC_END);
	BUG_ON(addr & (PAGE_SIZE-1));

	debug_check_no_locks_freed(mem, size);
	vmap_debug_free_range(addr, addr+size);

	if (likely(count <= VMAP_MAX_ALLOC))
		vb_free(mem, size);
	else
		free_unmap_vmap_area_addr(addr);
}
EXPORT_SYMBOL(vm_unmap_ram);

/**
 * vm_map_ram - map pages linearly into kernel virtual address (vmalloc space)
 * @pages: an array of pointers to the pages to be mapped
 * @count: number of pages
 * @node: prefer to allocate data structures on this node
 * @prot: memory protection to use. PAGE_KERNEL for regular RAM
 *
 * If you use this function for less than VMAP_MAX_ALLOC pages, it could be
 * faster than vmap so it's good.  But if you mix long-life and short-life
 * objects with vm_map_ram(), it could consume lots of address space through
 * fragmentation (especially on a 32bit machine).  You could see failures in
 * the end.  Please use this function for short-lived objects.
 *
 * Returns: a pointer to the address that has been mapped, or %NULL on failure
 */
void *vm_map_ram(struct page **pages, unsigned int count, int node, pgprot_t prot)
{
	unsigned long size = count << PAGE_SHIFT;
	unsigned long addr;
	void *mem;

	if (likely(count <= VMAP_MAX_ALLOC)) {
		mem = vb_alloc(size, GFP_KERNEL);
		if (IS_ERR(mem))
			return NULL;
		addr = (unsigned long)mem;
	} else {
		struct vmap_area *va;
		va = alloc_vmap_area(size, PAGE_SIZE,
				VMALLOC_START, VMALLOC_END, node, GFP_KERNEL);
		if (IS_ERR(va))
			return NULL;

		addr = va->va_start;
		mem = (void *)addr;
	}
	if (vmap_page_range(addr, addr + size, prot, pages) < 0) {
		vm_unmap_ram(mem, count);
		return NULL;
	}
	return mem;
}
EXPORT_SYMBOL(vm_map_ram);


/* IAMROOT-12AB:
 * -------------
 * vm_struct들을 단방향 리스트로 관리하는 헤드
 */
static struct vm_struct *vmlist __initdata;
/**
 * vm_area_add_early - add vmap area early during boot
 * @vm: vm_struct to add
 *
 * This function is used to add fixed kernel vm area to vmlist before
 * vmalloc_init() is called.  @vm->addr, @vm->size, and @vm->flags
 * should contain proper values and the other fields should be zero.
 *
 * DO NOT USE THIS FUNCTION UNLESS YOU KNOW WHAT YOU'RE DOING.
 */
/* IAMROOT-12 fehead (2016-11-18):
 * --------------------------
 * 이 함수는 vmalloc_init()가 호출되기 전에 고정 커널 커널 영역을 vmlist에 추가
 * 하는 데 사용됩니다. @vm->addr, @vm->size 및 @vm->flags는 적절한 값을 포함하고
 * 다른 필드는 0이어야합니다.  
 *
 * 자신이 무엇을하고 있는지 알지 못한다면이 기능을 사용하지 마십시오.
 */
void __init vm_area_add_early(struct vm_struct *vm)
{
	struct vm_struct *tmp, **p;

/* IAMROOT-12AB:
 * -------------
 * vmlist에 vm을 추가하되 asscending 정렬한다.
 */
	BUG_ON(vmap_initialized);
	for (p = &vmlist; (tmp = *p) != NULL; p = &tmp->next) {
		if (tmp->addr >= vm->addr) {
			BUG_ON(tmp->addr < vm->addr + vm->size);
			break;
		} else
			BUG_ON(tmp->addr + tmp->size > vm->addr);
	}
	vm->next = *p;
	*p = vm;
}

/**
 * vm_area_register_early - register vmap area early during boot
 * @vm: vm_struct to register
 * @align: requested alignment
 *
 * This function is used to register kernel vm area before
 * vmalloc_init() is called.  @vm->size and @vm->flags should contain
 * proper values on entry and other fields should be zero.  On return,
 * vm->addr contains the allocated address.
 *
 * DO NOT USE THIS FUNCTION UNLESS YOU KNOW WHAT YOU'RE DOING.
 */
void __init vm_area_register_early(struct vm_struct *vm, size_t align)
{
	static size_t vm_init_off __initdata;
	unsigned long addr;

	addr = ALIGN(VMALLOC_START + vm_init_off, align);
	vm_init_off = PFN_ALIGN(addr + vm->size) - VMALLOC_START;

	vm->addr = (void *)addr;

	vm_area_add_early(vm);
}

void __init vmalloc_init(void)
{
	struct vmap_area *va;
	struct vm_struct *tmp;
	int i;

	for_each_possible_cpu(i) {
		struct vmap_block_queue *vbq;
		struct vfree_deferred *p;

/* IAMROOT-12:
 * -------------
 * per-cpu 기반의 vmap_block_queue는 vmap() 대신 vm_map_ram() 함수를 
 * 사용하는 경우 매핑된 vmap을 free할 때 deferred(유예) 할 수 있다.
 * (-> lazy TLB flush, 매핑 재활용)   
 *
 * 현재 vm_map_ram() 함수는 일부 드라이버에서만 사용한다.
 */
		/* IAMROOT-12 fehead (2017-02-04):
		 * --------------------------
		 * vmalloc.c
		 * static DEFINE_PER_CPU(struct vmap_block_queue, vmap_block_queue);
		 */
		vbq = &per_cpu(vmap_block_queue, i);
		spin_lock_init(&vbq->lock);
		INIT_LIST_HEAD(&vbq->free);

/* IAMROOT-12:
 * -------------
 * per-cpu 기반의 vfree_deferred는 인터럽트 컨텍스트에서 
 * 요청해온 vfree에 대해 유예시켜 추후 처리하기 위한 리스트이다.
 *  
 * 워크큐에 등록된 free_work() 함수를 스케쥴하여 처리한다.
 */
		/* IAMROOT-12 fehead (2017-02-04):
		 * --------------------------
		 * vmalloc.c
		 * static DEFINE_PER_CPU(struct vfree_deferred, vfree_deferred);
		 */
		p = &per_cpu(vfree_deferred, i);
		init_llist_head(&p->list);

/* IAMROOT-12:
 * -------------
 * free_work() 함수를 통해 vfree_deferred리스트에 있는 엔트리들을 
 * 모두 __vunmap() 한다.
 */
		INIT_WORK(&p->wq, free_work);
	}

/* IAMROOT-12:
 * -------------
 * add_area_add_early() 함수에서 추가한 vm들을 정식으로 할당받고 등록한다.
 * (정식 등록: rb tree(&vmap_area_root) 및 list(&vmap_area_list)로 관리)
 */
	/* Import existing vmlist entries. */
	for (tmp = vmlist; tmp; tmp = tmp->next) {
		va = kzalloc(sizeof(struct vmap_area), GFP_NOWAIT);
		va->flags = VM_VM_AREA;
		va->va_start = (unsigned long)tmp->addr;
		va->va_end = va->va_start + tmp->size;
		va->vm = tmp;
		__insert_vmap_area(va);
	}

	vmap_area_pcpu_hole = VMALLOC_END;

/* IAMROOT-12:
 * -------------
 * vmap 사용 가능
 */
	vmap_initialized = true;
}

/**
 * map_kernel_range_noflush - map kernel VM area with the specified pages
 * @addr: start of the VM area to map
 * @size: size of the VM area to map
 * @prot: page protection flags to use
 * @pages: pages to map
 *
 * Map PFN_UP(@size) pages at @addr.  The VM area @addr and @size
 * specify should have been allocated using get_vm_area() and its
 * friends.
 *
 * NOTE:
 * This function does NOT do any cache flushing.  The caller is
 * responsible for calling flush_cache_vmap() on to-be-mapped areas
 * before calling this function.
 *
 * RETURNS:
 * The number of pages mapped on success, -errno on failure.
 */
int map_kernel_range_noflush(unsigned long addr, unsigned long size,
			     pgprot_t prot, struct page **pages)
{
	return vmap_page_range_noflush(addr, addr + size, prot, pages);
}

/**
 * unmap_kernel_range_noflush - unmap kernel VM area
 * @addr: start of the VM area to unmap
 * @size: size of the VM area to unmap
 *
 * Unmap PFN_UP(@size) pages at @addr.  The VM area @addr and @size
 * specify should have been allocated using get_vm_area() and its
 * friends.
 *
 * NOTE:
 * This function does NOT do any cache flushing.  The caller is
 * responsible for calling flush_cache_vunmap() on to-be-mapped areas
 * before calling this function and flush_tlb_kernel_range() after.
 */
void unmap_kernel_range_noflush(unsigned long addr, unsigned long size)
{
	vunmap_page_range(addr, addr + size);
}
EXPORT_SYMBOL_GPL(unmap_kernel_range_noflush);

/**
 * unmap_kernel_range - unmap kernel VM area and flush cache and TLB
 * @addr: start of the VM area to unmap
 * @size: size of the VM area to unmap
 *
 * Similar to unmap_kernel_range_noflush() but flushes vcache before
 * the unmapping and tlb after.
 */
void unmap_kernel_range(unsigned long addr, unsigned long size)
{
	unsigned long end = addr + size;

	flush_cache_vunmap(addr, end);
	vunmap_page_range(addr, end);
	flush_tlb_kernel_range(addr, end);
}
EXPORT_SYMBOL_GPL(unmap_kernel_range);

/* IAMROOT-12 fehead (2017-02-11):
 * --------------------------
 * __vmalloc_area_node에서 호출
 *	prot	: PAGE_KERNEL
 */
int map_vm_area(struct vm_struct *area, pgprot_t prot, struct page **pages)
{
	unsigned long addr = (unsigned long)area->addr;
	unsigned long end = addr + get_vm_area_size(area);
	int err;

/* IAMROOT-12:
 * -------------
 * vm의 범위로 vmap 매핑을 수행한다.
 */
	err = vmap_page_range(addr, end, prot, pages);

	return err > 0 ? 0 : err;
}
EXPORT_SYMBOL_GPL(map_vm_area);

static void setup_vmalloc_vm(struct vm_struct *vm, struct vmap_area *va,
			      unsigned long flags, const void *caller)
{
	spin_lock(&vmap_area_lock);
	vm->flags = flags;
	vm->addr = (void *)va->va_start;
	vm->size = va->va_end - va->va_start;

/* IAMROOT-12:
 * -------------
 * 호출 함수를 저장해둔다.
 */
	vm->caller = caller;
	va->vm = vm;
	va->flags |= VM_VM_AREA;
	spin_unlock(&vmap_area_lock);
}

static void clear_vm_uninitialized_flag(struct vm_struct *vm)
{
	/*
	 * Before removing VM_UNINITIALIZED,
	 * we should make sure that vm has proper values.
	 * Pair with smp_rmb() in show_numa_info().
	 */
	smp_wmb();
	vm->flags &= ~VM_UNINITIALIZED;
}

/* IAMROOT-12 fehead (2017-02-04):
 * --------------------------
 * __vmalloc_node_range 에서 호출
 *	align	: 1
 *	flags	: VM_ALLOC | VM_UNINITIALIZED | 0
 *	start	: VMALLOC_START
 *	end	: VMALLOC_END
 *	node	: NUMA_NO_NODE
 *	gfp_mask: GFP_KERNEL | __GFP_HIGHMEM
 */
static struct vm_struct *__get_vm_area_node(unsigned long size,
		unsigned long align, unsigned long flags, unsigned long start,
		unsigned long end, int node, gfp_t gfp_mask, const void *caller)
{
	struct vmap_area *va;
	struct vm_struct *area;

/* IAMROOT-12:
 * -------------
 * vmalloc 함수는 인터럽트 처리중에는 사용할 수 없다.
 */
	BUG_ON(in_interrupt());

/* IAMROOT-12:
 * -------------
 * io 영역으로 요청하는 경우 1 page ~ 16M 범위로 한정한다.
 */
	if (flags & VM_IOREMAP)
		align = 1ul << clamp(fls(size), PAGE_SHIFT, IOREMAP_MAX_ORDER);

	size = PAGE_ALIGN(size);
	if (unlikely(!size))
		return NULL;

/* IAMROOT-12:
 * -------------
 * vm_struct 구조체를 할당 받아온다.
 */
/* IAMROOT-12 fehead (2017-02-10):
 * --------------------------
 * gfp_mask: GFP_KERNEL | __GFP_HIGHMEM 
 * gfp_mask & GFP_RECLAIM_MASK = GFP_KERNEL
 */
	area = kzalloc_node(sizeof(*area), gfp_mask & GFP_RECLAIM_MASK, node);
	if (unlikely(!area))
		return NULL;

/* IAMROOT-12:
 * -------------
 * VM_NO_GUARD 옵션을 사용하지않는 경우 가드 용도로 1 페이지를 더 추가한다.
 */
	if (!(flags & VM_NO_GUARD))
		size += PAGE_SIZE;

/* IAMROOT-12:
 * -------------
 * 가상 주소 공간에서 매핑할 주소를 결정하고 vmap_area 형태로 할당해온다.
 */
	va = alloc_vmap_area(size, align, start, end, node, gfp_mask);
	if (IS_ERR(va)) {
		kfree(area);
		return NULL;
	}

/* IAMROOT-12:
 * -------------
 * vmap_area -> vm_struct 정보를 구성한다.
 */
	setup_vmalloc_vm(area, va, flags, caller);

	return area;
}

struct vm_struct *__get_vm_area(unsigned long size, unsigned long flags,
				unsigned long start, unsigned long end)
{
	return __get_vm_area_node(size, 1, flags, start, end, NUMA_NO_NODE,
				  GFP_KERNEL, __builtin_return_address(0));
}
EXPORT_SYMBOL_GPL(__get_vm_area);

struct vm_struct *__get_vm_area_caller(unsigned long size, unsigned long flags,
				       unsigned long start, unsigned long end,
				       const void *caller)
{
	return __get_vm_area_node(size, 1, flags, start, end, NUMA_NO_NODE,
				  GFP_KERNEL, caller);
}

/**
 *	get_vm_area  -  reserve a contiguous kernel virtual area
 *	@size:		size of the area
 *	@flags:		%VM_IOREMAP for I/O mappings or VM_ALLOC
 *
 *	Search an area of @size in the kernel virtual mapping area,
 *	and reserved it for out purposes.  Returns the area descriptor
 *	on success or %NULL on failure.
 */
struct vm_struct *get_vm_area(unsigned long size, unsigned long flags)
{
	return __get_vm_area_node(size, 1, flags, VMALLOC_START, VMALLOC_END,
				  NUMA_NO_NODE, GFP_KERNEL,
				  __builtin_return_address(0));
}

struct vm_struct *get_vm_area_caller(unsigned long size, unsigned long flags,
				const void *caller)
{
/* IAMROOT-12:
 * -------------
 * vmalloc address space 범위에서 size 만큼 할당하여 vm_struct(vmap_area 포함)를
 * 구성해온다. 
 */
	return __get_vm_area_node(size, 1, flags, VMALLOC_START, VMALLOC_END,
				  NUMA_NO_NODE, GFP_KERNEL, caller);
}

/**
 *	find_vm_area  -  find a continuous kernel virtual area
 *	@addr:		base address
 *
 *	Search for the kernel VM area starting at @addr, and return it.
 *	It is up to the caller to do all required locking to keep the returned
 *	pointer valid.
 */
struct vm_struct *find_vm_area(const void *addr)
{
	struct vmap_area *va;

	va = find_vmap_area((unsigned long)addr);
	if (va && va->flags & VM_VM_AREA)
		return va->vm;

	return NULL;
}

/**
 *	remove_vm_area  -  find and remove a continuous kernel virtual area
 *	@addr:		base address
 *
 *	Search for the kernel VM area starting at @addr, and remove it.
 *	This function returns the found VM area, but using it is NOT safe
 *	on SMP machines, except for its size or flags.
 */
struct vm_struct *remove_vm_area(const void *addr)
{
	struct vmap_area *va;

/* IAMROOT-12:
 * -------------
 * 주소로 vmap_area를 찾아온다.
 */
	va = find_vmap_area((unsigned long)addr);

/* IAMROOT-12:
 * -------------
 * vmap_area 엔트리의 플래그에 VM_VM_AREA가 설정된 경우에만
 */
	if (va && va->flags & VM_VM_AREA) {

/* IAMROOT-12:
 * -------------
 * vm_struct 포인터를 백업해두고
 */
		struct vm_struct *vm = va->vm;

		spin_lock(&vmap_area_lock);

/* IAMROOT-12:
 * -------------
 * vm_struct를 가리키는 포인터에 null을 대입한다.
 */
		va->vm = NULL;
		va->flags &= ~VM_VM_AREA;
		spin_unlock(&vmap_area_lock);

		vmap_debug_free_range(va->va_start, va->va_end);
		kasan_free_shadow(vm);
		free_unmap_vmap_area(va);
		vm->size -= PAGE_SIZE;

		return vm;
	}
	return NULL;
}

static void __vunmap(const void *addr, int deallocate_pages)
{
	struct vm_struct *area;

	if (!addr)
		return;

	if (WARN(!PAGE_ALIGNED(addr), "Trying to vfree() bad address (%p)\n",
			addr))
		return;

/* IAMROOT-12:
 * -------------
 * 실제 vmap_area를 제거하는 대신 lazy free 플래그를 설정한다.
 * (일정량을 초과하면 한꺼번에 purge 한다)
 */
	area = remove_vm_area(addr);
	if (unlikely(!area)) {
		WARN(1, KERN_ERR "Trying to vfree() nonexistent vm area (%p)\n",
				addr);
		return;
	}

	debug_check_no_locks_freed(addr, area->size);
	debug_check_no_obj_freed(addr, area->size);


/* IAMROOT-12:
 * -------------
 * vfree() -> __vunmap()을 호출하는 경우 할당된 페이지까지 지운다.
 */
	if (deallocate_pages) {
		int i;

/* IAMROOT-12:
 * -------------
 * vm_struct가 관리하는 vm용 mem_map(page 포인터) 들이 가리키는 
 * 페이지들을 페이지 할당자로 되돌려준다. (할당 해제)
 */
		for (i = 0; i < area->nr_pages; i++) {
			struct page *page = area->pages[i];

			BUG_ON(!page);
			__free_page(page);
		}

		if (area->flags & VM_VPAGES)
			vfree(area->pages);
		else
			kfree(area->pages);
	}


/* IAMROOT-12:
 * -------------
 * vm_struct만 삭제한다. vmmap_alloc는 lazy free 처리된다.
 */
	kfree(area);
	return;
}
 
/**
 *	vfree  -  release memory allocated by vmalloc()
 *	@addr:		memory base address
 *
 *	Free the virtually continuous memory area starting at @addr, as
 *	obtained from vmalloc(), vmalloc_32() or __vmalloc(). If @addr is
 *	NULL, no operation is performed.
 *
 *	Must not be called in NMI context (strictly speaking, only if we don't
 *	have CONFIG_ARCH_HAVE_NMI_SAFE_CMPXCHG, but making the calling
 *	conventions for vfree() arch-depenedent would be a really bad idea)
 *
 *	NOTE: assumes that the object at *addr has a size >= sizeof(llist_node)
 */
void vfree(const void *addr)
{
	BUG_ON(in_nmi());

	kmemleak_free(addr);

	if (!addr)
		return;

/* IAMROOT-12:
 * -------------
 * 인터럽트 수행 중 vfree를 호출하는 경우 처리를 유보한다.
 * per-cpu vfree_deferred 리스트에 요청 인수인 주소를 추가하고,
 * 스케쥴한다. 
 *
 * 처음 추가한 엔트리에 대해서만 스케쥴한다.
 * (그 이후에 등록한 엔트리는 그냥 추가만 된다.)
 *
 * addr이 가리키는 data content에 리스트를 구성한다.
 * free할 메모리이기 때문에 임시적인 용도록 사용한다.
 */
	if (unlikely(in_interrupt())) {
		struct vfree_deferred *p = this_cpu_ptr(&vfree_deferred);
		if (llist_add((struct llist_node *)addr, &p->list))
			schedule_work(&p->wq);
	} else

/* IAMROOT-12:
 * -------------
 * 할당된 메모리까지 해제한다.
 */
		__vunmap(addr, 1);
}
EXPORT_SYMBOL(vfree);

/**
 *	vunmap  -  release virtual mapping obtained by vmap()
 *	@addr:		memory base address
 *
 *	Free the virtually contiguous memory area starting at @addr,
 *	which was created from the page array passed to vmap().
 *
 *	Must not be called in interrupt context.
 */
void vunmap(const void *addr)
{

/* IAMROOT-12:
 * -------------
 * vmap()과 달리 인터럽트 핸들링 중에 호출되면 안된다.
 */
	BUG_ON(in_interrupt());
	might_sleep();
	if (addr)

/* IAMROOT-12:
 * -------------
 * 메모리 할당해제 없이 vunmap만 수행하기 위해 2번째 인수를 0으로 한다.
 */
		__vunmap(addr, 0);
}
EXPORT_SYMBOL(vunmap);

/**
 *	vmap  -  map an array of pages into virtually contiguous space
 *	@pages:		array of page pointers
 *	@count:		number of pages to map
 *	@flags:		vm_area->flags
 *	@prot:		page protection for the mapping
 *
 *	Maps @count pages from @pages into contiguous kernel virtual
 *	space.
 */
void *vmap(struct page **pages, unsigned int count,
		unsigned long flags, pgprot_t prot)
{
	struct vm_struct *area;

	might_sleep();

	if (count > totalram_pages)
		return NULL;

/* IAMROOT-12:
 * -------------
 * vmalloc address space 범위에서 size 만큼 할당하여 vm_struct(vmap_area 포함)를
 * 구성해온다. 
 */
	area = get_vm_area_caller((count << PAGE_SHIFT), flags,
					__builtin_return_address(0));
	if (!area)
		return NULL;

/* IAMROOT-12:
 * -------------
 * 구성해온 vm 영역에 pages에 연결된 물리 메모리를 prot 속성으로 매핑한다.
 */
	if (map_vm_area(area, prot, pages)) {
		vunmap(area->addr);
		return NULL;
	}

	return area->addr;
}
EXPORT_SYMBOL(vmap);

static void *__vmalloc_node(unsigned long size, unsigned long align,
			    gfp_t gfp_mask, pgprot_t prot,
			    int node, const void *caller);
/* IAMROOT-12 fehead (2017-02-11):
 * --------------------------
 * __vmalloc_node_range 에서 호출
 *	gfp_mask: GFP_KERNEL | __GFP_HIGHMEM
 *	prot	: PAGE_KERNEL
 *	node	: NUMA_NO_NODE
 */
static void *__vmalloc_area_node(struct vm_struct *area, gfp_t gfp_mask,
				 pgprot_t prot, int node)
{
	const int order = 0;
	struct page **pages;
	unsigned int nr_pages, array_size, i;
	const gfp_t nested_gfp = (gfp_mask & GFP_RECLAIM_MASK) | __GFP_ZERO;
	const gfp_t alloc_mask = gfp_mask | __GFP_NOWARN;

/* IAMROOT-12:
 * -------------
 * vm이 실제 사용하는 페이지 수(가드 페이지 제외)
 */
	nr_pages = get_vm_area_size(area) >> PAGE_SHIFT;

/* IAMROOT-12:
 * -------------
 * vm에 대한 물리페이지 정보를 연결하기 위해 vm용 mem_map(포인터만)을 구성한다.
 */
	array_size = (nr_pages * sizeof(struct page *));

	area->nr_pages = nr_pages;
	/* Please note that the recursion is strictly bounded. */

/* IAMROOT-12:
 * -------------
 * vm용 mem_map의 사이즈가 1페이지를 초과하는 경우 vmalloc을 사용하여 
 * 메모리를 할당하고 그렇지 않은 경우 kmalloc으로 할당한다.
 */
	if (array_size > PAGE_SIZE) {
		pages = __vmalloc_node(array_size, 1, nested_gfp|__GFP_HIGHMEM,
				PAGE_KERNEL, node, area->caller);
		area->flags |= VM_VPAGES;
	} else {
		pages = kmalloc_node(array_size, nested_gfp, node);
	}

/* IAMROOT-12:
 * -------------
 * 다음 멤버가 할당받은 vm용 mem_map을 가리킨다.
 */
	area->pages = pages;
	if (!area->pages) {
		remove_vm_area(area->addr);
		kfree(area);
		return NULL;
	}

/* IAMROOT-12:
 * -------------
 * order 0 물리 페이지를 필요한 페이지 수 만큼 루프를 돌며 반복하여 
 * 할당해서 vm용 mem_map의 각 엔트리에 연결한다.
 */
	for (i = 0; i < area->nr_pages; i++) {
		struct page *page;

		if (node == NUMA_NO_NODE)
			page = alloc_page(alloc_mask);
		else
			page = alloc_pages_node(node, alloc_mask, order);

		if (unlikely(!page)) {
			/* Successfully allocated i pages, free them in __vunmap() */
			area->nr_pages = i;
			goto fail;
		}
		area->pages[i] = page;
		if (gfp_mask & __GFP_WAIT)
			cond_resched();
	}

/* IAMROOT-12:
 * -------------
 * 가상공간(area) + 매핑속성(prot), mem_map(포인터 어레이)을 인수로 
 * 매핑을 수행한다.
 */
	if (map_vm_area(area, prot, pages))
		goto fail;
	return area->addr;

fail:
	warn_alloc_failed(gfp_mask, order,
			  "vmalloc: allocation failure, allocated %ld of %ld bytes\n",
			  (area->nr_pages*PAGE_SIZE), area->size);
	vfree(area->addr);
	return NULL;
}

/**
 *	__vmalloc_node_range  -  allocate virtually contiguous memory
 *	@size:		allocation size
 *	@align:		desired alignment
 *	@start:		vm area range start
 *	@end:		vm area range end
 *	@gfp_mask:	flags for the page level allocator
 *	@prot:		protection mask for the allocated pages
 *	@vm_flags:	additional vm area flags (e.g. %VM_NO_GUARD)
 *	@node:		node to use for allocation or NUMA_NO_NODE
 *	@caller:	caller's return address
 *
 *	Allocate enough pages to cover @size from the page level
 *	allocator with @gfp_mask flags.  Map them into contiguous
 *	kernel virtual space, using a pagetable protection of @prot.
 */
/* IAMROOT-12 fehead (2017-02-04):
 * --------------------------
 * __vmalloc_node 에서 호출
 *	align	: 1
 *	start	: VMALLOC_START
 *	end	: VMALLOC_END
 *	gfp_mask: GFP_KERNEL | __GFP_HIGHMEM
 *	prot	: PAGE_KERNEL
 *	vm_flags: 0
 *	node	: NUMA_NO_NODE
 */
void *__vmalloc_node_range(unsigned long size, unsigned long align,
			unsigned long start, unsigned long end, gfp_t gfp_mask,
			pgprot_t prot, unsigned long vm_flags, int node,
			const void *caller)
{
	struct vm_struct *area;
	void *addr;
	unsigned long real_size = size;

/* IAMROOT-12:
 * -------------
 * 요청 사이즈를 페이지 단위로 정렬한다.
 */
	size = PAGE_ALIGN(size);
	if (!size || (size >> PAGE_SHIFT) > totalram_pages)
		goto fail;

/* IAMROOT-12:
 * -------------
 * 매핑할 주소를 구하고 vm_struct & vmap_area를 구성해온다.
 */
	area = __get_vm_area_node(size, align, VM_ALLOC | VM_UNINITIALIZED |
				vm_flags, start, end, node, gfp_mask, caller);
	if (!area)
		goto fail;

	addr = __vmalloc_area_node(area, gfp_mask, prot, node);
	if (!addr)
		return NULL;

	/*
	 * In this function, newly allocated vm_struct has VM_UNINITIALIZED
	 * flag. It means that vm_struct is not fully initialized.
	 * Now, it is fully initialized, so remove this flag here.
	 */
	clear_vm_uninitialized_flag(area);

	/*
	 * A ref_count = 2 is needed because vm_struct allocated in
	 * __get_vm_area_node() contains a reference to the virtual address of
	 * the vmalloc'ed block.
	 */
	kmemleak_alloc(addr, real_size, 2, gfp_mask);

	return addr;

fail:
	warn_alloc_failed(gfp_mask, 0,
			  "vmalloc: allocation failure: %lu bytes\n",
			  real_size);
	return NULL;
}

/**
 *	__vmalloc_node  -  allocate virtually contiguous memory
 *	@size:		allocation size
 *	@align:		desired alignment
 *	@gfp_mask:	flags for the page level allocator
 *	@prot:		protection mask for the allocated pages
 *	@node:		node to use for allocation or NUMA_NO_NODE
 *	@caller:	caller's return address
 *
 *	Allocate enough pages to cover @size from the page level
 *	allocator with @gfp_mask flags.  Map them into contiguous
 *	kernel virtual space, using a pagetable protection of @prot.
 */
/* IAMROOT-12 fehead (2017-02-04):
 * --------------------------
 * __vmalloc_node_flags 에서 호출
 *   __vmalloc_node(size, 1,
 *			GFP_KERNEL | __GFP_HIGHMEM, PAGE_KERNEL,
 *			NUMA_NO_NODE, __builtin_return_address(0));
 */
static void *__vmalloc_node(unsigned long size, unsigned long align,
			    gfp_t gfp_mask, pgprot_t prot,
			    int node, const void *caller)
{
/* IAMROOT-12:
 * -------------
 * 메모리를 할당받아 vmalloc address space를 사용하여 매핑한다.
 */
	return __vmalloc_node_range(size, align, VMALLOC_START, VMALLOC_END,
				gfp_mask, prot, 0, node, caller);
}

void *__vmalloc(unsigned long size, gfp_t gfp_mask, pgprot_t prot)
{
	return __vmalloc_node(size, 1, gfp_mask, prot, NUMA_NO_NODE,
				__builtin_return_address(0));
}
EXPORT_SYMBOL(__vmalloc);

/* IAMROOT-12 fehead (2017-02-04):
 * --------------------------
 * vmalloc에서 호출
 *  __vmalloc_node_flags(size, NUMA_NO_NODE, GFP_KERNEL | __GFP_HIGHMEM);
 */
static inline void *__vmalloc_node_flags(unsigned long size,
					int node, gfp_t flags)
{
	return __vmalloc_node(size, 1, flags, PAGE_KERNEL,
					node, __builtin_return_address(0));
}

/**
 *	vmalloc  -  allocate virtually contiguous memory
 *	@size:		allocation size
 *	Allocate enough pages to cover @size from the page level
 *	allocator and map them into contiguous kernel virtual space.
 *
 *	For tight control over page level allocator and protection flags
 *	use __vmalloc() instead.
 */
void *vmalloc(unsigned long size)
{
/* IAMROOT-12:
 * -------------
 * highmem 우선 할당
 */
	return __vmalloc_node_flags(size, NUMA_NO_NODE,
				    GFP_KERNEL | __GFP_HIGHMEM);
}
EXPORT_SYMBOL(vmalloc);

/**
 *	vzalloc - allocate virtually contiguous memory with zero fill
 *	@size:	allocation size
 *	Allocate enough pages to cover @size from the page level
 *	allocator and map them into contiguous kernel virtual space.
 *	The memory allocated is set to zero.
 *
 *	For tight control over page level allocator and protection flags
 *	use __vmalloc() instead.
 */
void *vzalloc(unsigned long size)
{
	return __vmalloc_node_flags(size, NUMA_NO_NODE,
				GFP_KERNEL | __GFP_HIGHMEM | __GFP_ZERO);
}
EXPORT_SYMBOL(vzalloc);

/**
 * vmalloc_user - allocate zeroed virtually contiguous memory for userspace
 * @size: allocation size
 *
 * The resulting memory area is zeroed so it can be mapped to userspace
 * without leaking data.
 */
void *vmalloc_user(unsigned long size)
{
	struct vm_struct *area;
	void *ret;

	ret = __vmalloc_node(size, SHMLBA,
			     GFP_KERNEL | __GFP_HIGHMEM | __GFP_ZERO,
			     PAGE_KERNEL, NUMA_NO_NODE,
			     __builtin_return_address(0));
	if (ret) {
		area = find_vm_area(ret);
		area->flags |= VM_USERMAP;
	}
	return ret;
}
EXPORT_SYMBOL(vmalloc_user);

/**
 *	vmalloc_node  -  allocate memory on a specific node
 *	@size:		allocation size
 *	@node:		numa node
 *
 *	Allocate enough pages to cover @size from the page level
 *	allocator and map them into contiguous kernel virtual space.
 *
 *	For tight control over page level allocator and protection flags
 *	use __vmalloc() instead.
 */
void *vmalloc_node(unsigned long size, int node)
{
	return __vmalloc_node(size, 1, GFP_KERNEL | __GFP_HIGHMEM, PAGE_KERNEL,
					node, __builtin_return_address(0));
}
EXPORT_SYMBOL(vmalloc_node);

/**
 * vzalloc_node - allocate memory on a specific node with zero fill
 * @size:	allocation size
 * @node:	numa node
 *
 * Allocate enough pages to cover @size from the page level
 * allocator and map them into contiguous kernel virtual space.
 * The memory allocated is set to zero.
 *
 * For tight control over page level allocator and protection flags
 * use __vmalloc_node() instead.
 */
void *vzalloc_node(unsigned long size, int node)
{
	return __vmalloc_node_flags(size, node,
			 GFP_KERNEL | __GFP_HIGHMEM | __GFP_ZERO);
}
EXPORT_SYMBOL(vzalloc_node);

#ifndef PAGE_KERNEL_EXEC
# define PAGE_KERNEL_EXEC PAGE_KERNEL
#endif

/**
 *	vmalloc_exec  -  allocate virtually contiguous, executable memory
 *	@size:		allocation size
 *
 *	Kernel-internal function to allocate enough pages to cover @size
 *	the page level allocator and map them into contiguous and
 *	executable kernel virtual space.
 *
 *	For tight control over page level allocator and protection flags
 *	use __vmalloc() instead.
 */

void *vmalloc_exec(unsigned long size)
{
	return __vmalloc_node(size, 1, GFP_KERNEL | __GFP_HIGHMEM, PAGE_KERNEL_EXEC,
			      NUMA_NO_NODE, __builtin_return_address(0));
}

#if defined(CONFIG_64BIT) && defined(CONFIG_ZONE_DMA32)
#define GFP_VMALLOC32 GFP_DMA32 | GFP_KERNEL
#elif defined(CONFIG_64BIT) && defined(CONFIG_ZONE_DMA)
#define GFP_VMALLOC32 GFP_DMA | GFP_KERNEL
#else
#define GFP_VMALLOC32 GFP_KERNEL
#endif

/**
 *	vmalloc_32  -  allocate virtually contiguous memory (32bit addressable)
 *	@size:		allocation size
 *
 *	Allocate enough 32bit PA addressable pages to cover @size from the
 *	page level allocator and map them into contiguous kernel virtual space.
 */
void *vmalloc_32(unsigned long size)
{
	return __vmalloc_node(size, 1, GFP_VMALLOC32, PAGE_KERNEL,
			      NUMA_NO_NODE, __builtin_return_address(0));
}
EXPORT_SYMBOL(vmalloc_32);

/**
 * vmalloc_32_user - allocate zeroed virtually contiguous 32bit memory
 *	@size:		allocation size
 *
 * The resulting memory area is 32bit addressable and zeroed so it can be
 * mapped to userspace without leaking data.
 */
void *vmalloc_32_user(unsigned long size)
{
	struct vm_struct *area;
	void *ret;

	ret = __vmalloc_node(size, 1, GFP_VMALLOC32 | __GFP_ZERO, PAGE_KERNEL,
			     NUMA_NO_NODE, __builtin_return_address(0));
	if (ret) {
		area = find_vm_area(ret);
		area->flags |= VM_USERMAP;
	}
	return ret;
}
EXPORT_SYMBOL(vmalloc_32_user);

/*
 * small helper routine , copy contents to buf from addr.
 * If the page is not present, fill zero.
 */

static int aligned_vread(char *buf, char *addr, unsigned long count)
{
	struct page *p;
	int copied = 0;

	while (count) {
		unsigned long offset, length;

		offset = (unsigned long)addr & ~PAGE_MASK;
		length = PAGE_SIZE - offset;
		if (length > count)
			length = count;
		p = vmalloc_to_page(addr);
		/*
		 * To do safe access to this _mapped_ area, we need
		 * lock. But adding lock here means that we need to add
		 * overhead of vmalloc()/vfree() calles for this _debug_
		 * interface, rarely used. Instead of that, we'll use
		 * kmap() and get small overhead in this access function.
		 */
		if (p) {
			/*
			 * we can expect USER0 is not used (see vread/vwrite's
			 * function description)
			 */
			void *map = kmap_atomic(p);
			memcpy(buf, map + offset, length);
			kunmap_atomic(map);
		} else
			memset(buf, 0, length);

		addr += length;
		buf += length;
		copied += length;
		count -= length;
	}
	return copied;
}

static int aligned_vwrite(char *buf, char *addr, unsigned long count)
{
	struct page *p;
	int copied = 0;

	while (count) {
		unsigned long offset, length;

		offset = (unsigned long)addr & ~PAGE_MASK;
		length = PAGE_SIZE - offset;
		if (length > count)
			length = count;
		p = vmalloc_to_page(addr);
		/*
		 * To do safe access to this _mapped_ area, we need
		 * lock. But adding lock here means that we need to add
		 * overhead of vmalloc()/vfree() calles for this _debug_
		 * interface, rarely used. Instead of that, we'll use
		 * kmap() and get small overhead in this access function.
		 */
		if (p) {
			/*
			 * we can expect USER0 is not used (see vread/vwrite's
			 * function description)
			 */
			void *map = kmap_atomic(p);
			memcpy(map + offset, buf, length);
			kunmap_atomic(map);
		}
		addr += length;
		buf += length;
		copied += length;
		count -= length;
	}
	return copied;
}

/**
 *	vread() -  read vmalloc area in a safe way.
 *	@buf:		buffer for reading data
 *	@addr:		vm address.
 *	@count:		number of bytes to be read.
 *
 *	Returns # of bytes which addr and buf should be increased.
 *	(same number to @count). Returns 0 if [addr...addr+count) doesn't
 *	includes any intersect with alive vmalloc area.
 *
 *	This function checks that addr is a valid vmalloc'ed area, and
 *	copy data from that area to a given buffer. If the given memory range
 *	of [addr...addr+count) includes some valid address, data is copied to
 *	proper area of @buf. If there are memory holes, they'll be zero-filled.
 *	IOREMAP area is treated as memory hole and no copy is done.
 *
 *	If [addr...addr+count) doesn't includes any intersects with alive
 *	vm_struct area, returns 0. @buf should be kernel's buffer.
 *
 *	Note: In usual ops, vread() is never necessary because the caller
 *	should know vmalloc() area is valid and can use memcpy().
 *	This is for routines which have to access vmalloc area without
 *	any informaion, as /dev/kmem.
 *
 */

long vread(char *buf, char *addr, unsigned long count)
{
	struct vmap_area *va;
	struct vm_struct *vm;
	char *vaddr, *buf_start = buf;
	unsigned long buflen = count;
	unsigned long n;

	/* Don't allow overflow */
	if ((unsigned long) addr + count < count)
		count = -(unsigned long) addr;

	spin_lock(&vmap_area_lock);
	list_for_each_entry(va, &vmap_area_list, list) {
		if (!count)
			break;

		if (!(va->flags & VM_VM_AREA))
			continue;

		vm = va->vm;
		vaddr = (char *) vm->addr;
		if (addr >= vaddr + get_vm_area_size(vm))
			continue;
		while (addr < vaddr) {
			if (count == 0)
				goto finished;
			*buf = '\0';
			buf++;
			addr++;
			count--;
		}
		n = vaddr + get_vm_area_size(vm) - addr;
		if (n > count)
			n = count;
		if (!(vm->flags & VM_IOREMAP))
			aligned_vread(buf, addr, n);
		else /* IOREMAP area is treated as memory hole */
			memset(buf, 0, n);
		buf += n;
		addr += n;
		count -= n;
	}
finished:
	spin_unlock(&vmap_area_lock);

	if (buf == buf_start)
		return 0;
	/* zero-fill memory holes */
	if (buf != buf_start + buflen)
		memset(buf, 0, buflen - (buf - buf_start));

	return buflen;
}

/**
 *	vwrite() -  write vmalloc area in a safe way.
 *	@buf:		buffer for source data
 *	@addr:		vm address.
 *	@count:		number of bytes to be read.
 *
 *	Returns # of bytes which addr and buf should be incresed.
 *	(same number to @count).
 *	If [addr...addr+count) doesn't includes any intersect with valid
 *	vmalloc area, returns 0.
 *
 *	This function checks that addr is a valid vmalloc'ed area, and
 *	copy data from a buffer to the given addr. If specified range of
 *	[addr...addr+count) includes some valid address, data is copied from
 *	proper area of @buf. If there are memory holes, no copy to hole.
 *	IOREMAP area is treated as memory hole and no copy is done.
 *
 *	If [addr...addr+count) doesn't includes any intersects with alive
 *	vm_struct area, returns 0. @buf should be kernel's buffer.
 *
 *	Note: In usual ops, vwrite() is never necessary because the caller
 *	should know vmalloc() area is valid and can use memcpy().
 *	This is for routines which have to access vmalloc area without
 *	any informaion, as /dev/kmem.
 */

long vwrite(char *buf, char *addr, unsigned long count)
{
	struct vmap_area *va;
	struct vm_struct *vm;
	char *vaddr;
	unsigned long n, buflen;
	int copied = 0;

	/* Don't allow overflow */
	if ((unsigned long) addr + count < count)
		count = -(unsigned long) addr;
	buflen = count;

	spin_lock(&vmap_area_lock);
	list_for_each_entry(va, &vmap_area_list, list) {
		if (!count)
			break;

		if (!(va->flags & VM_VM_AREA))
			continue;

		vm = va->vm;
		vaddr = (char *) vm->addr;
		if (addr >= vaddr + get_vm_area_size(vm))
			continue;
		while (addr < vaddr) {
			if (count == 0)
				goto finished;
			buf++;
			addr++;
			count--;
		}
		n = vaddr + get_vm_area_size(vm) - addr;
		if (n > count)
			n = count;
		if (!(vm->flags & VM_IOREMAP)) {
			aligned_vwrite(buf, addr, n);
			copied++;
		}
		buf += n;
		addr += n;
		count -= n;
	}
finished:
	spin_unlock(&vmap_area_lock);
	if (!copied)
		return 0;
	return buflen;
}

/**
 *	remap_vmalloc_range_partial  -  map vmalloc pages to userspace
 *	@vma:		vma to cover
 *	@uaddr:		target user address to start at
 *	@kaddr:		virtual address of vmalloc kernel memory
 *	@size:		size of map area
 *
 *	Returns:	0 for success, -Exxx on failure
 *
 *	This function checks that @kaddr is a valid vmalloc'ed area,
 *	and that it is big enough to cover the range starting at
 *	@uaddr in @vma. Will return failure if that criteria isn't
 *	met.
 *
 *	Similar to remap_pfn_range() (see mm/memory.c)
 */
int remap_vmalloc_range_partial(struct vm_area_struct *vma, unsigned long uaddr,
				void *kaddr, unsigned long size)
{
	struct vm_struct *area;

	size = PAGE_ALIGN(size);

	if (!PAGE_ALIGNED(uaddr) || !PAGE_ALIGNED(kaddr))
		return -EINVAL;

	area = find_vm_area(kaddr);
	if (!area)
		return -EINVAL;

	if (!(area->flags & VM_USERMAP))
		return -EINVAL;

	if (kaddr + size > area->addr + area->size)
		return -EINVAL;

	do {
		struct page *page = vmalloc_to_page(kaddr);
		int ret;

		ret = vm_insert_page(vma, uaddr, page);
		if (ret)
			return ret;

		uaddr += PAGE_SIZE;
		kaddr += PAGE_SIZE;
		size -= PAGE_SIZE;
	} while (size > 0);

	vma->vm_flags |= VM_DONTEXPAND | VM_DONTDUMP;

	return 0;
}
EXPORT_SYMBOL(remap_vmalloc_range_partial);

/**
 *	remap_vmalloc_range  -  map vmalloc pages to userspace
 *	@vma:		vma to cover (map full range of vma)
 *	@addr:		vmalloc memory
 *	@pgoff:		number of pages into addr before first page to map
 *
 *	Returns:	0 for success, -Exxx on failure
 *
 *	This function checks that addr is a valid vmalloc'ed area, and
 *	that it is big enough to cover the vma. Will return failure if
 *	that criteria isn't met.
 *
 *	Similar to remap_pfn_range() (see mm/memory.c)
 */
int remap_vmalloc_range(struct vm_area_struct *vma, void *addr,
						unsigned long pgoff)
{
	return remap_vmalloc_range_partial(vma, vma->vm_start,
					   addr + (pgoff << PAGE_SHIFT),
					   vma->vm_end - vma->vm_start);
}
EXPORT_SYMBOL(remap_vmalloc_range);

/*
 * Implement a stub for vmalloc_sync_all() if the architecture chose not to
 * have one.
 */
void __weak vmalloc_sync_all(void)
{
}


static int f(pte_t *pte, pgtable_t table, unsigned long addr, void *data)
{
	pte_t ***p = data;

	if (p) {
		*(*p) = pte;
		(*p)++;
	}
	return 0;
}

/**
 *	alloc_vm_area - allocate a range of kernel address space
 *	@size:		size of the area
 *	@ptes:		returns the PTEs for the address space
 *
 *	Returns:	NULL on failure, vm_struct on success
 *
 *	This function reserves a range of kernel address space, and
 *	allocates pagetables to map that range.  No actual mappings
 *	are created.
 *
 *	If @ptes is non-NULL, pointers to the PTEs (in init_mm)
 *	allocated for the VM area are returned.
 */
struct vm_struct *alloc_vm_area(size_t size, pte_t **ptes)
{
	struct vm_struct *area;

	area = get_vm_area_caller(size, VM_IOREMAP,
				__builtin_return_address(0));
	if (area == NULL)
		return NULL;

	/*
	 * This ensures that page tables are constructed for this region
	 * of kernel virtual address space and mapped into init_mm.
	 */
	if (apply_to_page_range(&init_mm, (unsigned long)area->addr,
				size, f, ptes ? &ptes : NULL)) {
		free_vm_area(area);
		return NULL;
	}

	return area;
}
EXPORT_SYMBOL_GPL(alloc_vm_area);

void free_vm_area(struct vm_struct *area)
{
	struct vm_struct *ret;
	ret = remove_vm_area(area->addr);
	BUG_ON(ret != area);
	kfree(area);
}
EXPORT_SYMBOL_GPL(free_vm_area);

#ifdef CONFIG_SMP
static struct vmap_area *node_to_va(struct rb_node *n)
{
	return n ? rb_entry(n, struct vmap_area, rb_node) : NULL;
}

/**
 * pvm_find_next_prev - find the next and prev vmap_area surrounding @end
 * @end: target address
 * @pnext: out arg for the next vmap_area
 * @pprev: out arg for the previous vmap_area
 *
 * Returns: %true if either or both of next and prev are found,
 *	    %false if no vmap_area exists
 *
 * Find vmap_areas end addresses of which enclose @end.  ie. if not
 * NULL, *pnext->va_end > @end and *pprev->va_end <= @end.
 */
static bool pvm_find_next_prev(unsigned long end,
			       struct vmap_area **pnext,
			       struct vmap_area **pprev)
{
	struct rb_node *n = vmap_area_root.rb_node;
	struct vmap_area *va = NULL;

	while (n) {
		va = rb_entry(n, struct vmap_area, rb_node);
		if (end < va->va_end)
			n = n->rb_left;
		else if (end > va->va_end)
			n = n->rb_right;
		else
			break;
	}

	if (!va)
		return false;

	if (va->va_end > end) {
		*pnext = va;
		*pprev = node_to_va(rb_prev(&(*pnext)->rb_node));
	} else {
		*pprev = va;
		*pnext = node_to_va(rb_next(&(*pprev)->rb_node));
	}
	return true;
}

/**
 * pvm_determine_end - find the highest aligned address between two vmap_areas
 * @pnext: in/out arg for the next vmap_area
 * @pprev: in/out arg for the previous vmap_area
 * @align: alignment
 *
 * Returns: determined end address
 *
 * Find the highest aligned address between *@pnext and *@pprev below
 * VMALLOC_END.  *@pnext and *@pprev are adjusted so that the aligned
 * down address is between the end addresses of the two vmap_areas.
 *
 * Please note that the address returned by this function may fall
 * inside *@pnext vmap_area.  The caller is responsible for checking
 * that.
 */
static unsigned long pvm_determine_end(struct vmap_area **pnext,
				       struct vmap_area **pprev,
				       unsigned long align)
{
	const unsigned long vmalloc_end = VMALLOC_END & ~(align - 1);
	unsigned long addr;

	if (*pnext)
		addr = min((*pnext)->va_start & ~(align - 1), vmalloc_end);
	else
		addr = vmalloc_end;

	while (*pprev && (*pprev)->va_end > addr) {
		*pnext = *pprev;
		*pprev = node_to_va(rb_prev(&(*pnext)->rb_node));
	}

	return addr;
}

/**
 * pcpu_get_vm_areas - allocate vmalloc areas for percpu allocator
 * @offsets: array containing offset of each area
 * @sizes: array containing size of each area
 * @nr_vms: the number of areas to allocate
 * @align: alignment, all entries in @offsets and @sizes must be aligned to this
 *
 * Returns: kmalloc'd vm_struct pointer array pointing to allocated
 *	    vm_structs on success, %NULL on failure
 *
 * Percpu allocator wants to use congruent vm areas so that it can
 * maintain the offsets among percpu areas.  This function allocates
 * congruent vmalloc areas for it with GFP_KERNEL.  These areas tend to
 * be scattered pretty far, distance between two areas easily going up
 * to gigabytes.  To avoid interacting with regular vmallocs, these
 * areas are allocated from top.
 *
 * Despite its complicated look, this allocator is rather simple.  It
 * does everything top-down and scans areas from the end looking for
 * matching slot.  While scanning, if any of the areas overlaps with
 * existing vmap_area, the base address is pulled down to fit the
 * area.  Scanning is repeated till all the areas fit and then all
 * necessary data structres are inserted and the result is returned.
 */
struct vm_struct **pcpu_get_vm_areas(const unsigned long *offsets,
				     const size_t *sizes, int nr_vms,
				     size_t align)
{
	const unsigned long vmalloc_start = ALIGN(VMALLOC_START, align);
	const unsigned long vmalloc_end = VMALLOC_END & ~(align - 1);
	struct vmap_area **vas, *prev, *next;
	struct vm_struct **vms;
	int area, area2, last_area, term_area;
	unsigned long base, start, end, last_end;
	bool purged = false;

	/* verify parameters and allocate data structures */
	BUG_ON(align & ~PAGE_MASK || !is_power_of_2(align));
	for (last_area = 0, area = 0; area < nr_vms; area++) {
		start = offsets[area];
		end = start + sizes[area];

		/* is everything aligned properly? */
		BUG_ON(!IS_ALIGNED(offsets[area], align));
		BUG_ON(!IS_ALIGNED(sizes[area], align));

		/* detect the area with the highest address */
		if (start > offsets[last_area])
			last_area = area;

		for (area2 = 0; area2 < nr_vms; area2++) {
			unsigned long start2 = offsets[area2];
			unsigned long end2 = start2 + sizes[area2];

			if (area2 == area)
				continue;

			BUG_ON(start2 >= start && start2 < end);
			BUG_ON(end2 <= end && end2 > start);
		}
	}
	last_end = offsets[last_area] + sizes[last_area];

	if (vmalloc_end - vmalloc_start < last_end) {
		WARN_ON(true);
		return NULL;
	}

	vms = kcalloc(nr_vms, sizeof(vms[0]), GFP_KERNEL);
	vas = kcalloc(nr_vms, sizeof(vas[0]), GFP_KERNEL);
	if (!vas || !vms)
		goto err_free2;

	for (area = 0; area < nr_vms; area++) {
		vas[area] = kzalloc(sizeof(struct vmap_area), GFP_KERNEL);
		vms[area] = kzalloc(sizeof(struct vm_struct), GFP_KERNEL);
		if (!vas[area] || !vms[area])
			goto err_free;
	}
retry:
	spin_lock(&vmap_area_lock);

	/* start scanning - we scan from the top, begin with the last area */
	area = term_area = last_area;
	start = offsets[area];
	end = start + sizes[area];

	if (!pvm_find_next_prev(vmap_area_pcpu_hole, &next, &prev)) {
		base = vmalloc_end - last_end;
		goto found;
	}
	base = pvm_determine_end(&next, &prev, align) - end;

	while (true) {
		BUG_ON(next && next->va_end <= base + end);
		BUG_ON(prev && prev->va_end > base + end);

		/*
		 * base might have underflowed, add last_end before
		 * comparing.
		 */
		if (base + last_end < vmalloc_start + last_end) {
			spin_unlock(&vmap_area_lock);
			if (!purged) {
				purge_vmap_area_lazy();
				purged = true;
				goto retry;
			}
			goto err_free;
		}

		/*
		 * If next overlaps, move base downwards so that it's
		 * right below next and then recheck.
		 */
		if (next && next->va_start < base + end) {
			base = pvm_determine_end(&next, &prev, align) - end;
			term_area = area;
			continue;
		}

		/*
		 * If prev overlaps, shift down next and prev and move
		 * base so that it's right below new next and then
		 * recheck.
		 */
		if (prev && prev->va_end > base + start)  {
			next = prev;
			prev = node_to_va(rb_prev(&next->rb_node));
			base = pvm_determine_end(&next, &prev, align) - end;
			term_area = area;
			continue;
		}

		/*
		 * This area fits, move on to the previous one.  If
		 * the previous one is the terminal one, we're done.
		 */
		area = (area + nr_vms - 1) % nr_vms;
		if (area == term_area)
			break;
		start = offsets[area];
		end = start + sizes[area];
		pvm_find_next_prev(base + end, &next, &prev);
	}
found:
	/* we've found a fitting base, insert all va's */
	for (area = 0; area < nr_vms; area++) {
		struct vmap_area *va = vas[area];

		va->va_start = base + offsets[area];
		va->va_end = va->va_start + sizes[area];
		__insert_vmap_area(va);
	}

	vmap_area_pcpu_hole = base + offsets[last_area];

	spin_unlock(&vmap_area_lock);

	/* insert all vm's */
	for (area = 0; area < nr_vms; area++)
		setup_vmalloc_vm(vms[area], vas[area], VM_ALLOC,
				 pcpu_get_vm_areas);

	kfree(vas);
	return vms;

err_free:
	for (area = 0; area < nr_vms; area++) {
		kfree(vas[area]);
		kfree(vms[area]);
	}
err_free2:
	kfree(vas);
	kfree(vms);
	return NULL;
}

/**
 * pcpu_free_vm_areas - free vmalloc areas for percpu allocator
 * @vms: vm_struct pointer array returned by pcpu_get_vm_areas()
 * @nr_vms: the number of allocated areas
 *
 * Free vm_structs and the array allocated by pcpu_get_vm_areas().
 */
void pcpu_free_vm_areas(struct vm_struct **vms, int nr_vms)
{
	int i;

	for (i = 0; i < nr_vms; i++)
		free_vm_area(vms[i]);
	kfree(vms);
}
#endif	/* CONFIG_SMP */

#ifdef CONFIG_PROC_FS
static void *s_start(struct seq_file *m, loff_t *pos)
	__acquires(&vmap_area_lock)
{
	loff_t n = *pos;
	struct vmap_area *va;

	spin_lock(&vmap_area_lock);
	va = list_entry((&vmap_area_list)->next, typeof(*va), list);
	while (n > 0 && &va->list != &vmap_area_list) {
		n--;
		va = list_entry(va->list.next, typeof(*va), list);
	}
	if (!n && &va->list != &vmap_area_list)
		return va;

	return NULL;

}

static void *s_next(struct seq_file *m, void *p, loff_t *pos)
{
	struct vmap_area *va = p, *next;

	++*pos;
	next = list_entry(va->list.next, typeof(*va), list);
	if (&next->list != &vmap_area_list)
		return next;

	return NULL;
}

static void s_stop(struct seq_file *m, void *p)
	__releases(&vmap_area_lock)
{
	spin_unlock(&vmap_area_lock);
}

static void show_numa_info(struct seq_file *m, struct vm_struct *v)
{
	if (IS_ENABLED(CONFIG_NUMA)) {
		unsigned int nr, *counters = m->private;

		if (!counters)
			return;

		if (v->flags & VM_UNINITIALIZED)
			return;
		/* Pair with smp_wmb() in clear_vm_uninitialized_flag() */
		smp_rmb();

		memset(counters, 0, nr_node_ids * sizeof(unsigned int));

		for (nr = 0; nr < v->nr_pages; nr++)
			counters[page_to_nid(v->pages[nr])]++;

		for_each_node_state(nr, N_HIGH_MEMORY)
			if (counters[nr])
				seq_printf(m, " N%u=%u", nr, counters[nr]);
	}
}

static int s_show(struct seq_file *m, void *p)
{
	struct vmap_area *va = p;
	struct vm_struct *v;

	/*
	 * s_show can encounter race with remove_vm_area, !VM_VM_AREA on
	 * behalf of vmap area is being tear down or vm_map_ram allocation.
	 */
	if (!(va->flags & VM_VM_AREA))
		return 0;

	v = va->vm;

	seq_printf(m, "0x%pK-0x%pK %7ld",
		v->addr, v->addr + v->size, v->size);

	if (v->caller)
		seq_printf(m, " %pS", v->caller);

	if (v->nr_pages)
		seq_printf(m, " pages=%d", v->nr_pages);

	if (v->phys_addr)
		seq_printf(m, " phys=%llx", (unsigned long long)v->phys_addr);

	if (v->flags & VM_IOREMAP)
		seq_puts(m, " ioremap");

	if (v->flags & VM_ALLOC)
		seq_puts(m, " vmalloc");

	if (v->flags & VM_MAP)
		seq_puts(m, " vmap");

	if (v->flags & VM_USERMAP)
		seq_puts(m, " user");

	if (v->flags & VM_VPAGES)
		seq_puts(m, " vpages");

	show_numa_info(m, v);
	seq_putc(m, '\n');
	return 0;
}

static const struct seq_operations vmalloc_op = {
	.start = s_start,
	.next = s_next,
	.stop = s_stop,
	.show = s_show,
};

static int vmalloc_open(struct inode *inode, struct file *file)
{
	if (IS_ENABLED(CONFIG_NUMA))
		return seq_open_private(file, &vmalloc_op,
					nr_node_ids * sizeof(unsigned int));
	else
		return seq_open(file, &vmalloc_op);
}

static const struct file_operations proc_vmalloc_operations = {
	.open		= vmalloc_open,
	.read		= seq_read,
	.llseek		= seq_lseek,
	.release	= seq_release_private,
};

static int __init proc_vmalloc_init(void)
{
	proc_create("vmallocinfo", S_IRUSR, NULL, &proc_vmalloc_operations);
	return 0;
}
module_init(proc_vmalloc_init);

void get_vmalloc_info(struct vmalloc_info *vmi)
{
	struct vmap_area *va;
	unsigned long free_area_size;
	unsigned long prev_end;

	vmi->used = 0;
	vmi->largest_chunk = 0;

	prev_end = VMALLOC_START;

	rcu_read_lock();

	if (list_empty(&vmap_area_list)) {
		vmi->largest_chunk = VMALLOC_TOTAL;
		goto out;
	}

	list_for_each_entry_rcu(va, &vmap_area_list, list) {
		unsigned long addr = va->va_start;

		/*
		 * Some archs keep another range for modules in vmalloc space
		 */
		if (addr < VMALLOC_START)
			continue;
		if (addr >= VMALLOC_END)
			break;

		if (va->flags & (VM_LAZY_FREE | VM_LAZY_FREEING))
			continue;

		vmi->used += (va->va_end - va->va_start);

		free_area_size = addr - prev_end;
		if (vmi->largest_chunk < free_area_size)
			vmi->largest_chunk = free_area_size;

		prev_end = va->va_end;
	}

	if (VMALLOC_END - prev_end > vmi->largest_chunk)
		vmi->largest_chunk = VMALLOC_END - prev_end;

out:
	rcu_read_unlock();
}
#endif
<|MERGE_RESOLUTION|>--- conflicted
+++ resolved
@@ -733,20 +733,17 @@
 	 * here too, consider only end addresses which fall inside
 	 * vmalloc area proper.
 	 */
-<<<<<<< HEAD
 	/* IAMROOT-12 fehead (2017-02-11):
 	 * --------------------------
 	 * pcpu 영역 할당을 위해 가능한 가장 높은 후보를 추적하십시오. vmalloc
 	 * 영역 밖의 영역도 여기에 반환 할 수 있으며 vmalloc 영역 내부에있는
 	 * 최종 주소 만 고려하십시오.
 	 */
-=======
 
 /* IAMROOT-12:
  * -------------
  * vmalloc address space 에서 가장 높이 있는 pcpu hole의 끝 주소를 갱신한다.
  */
->>>>>>> b560c551
 	if (va->va_end > VMALLOC_START && va->va_end <= VMALLOC_END)
 		vmap_area_pcpu_hole = max(vmap_area_pcpu_hole, va->va_end);
 
