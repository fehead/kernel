--- conflicted
+++ resolved
@@ -44,11 +44,8 @@
  * --------------------------
  * irq_domain을 생성후에 irq_domain_list에 추가한다.
  * return __irq_domain_add(node, size, size, 0, ops, gic);
-<<<<<<< HEAD
-=======
  *
  * gic_init_bases -> irq_domain_add_linear -> __irq_domain_add
->>>>>>> 6e6e0113
  */
 struct irq_domain *__irq_domain_add(struct device_node *of_node, int size,
 				    irq_hw_number_t hwirq_max, int direct_max,
