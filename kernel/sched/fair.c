--- conflicted
+++ resolved
@@ -4010,17 +4010,14 @@
 		 */
 		struct sched_entity *second;
 
-<<<<<<< HEAD
 		/* IAMROOT-12 fehead (2017-09-16):
 		 * --------------------------
 		 * se == curr: curr 밖에 없거나 curr vruntime이 leftmost보다 작을때
 		 */
-=======
 /* IAMROOT-12:
  * -------------
  * 러닝할 엔티티가 변경되지 않은 경우(curr가 다시 선택된 경우)
  */
->>>>>>> 92e0d386
 		if (se == curr) {
 			second = __pick_first_entity(cfs_rq);
 		} else {
@@ -4052,7 +4049,6 @@
 	/*
 	 * Prefer last buddy, try to return the CPU to a preempted task.
 	 */
-<<<<<<< HEAD
 	/* IAMROOT-12 fehead (2017-09-16):
 	 * --------------------------
 	 * NICE0일경우 반환값(last == curr, left == se)
@@ -4063,13 +4059,11 @@
 	 * left_vruntime가 너무 앞에 있는경우(NICE0: last - 1ms 미만)를 제외하고
 	 * 는 se에 last를 대입.
 	 */
-=======
 
 /* IAMROOT-12:
  * -------------
  * last 버디가 left에 가까운 경우(gran 범위 이내) last 버디를 선택한다.
  */
->>>>>>> 92e0d386
 	if (cfs_rq->last && wakeup_preempt_entity(cfs_rq->last, left) < 1)
 		se = cfs_rq->last;
 
@@ -6815,17 +6809,14 @@
 
 	put_prev_task(rq, prev);
 
-<<<<<<< HEAD
 	/* IAMROOT-12 fehead (2017-09-16):
 	 * --------------------------
 	 * 다음 entry 혹은 다음 그룹의 최하단 entry를 가져옴.
 	 */
-=======
 /* IAMROOT-12:
  * -------------
  * 최종 태스크 엔티티를 pick 한다.
  */
->>>>>>> 92e0d386
 	do {
 		se = pick_next_entity(cfs_rq, NULL);
 		set_next_entity(cfs_rq, se);
