/*
 *  kernel/sched/core.c
 *
 *  Kernel scheduler and related syscalls
 *
 *  Copyright (C) 1991-2002  Linus Torvalds
 *
 *  1996-12-23  Modified by Dave Grothe to fix bugs in semaphores and
 *		make semaphores SMP safe
 *  1998-11-19	Implemented schedule_timeout() and related stuff
 *		by Andrea Arcangeli
 *  2002-01-04	New ultra-scalable O(1) scheduler by Ingo Molnar:
 *		hybrid priority-list and round-robin design with
 *		an array-switch method of distributing timeslices
 *		and per-CPU runqueues.  Cleanups and useful suggestions
 *		by Davide Libenzi, preemptible kernel bits by Robert Love.
 *  2003-09-03	Interactivity tuning by Con Kolivas.
 *  2004-04-02	Scheduler domains code by Nick Piggin
 *  2007-04-15  Work begun on replacing all interactivity tuning with a
 *              fair scheduling design by Con Kolivas.
 *  2007-05-05  Load balancing (smp-nice) and other improvements
 *              by Peter Williams
 *  2007-05-06  Interactivity improvements to CFS by Mike Galbraith
 *  2007-07-01  Group scheduling enhancements by Srivatsa Vaddagiri
 *  2007-11-29  RT balancing improvements by Steven Rostedt, Gregory Haskins,
 *              Thomas Gleixner, Mike Kravetz
 */

/*
 * 참여자:
 *     김민호 
 *     문영일
 *     한대근
 *     최영민
 *     한상종
 *     김종철
 *     정재준
 *     윤창호
 *     임채훈
 *     조현철
 *     권경환
 *     양유석
 */
#include <linux/mm.h>
#include <linux/module.h>
#include <linux/nmi.h>
#include <linux/init.h>
#include <linux/uaccess.h>
#include <linux/highmem.h>
#include <asm/mmu_context.h>
#include <linux/interrupt.h>
#include <linux/capability.h>
#include <linux/completion.h>
#include <linux/kernel_stat.h>
#include <linux/debug_locks.h>
#include <linux/perf_event.h>
#include <linux/security.h>
#include <linux/notifier.h>
#include <linux/profile.h>
#include <linux/freezer.h>
#include <linux/vmalloc.h>
#include <linux/blkdev.h>
#include <linux/delay.h>
#include <linux/pid_namespace.h>
#include <linux/smp.h>
#include <linux/threads.h>
#include <linux/timer.h>
#include <linux/rcupdate.h>
#include <linux/cpu.h>
#include <linux/cpuset.h>
#include <linux/percpu.h>
#include <linux/proc_fs.h>
#include <linux/seq_file.h>
#include <linux/sysctl.h>
#include <linux/syscalls.h>
#include <linux/times.h>
#include <linux/tsacct_kern.h>
#include <linux/kprobes.h>
#include <linux/delayacct.h>
#include <linux/unistd.h>
#include <linux/pagemap.h>
#include <linux/hrtimer.h>
#include <linux/tick.h>
#include <linux/debugfs.h>
#include <linux/ctype.h>
#include <linux/ftrace.h>
#include <linux/slab.h>
#include <linux/init_task.h>
#include <linux/binfmts.h>
#include <linux/context_tracking.h>
#include <linux/compiler.h>

#include <asm/switch_to.h>
#include <asm/tlb.h>
#include <asm/irq_regs.h>
#include <asm/mutex.h>
#ifdef CONFIG_PARAVIRT
#include <asm/paravirt.h>
#endif

#include "sched.h"
#include "../workqueue_internal.h"
#include "../smpboot.h"

#define CREATE_TRACE_POINTS
#include <trace/events/sched.h>

void start_bandwidth_timer(struct hrtimer *period_timer, ktime_t period)
{
	unsigned long delta;
	ktime_t soft, hard, now;

	for (;;) {
		if (hrtimer_active(period_timer))
			break;

		now = hrtimer_cb_get_time(period_timer);
		hrtimer_forward(period_timer, now, period);

		soft = hrtimer_get_softexpires(period_timer);
		hard = hrtimer_get_expires(period_timer);
		delta = ktime_to_ns(ktime_sub(hard, soft));
		__hrtimer_start_range_ns(period_timer, soft, delta,
					 HRTIMER_MODE_ABS_PINNED, 0);
	}
}

DEFINE_MUTEX(sched_domains_mutex);
DEFINE_PER_CPU_SHARED_ALIGNED(struct rq, runqueues);

static void update_rq_clock_task(struct rq *rq, s64 delta);

void update_rq_clock(struct rq *rq)
{
	s64 delta;

	lockdep_assert_held(&rq->lock);

/* IAMROOT-12:
 * -------------
 * 클럭 갱신을 skip해야 할 때 RQCF_ACT_SKIP 플래그를 사용한다.
 * (__schedule() 함수에서 잠시 막아둔다. -동기화목적-)
 */
	if (rq->clock_skip_update & RQCF_ACT_SKIP)
		return;

/* IAMROOT-12:
 * -------------
 * 현재 cpu에 대한 클럭 소스의 시각을 ns 단위로 알아온다. 
 * 그런 후 지난번 갱신했던 시각과의 차이 delta를 구한다.
 *
 * rq->clock(ns)은 매번 갱신된다.
 */
	delta = sched_clock_cpu(cpu_of(rq)) - rq->clock;

/* IAMROOT-12:
 * -------------
 * 안정되지 않은 clock의 경우 음수가 될 수 있어 더 이상 처리하지 않는다.
 */
	if (delta < 0)
		return;

/* IAMROOT-12:
 * -------------
 * 결국 sched_clock에서 읽은 값을 rq->clock에 대입한 것과 같다.
 */
	rq->clock += delta;

/* IAMROOT-12:
 * -------------
 * rq->clock_task를 갱신한다.
 */
	update_rq_clock_task(rq, delta);
}

/*
 * Debugging: various feature bits
 */

#define SCHED_FEAT(name, enabled)	\
	(1UL << __SCHED_FEAT_##name) * enabled |

const_debug unsigned int sysctl_sched_features =
#include "features.h"
	0;

#undef SCHED_FEAT

#ifdef CONFIG_SCHED_DEBUG
#define SCHED_FEAT(name, enabled)	\
	#name ,

static const char * const sched_feat_names[] = {
#include "features.h"
};

#undef SCHED_FEAT

static int sched_feat_show(struct seq_file *m, void *v)
{
	int i;

	for (i = 0; i < __SCHED_FEAT_NR; i++) {
		if (!(sysctl_sched_features & (1UL << i)))
			seq_puts(m, "NO_");
		seq_printf(m, "%s ", sched_feat_names[i]);
	}
	seq_puts(m, "\n");

	return 0;
}

#ifdef HAVE_JUMP_LABEL

#define jump_label_key__true  STATIC_KEY_INIT_TRUE
#define jump_label_key__false STATIC_KEY_INIT_FALSE

#define SCHED_FEAT(name, enabled)	\
	jump_label_key__##enabled ,

struct static_key sched_feat_keys[__SCHED_FEAT_NR] = {
#include "features.h"
};

#undef SCHED_FEAT

static void sched_feat_disable(int i)
{
	if (static_key_enabled(&sched_feat_keys[i]))
		static_key_slow_dec(&sched_feat_keys[i]);
}

static void sched_feat_enable(int i)
{
	if (!static_key_enabled(&sched_feat_keys[i]))
		static_key_slow_inc(&sched_feat_keys[i]);
}
#else
static void sched_feat_disable(int i) { };
static void sched_feat_enable(int i) { };
#endif /* HAVE_JUMP_LABEL */

static int sched_feat_set(char *cmp)
{
	int i;
	int neg = 0;

	if (strncmp(cmp, "NO_", 3) == 0) {
		neg = 1;
		cmp += 3;
	}

	for (i = 0; i < __SCHED_FEAT_NR; i++) {
		if (strcmp(cmp, sched_feat_names[i]) == 0) {
			if (neg) {
				sysctl_sched_features &= ~(1UL << i);
				sched_feat_disable(i);
			} else {
				sysctl_sched_features |= (1UL << i);
				sched_feat_enable(i);
			}
			break;
		}
	}

	return i;
}

static ssize_t
sched_feat_write(struct file *filp, const char __user *ubuf,
		size_t cnt, loff_t *ppos)
{
	char buf[64];
	char *cmp;
	int i;
	struct inode *inode;

	if (cnt > 63)
		cnt = 63;

	if (copy_from_user(&buf, ubuf, cnt))
		return -EFAULT;

	buf[cnt] = 0;
	cmp = strstrip(buf);

	/* Ensure the static_key remains in a consistent state */
	inode = file_inode(filp);
	mutex_lock(&inode->i_mutex);
	i = sched_feat_set(cmp);
	mutex_unlock(&inode->i_mutex);
	if (i == __SCHED_FEAT_NR)
		return -EINVAL;

	*ppos += cnt;

	return cnt;
}

static int sched_feat_open(struct inode *inode, struct file *filp)
{
	return single_open(filp, sched_feat_show, NULL);
}

static const struct file_operations sched_feat_fops = {
	.open		= sched_feat_open,
	.write		= sched_feat_write,
	.read		= seq_read,
	.llseek		= seq_lseek,
	.release	= single_release,
};

static __init int sched_init_debug(void)
{
	debugfs_create_file("sched_features", 0644, NULL, NULL,
			&sched_feat_fops);

	return 0;
}
late_initcall(sched_init_debug);
#endif /* CONFIG_SCHED_DEBUG */

/*
 * Number of tasks to iterate in a single balance run.
 * Limited because this is done with IRQs disabled.
 */
const_debug unsigned int sysctl_sched_nr_migrate = 32;

/*
 * period over which we average the RT time consumption, measured
 * in ms.
 *
 * default: 1s
 */

/* IAMROOT-12:
 * -------------
 * "/proc/sys/kernel/sched_time_avg_ms" 값은 디폴트로 1000 (=1초)
 */
const_debug unsigned int sysctl_sched_time_avg = MSEC_PER_SEC;


/* IAMROOT-12:
 * -------------
 * 디폴트 밴드위드 = sysctl_sched_rt_runtime / sysctl_sched_rt_period
 *                 = 0.95s / 1s = 0.95
 */

/*
 * period over which we measure -rt task cpu usage in us.
 * default: 1s
 */
unsigned int sysctl_sched_rt_period = 1000000;

__read_mostly int scheduler_running;

/*
 * part of the period that we allow rt tasks to run in us.
 * default: 0.95s
 */
int sysctl_sched_rt_runtime = 950000;

/*
 * this_rq_lock - lock this runqueue and disable interrupts.
 */
static struct rq *this_rq_lock(void)
	__acquires(rq->lock)
{
	struct rq *rq;

	local_irq_disable();
	rq = this_rq();
	raw_spin_lock(&rq->lock);

	return rq;
}

#ifdef CONFIG_SCHED_HRTICK
/*
 * Use HR-timers to deliver accurate preemption points.
 */

static void hrtick_clear(struct rq *rq)
{
	if (hrtimer_active(&rq->hrtick_timer))
		hrtimer_cancel(&rq->hrtick_timer);
}

/*
 * High-resolution timer tick.
 * Runs from hardirq context with interrupts disabled.
 */
static enum hrtimer_restart hrtick(struct hrtimer *timer)
{
	struct rq *rq = container_of(timer, struct rq, hrtick_timer);

	WARN_ON_ONCE(cpu_of(rq) != smp_processor_id());

	raw_spin_lock(&rq->lock);
	update_rq_clock(rq);
	rq->curr->sched_class->task_tick(rq, rq->curr, 1);
	raw_spin_unlock(&rq->lock);

	return HRTIMER_NORESTART;
}

#ifdef CONFIG_SMP

static int __hrtick_restart(struct rq *rq)
{
	struct hrtimer *timer = &rq->hrtick_timer;
	ktime_t time = hrtimer_get_softexpires(timer);

	return __hrtimer_start_range_ns(timer, time, 0, HRTIMER_MODE_ABS_PINNED, 0);
}

/*
 * called from hardirq (IPI) context
 */
static void __hrtick_start(void *arg)
{
	struct rq *rq = arg;

	raw_spin_lock(&rq->lock);
	__hrtick_restart(rq);
	rq->hrtick_csd_pending = 0;
	raw_spin_unlock(&rq->lock);
}

/*
 * Called to set the hrtick timer state.
 *
 * called with rq->lock held and irqs disabled
 */
void hrtick_start(struct rq *rq, u64 delay)
{
	struct hrtimer *timer = &rq->hrtick_timer;
	ktime_t time;
	s64 delta;

	/*
	 * Don't schedule slices shorter than 10000ns, that just
	 * doesn't make sense and can cause timer DoS.
	 */
	delta = max_t(s64, delay, 10000LL);
	time = ktime_add_ns(timer->base->get_time(), delta);

	hrtimer_set_expires(timer, time);

	if (rq == this_rq()) {
		__hrtick_restart(rq);
	} else if (!rq->hrtick_csd_pending) {
		smp_call_function_single_async(cpu_of(rq), &rq->hrtick_csd);
		rq->hrtick_csd_pending = 1;
	}
}

static int
hotplug_hrtick(struct notifier_block *nfb, unsigned long action, void *hcpu)
{
	int cpu = (int)(long)hcpu;

	switch (action) {
	case CPU_UP_CANCELED:
	case CPU_UP_CANCELED_FROZEN:
	case CPU_DOWN_PREPARE:
	case CPU_DOWN_PREPARE_FROZEN:
	case CPU_DEAD:
	case CPU_DEAD_FROZEN:
		hrtick_clear(cpu_rq(cpu));
		return NOTIFY_OK;
	}

	return NOTIFY_DONE;
}

static __init void init_hrtick(void)
{
	hotcpu_notifier(hotplug_hrtick, 0);
}
#else
/*
 * Called to set the hrtick timer state.
 *
 * called with rq->lock held and irqs disabled
 */
void hrtick_start(struct rq *rq, u64 delay)
{
	/*
	 * Don't schedule slices shorter than 10000ns, that just
	 * doesn't make sense. Rely on vruntime for fairness.
	 */
	delay = max_t(u64, delay, 10000LL);
	__hrtimer_start_range_ns(&rq->hrtick_timer, ns_to_ktime(delay), 0,
			HRTIMER_MODE_REL_PINNED, 0);
}

static inline void init_hrtick(void)
{
}
#endif /* CONFIG_SMP */

static void init_rq_hrtick(struct rq *rq)
{
#ifdef CONFIG_SMP
	rq->hrtick_csd_pending = 0;

	rq->hrtick_csd.flags = 0;
	rq->hrtick_csd.func = __hrtick_start;
	rq->hrtick_csd.info = rq;
#endif

	hrtimer_init(&rq->hrtick_timer, CLOCK_MONOTONIC, HRTIMER_MODE_REL);
	rq->hrtick_timer.function = hrtick;
}
#else	/* CONFIG_SCHED_HRTICK */
static inline void hrtick_clear(struct rq *rq)
{
}

static inline void init_rq_hrtick(struct rq *rq)
{
}

static inline void init_hrtick(void)
{
}
#endif	/* CONFIG_SCHED_HRTICK */

/*
 * cmpxchg based fetch_or, macro so it works for different integer types
 */
#define fetch_or(ptr, val)						\
({	typeof(*(ptr)) __old, __val = *(ptr);				\
 	for (;;) {							\
 		__old = cmpxchg((ptr), __val, __val | (val));		\
 		if (__old == __val)					\
 			break;						\
 		__val = __old;						\
 	}								\
 	__old;								\
})

#if defined(CONFIG_SMP) && defined(TIF_POLLING_NRFLAG)
/*
 * Atomically set TIF_NEED_RESCHED and test for TIF_POLLING_NRFLAG,
 * this avoids any races wrt polling state changes and thereby avoids
 * spurious IPIs.
 */
static bool set_nr_and_not_polling(struct task_struct *p)
{
	struct thread_info *ti = task_thread_info(p);
	return !(fetch_or(&ti->flags, _TIF_NEED_RESCHED) & _TIF_POLLING_NRFLAG);
}

/*
 * Atomically set TIF_NEED_RESCHED if TIF_POLLING_NRFLAG is set.
 *
 * If this returns true, then the idle task promises to call
 * sched_ttwu_pending() and reschedule soon.
 */
static bool set_nr_if_polling(struct task_struct *p)
{
	struct thread_info *ti = task_thread_info(p);
	typeof(ti->flags) old, val = ACCESS_ONCE(ti->flags);

	for (;;) {
		if (!(val & _TIF_POLLING_NRFLAG))
			return false;
		if (val & _TIF_NEED_RESCHED)
			return true;
		old = cmpxchg(&ti->flags, val, val | _TIF_NEED_RESCHED);
		if (old == val)
			break;
		val = old;
	}
	return true;
}

#else
static bool set_nr_and_not_polling(struct task_struct *p)
{
	set_tsk_need_resched(p);
	return true;
}

#ifdef CONFIG_SMP
static bool set_nr_if_polling(struct task_struct *p)
{
	return false;
}
#endif
#endif

/*
 * resched_curr - mark rq's current task 'to be rescheduled now'.
 *
 * On UP this means the setting of the need_resched flag, on SMP it
 * might also involve a cross-CPU call to trigger the scheduler on
 * the target CPU.
 */
void resched_curr(struct rq *rq)
{
	struct task_struct *curr = rq->curr;
	int cpu;

	lockdep_assert_held(&rq->lock);

/* IAMROOT-12:
 * -------------
 * 태스크에 리스케줄 요청 플래그가 이미 설정되어 있는 경우 함수를 빠져나간다.
 */
	if (test_tsk_need_resched(curr))
		return;

	cpu = cpu_of(rq);

/* IAMROOT-12:
 * -------------
 * 런큐의 cpu가 현재 cpu인 경우 태스크에 리스케줄 요청 플래그를 설정한다.
 */
	if (cpu == smp_processor_id()) {
		set_tsk_need_resched(curr);
		set_preempt_need_resched();
		return;
	}

/* IAMROOT-12:
 * -------------
 * 만일 다른 cpu에서 동작하는 태스크를 리스케줄 요청하려면 IPI를 사용하여 
 * 리스케줄 요청한다.
 */
	if (set_nr_and_not_polling(curr))
		smp_send_reschedule(cpu);
	else
		trace_sched_wake_idle_without_ipi(cpu);
}

void resched_cpu(int cpu)
{
	struct rq *rq = cpu_rq(cpu);
	unsigned long flags;

	if (!raw_spin_trylock_irqsave(&rq->lock, flags))
		return;
	resched_curr(rq);
	raw_spin_unlock_irqrestore(&rq->lock, flags);
}

#ifdef CONFIG_SMP
#ifdef CONFIG_NO_HZ_COMMON
/*
 * In the semi idle case, use the nearest busy cpu for migrating timers
 * from an idle cpu.  This is good for power-savings.
 *
 * We don't do similar optimization for completely idle system, as
 * selecting an idle cpu will add more delays to the timers than intended
 * (as that cpu's timer base may not be uptodate wrt jiffies etc).
 */
/* IAMROOT-12 fehead (2017-05-29):
 * --------------------------
 * __mod_timer(timer, expires, false, TIMER_NOT_PINNED);
 *	-> get_nohz_timer_target(TIMER_NOT_PINNED)
 */
int get_nohz_timer_target(int pinned)
{
	int cpu = smp_processor_id();
	int i;
	struct sched_domain *sd;

/* IAMROOT-12:
 * -------------
 * 현재 cpu를 사용하도록 반환한다.
 *	- pinned=true 
 *	- migration 못하게 한 경우 
 *	- 현재 cpu가 idle 중이 아닌 경우 
 */
	if (pinned || !get_sysctl_timer_migration() || !idle_cpu(cpu))
		return cpu;

/* IAMROOT-12:
 * -------------
 * 가까운 스케줄 도메인부터 idle 하지 않은 cpu를 찾아온다.
 * (nohz로 인해 idle cpu는 틱 인터럽트가 발생하지 않으므로 이러한 상황에서는
 * 타이머를 사용하면 안된다.)
 */
	rcu_read_lock();
	for_each_domain(cpu, sd) {
		for_each_cpu(i, sched_domain_span(sd)) {
			if (!idle_cpu(i)) {
				cpu = i;
				goto unlock;
			}
		}
	}
unlock:
	rcu_read_unlock();
	return cpu;
}
/*
 * When add_timer_on() enqueues a timer into the timer wheel of an
 * idle CPU then this timer might expire before the next timer event
 * which is scheduled to wake up that CPU. In case of a completely
 * idle system the next event might even be infinite time into the
 * future. wake_up_idle_cpu() ensures that the CPU is woken up and
 * leaves the inner idle loop so the newly added timer is taken into
 * account when the CPU goes back to idle and evaluates the timer
 * wheel for the next timer event.
 */
static void wake_up_idle_cpu(int cpu)
{
	struct rq *rq = cpu_rq(cpu);

	if (cpu == smp_processor_id())
		return;

	if (set_nr_and_not_polling(rq->idle))
		smp_send_reschedule(cpu);
	else
		trace_sched_wake_idle_without_ipi(cpu);
}

static bool wake_up_full_nohz_cpu(int cpu)
{
	/*
	 * We just need the target to call irq_exit() and re-evaluate
	 * the next tick. The nohz full kick at least implies that.
	 * If needed we can still optimize that later with an
	 * empty IRQ.
	 */

/* IAMROOT-12:
 * -------------
 * 현재 cpu가 nohz full로 동작하고 있는 경우 nohz에서 벗어나게 한다. true 반환
 */
	if (tick_nohz_full_cpu(cpu)) {
		if (cpu != smp_processor_id() ||
		    tick_nohz_tick_stopped())
			tick_nohz_full_kick_cpu(cpu);
		return true;
	}

/* IAMROOT-12:
 * -------------
 * nohz idle이나 nohz 모드가 아닌 경우 false를 반환한다.
 */
	return false;
}

void wake_up_nohz_cpu(int cpu)
{
	if (!wake_up_full_nohz_cpu(cpu))
		wake_up_idle_cpu(cpu);
}

static inline bool got_nohz_idle_kick(void)
{
	int cpu = smp_processor_id();

	if (!test_bit(NOHZ_BALANCE_KICK, nohz_flags(cpu)))
		return false;

	if (idle_cpu(cpu) && !need_resched())
		return true;

	/*
	 * We can't run Idle Load Balance on this CPU for this time so we
	 * cancel it and clear NOHZ_BALANCE_KICK
	 */
	clear_bit(NOHZ_BALANCE_KICK, nohz_flags(cpu));
	return false;
}

#else /* CONFIG_NO_HZ_COMMON */

static inline bool got_nohz_idle_kick(void)
{
	return false;
}

#endif /* CONFIG_NO_HZ_COMMON */

#ifdef CONFIG_NO_HZ_FULL
bool sched_can_stop_tick(void)
{
	/*
	 * More than one running task need preemption.
	 * nr_running update is assumed to be visible
	 * after IPI is sent from wakers.
	 */
	if (this_rq()->nr_running > 1)
		return false;

	return true;
}
#endif /* CONFIG_NO_HZ_FULL */

void sched_avg_update(struct rq *rq)
{

/* IAMROOT-12:
 * -------------
 * 디폴트로 500,000,000(ns)를 가져온다.
 */
	s64 period = sched_avg_period();

/* IAMROOT-12:
 * -------------
 * 현재 시각 - age_stamp 기간이 period(0.5초)를 초과한 경우 
 * 초과한 횟 수만큼 rt_avg를 절반으로 줄인다.(절반씩 decay)
 */
	while ((s64)(rq_clock(rq) - rq->age_stamp) > period) {
		/*
		 * Inline assembly required to prevent the compiler
		 * optimising this loop into a divmod call.
		 * See __iter_div_u64_rem() for another example of this.
		 */
		asm("" : "+rm" (rq->age_stamp));
		rq->age_stamp += period;
		rq->rt_avg /= 2;
	}
}

#endif /* CONFIG_SMP */

#if defined(CONFIG_RT_GROUP_SCHED) || (defined(CONFIG_FAIR_GROUP_SCHED) && \
			(defined(CONFIG_SMP) || defined(CONFIG_CFS_BANDWIDTH)))
/*
 * Iterate task_group tree rooted at *from, calling @down when first entering a
 * node and @up when leaving it for the final time.
 *
 * Caller must hold rcu_lock or sufficient equivalent.
 */
/* IAMROOT-12 fehead (2017-08-19):
 * --------------------------
 * walk_tg_tree_from(&root_task_group, tg_cfs_schedulable_down, tg_nop, &data);
 */
/* IAMROOT-12 fehead (2017-08-26):
 * --------------------------
 * walk_tg_tree_from(cfs_rq->tg, tg_throttle_down, tg_nop, (void *)rq);
 */
/* IAMROOT-12 fehead (2017-08-26):
 * --------------------------
 * walk_tg_tree_from(cfs_rq->tg, tg_nop, tg_unthrottle_up, (void *)rq);
 */
int walk_tg_tree_from(struct task_group *from,
			     tg_visitor down, tg_visitor up, void *data)
{
	struct task_group *parent, *child;
	int ret;

	parent = from;


/* IAMROOT-12:
 * -------------
 * from 부터 계층 구조를 사용하여 트리 순환하면서 down 및 up 함수를 
 * 호출한다. (child는 좌측 부터 우측으로 이동하고 child가 발견되면
 * 밑으로 내려간다)
 *
 *       root 
 *     |      |
 *     A      B
 *   |   |    | 
 *   C   D    E
 *
 *  1. down(root)
 *  2. down(A)
 *  3. down(C)
 *  4. up(C)
 *  5. down(D)
 *  6. up(D)
 *  7. up(A)
 *  8. down(B)
 *  9. down(E)
 * 10. up(E)
 * 11. up(B)
 * 12. up(root)
 */

down:
	/* IAMROOT-12 fehead (2017-08-19):
	 * --------------------------
	 * down = tg_cfs_schedulable_down
	 */
	ret = (*down)(parent, data);
	if (ret)
		goto out;
	list_for_each_entry_rcu(child, &parent->children, siblings) {
		parent = child;
		goto down;

up:
		continue;
	}
/* IAMROOT-12 fehead (2017-08-19):
 * --------------------------
 * up = tg_nop
 */
	ret = (*up)(parent, data);
	if (ret || parent == from)
		goto out;

	child = parent;
	parent = parent->parent;
	if (parent)
		goto up;
out:
	return ret;
}

int tg_nop(struct task_group *tg, void *data)
{
	return 0;
}
#endif

static void set_load_weight(struct task_struct *p)
{
	int prio = p->static_prio - MAX_RT_PRIO;
	struct load_weight *load = &p->se.load;

	/*
	 * SCHED_IDLE tasks get minimal weight:
	 */
	if (p->policy == SCHED_IDLE) {
		load->weight = scale_load(WEIGHT_IDLEPRIO);
		load->inv_weight = WMULT_IDLEPRIO;
		return;
	}

	load->weight = scale_load(prio_to_weight[prio]);
	load->inv_weight = prio_to_wmult[prio];
}

static void enqueue_task(struct rq *rq, struct task_struct *p, int flags)
{
	update_rq_clock(rq);
	sched_info_queued(rq, p);
	p->sched_class->enqueue_task(rq, p, flags);
}

/* IAMROOT-12 fehead (2017-09-02):
 * --------------------------
 * schedule() -> __schedule() -> deactivate_task(rq, prev, DEQUEUE_SLEEP)
 */
static void dequeue_task(struct rq *rq, struct task_struct *p, int flags)
{
	update_rq_clock(rq);

/* IAMROOT-12:
 * -------------
 * 디버깅 정보를 갱신한다.
 */
	sched_info_dequeued(rq, p);

/* IAMROOT-12:
 * -------------
 * 현재 태스크에 해당하는 스케줄러의 dequeue_task를 호출한다.
 *	- stop: dequeue_task_stop()
 *	- dl:   dequeue_task_dl()
 *	- rt:   dequeue_task_rt()
 *	- cfs:  dequeue_task_fair()
 *	- idle: dequeue_task_idle()
 */
	p->sched_class->dequeue_task(rq, p, flags);
}

void activate_task(struct rq *rq, struct task_struct *p, int flags)
{
	if (task_contributes_to_load(p))
		rq->nr_uninterruptible--;

	enqueue_task(rq, p, flags);
}

/* IAMROOT-12 fehead (2017-09-02):
 * --------------------------
 * deactivate_task(rq, prev, DEQUEUE_SLEEP);
 */
void deactivate_task(struct rq *rq, struct task_struct *p, int flags)
{

/* IAMROOT-12:
 * -------------
 * uninterruptible 태스크(no frozen)인 경우 nr_uninterruptible을 1 증가시킨다.
 * 이 값은 추후에 로드 값 계산에도 active 태스크 수에 사용하게 된다.
 */
	if (task_contributes_to_load(p))
		rq->nr_uninterruptible++;

	dequeue_task(rq, p, flags);
}

static void update_rq_clock_task(struct rq *rq, s64 delta)
{
/*
 * In theory, the compile should just see 0 here, and optimize out the call
 * to sched_rt_avg_update. But I don't trust it...
 */
#if defined(CONFIG_IRQ_TIME_ACCOUNTING) || defined(CONFIG_PARAVIRT_TIME_ACCOUNTING)
	s64 steal = 0, irq_delta = 0;
#endif
#ifdef CONFIG_IRQ_TIME_ACCOUNTING
	irq_delta = irq_time_read(cpu_of(rq)) - rq->prev_irq_time;

	/*
	 * Since irq_time is only updated on {soft,}irq_exit, we might run into
	 * this case when a previous update_rq_clock() happened inside a
	 * {soft,}irq region.
	 *
	 * When this happens, we stop ->clock_task and only update the
	 * prev_irq_time stamp to account for the part that fit, so that a next
	 * update will consume the rest. This ensures ->clock_task is
	 * monotonic.
	 *
	 * It does however cause some slight miss-attribution of {soft,}irq
	 * time, a more accurate solution would be to update the irq_time using
	 * the current rq->clock timestamp, except that would require using
	 * atomic ops.
	 */

/* IAMROOT-12:
 * -------------
 * COFIG_IRQ_TIME_ACCOUNTING 커널 옵션을 사용하지 않는 경우 
 *	rq->clock = rq->clock_task 
 * 사용하는 경우 
 *	rq->clock = rq->clock_task + <irq delta>
 *
 * 즉 rq->clock_task는 태스크에 사용한 시간만 누적된다.
 */
	if (irq_delta > delta)
		irq_delta = delta;

	rq->prev_irq_time += irq_delta;
	delta -= irq_delta;
#endif
#ifdef CONFIG_PARAVIRT_TIME_ACCOUNTING
	if (static_key_false((&paravirt_steal_rq_enabled))) {
		steal = paravirt_steal_clock(cpu_of(rq));
		steal -= rq->prev_steal_time_rq;

		if (unlikely(steal > delta))
			steal = delta;

		rq->prev_steal_time_rq += steal;
		delta -= steal;
	}
#endif

	rq->clock_task += delta;

#if defined(CONFIG_IRQ_TIME_ACCOUNTING) || defined(CONFIG_PARAVIRT_TIME_ACCOUNTING)
	if ((irq_delta + steal) && sched_feat(NONTASK_CAPACITY))
		sched_rt_avg_update(rq, irq_delta + steal);
#endif
}

void sched_set_stop_task(int cpu, struct task_struct *stop)
{
	struct sched_param param = { .sched_priority = MAX_RT_PRIO - 1 };
	struct task_struct *old_stop = cpu_rq(cpu)->stop;

	if (stop) {
		/*
		 * Make it appear like a SCHED_FIFO task, its something
		 * userspace knows about and won't get confused about.
		 *
		 * Also, it will make PI more or less work without too
		 * much confusion -- but then, stop work should not
		 * rely on PI working anyway.
		 */
		sched_setscheduler_nocheck(stop, SCHED_FIFO, &param);

		stop->sched_class = &stop_sched_class;
	}

	cpu_rq(cpu)->stop = stop;

	if (old_stop) {
		/*
		 * Reset it back to a normal scheduling class so that
		 * it can die in pieces.
		 */
		old_stop->sched_class = &rt_sched_class;
	}
}

/*
 * __normal_prio - return the priority that is based on the static prio
 */
static inline int __normal_prio(struct task_struct *p)
{
	return p->static_prio;
}

/*
 * Calculate the expected normal priority: i.e. priority
 * without taking RT-inheritance into account. Might be
 * boosted by interactivity modifiers. Changes upon fork,
 * setprio syscalls, and whenever the interactivity
 * estimator recalculates.
 */
static inline int normal_prio(struct task_struct *p)
{
	int prio;

	if (task_has_dl_policy(p))
		prio = MAX_DL_PRIO-1;
	else if (task_has_rt_policy(p))
		prio = MAX_RT_PRIO-1 - p->rt_priority;
	else
		prio = __normal_prio(p);
	return prio;
}

/*
 * Calculate the current priority, i.e. the priority
 * taken into account by the scheduler. This value might
 * be boosted by RT tasks, or might be boosted by
 * interactivity modifiers. Will be RT if the task got
 * RT-boosted. If not then it returns p->normal_prio.
 */
static int effective_prio(struct task_struct *p)
{
	p->normal_prio = normal_prio(p);
	/*
	 * If we are RT tasks or we were boosted to RT priority,
	 * keep the priority unchanged. Otherwise, update priority
	 * to the normal priority:
	 */
	if (!rt_prio(p->prio))
		return p->normal_prio;
	return p->prio;
}

/**
 * task_curr - is this task currently executing on a CPU?
 * @p: the task in question.
 *
 * Return: 1 if the task is currently executing. 0 otherwise.
 */
inline int task_curr(const struct task_struct *p)
{
	return cpu_curr(task_cpu(p)) == p;
}

/*
 * Can drop rq->lock because from sched_class::switched_from() methods drop it.
 */
static inline void check_class_changed(struct rq *rq, struct task_struct *p,
				       const struct sched_class *prev_class,
				       int oldprio)
{
	if (prev_class != p->sched_class) {
		if (prev_class->switched_from)
			prev_class->switched_from(rq, p);
		/* Possble rq->lock 'hole'.  */
		p->sched_class->switched_to(rq, p);
	} else if (oldprio != p->prio || dl_task(p))
		p->sched_class->prio_changed(rq, p, oldprio);
}

void check_preempt_curr(struct rq *rq, struct task_struct *p, int flags)
{
	const struct sched_class *class;

	if (p->sched_class == rq->curr->sched_class) {
		rq->curr->sched_class->check_preempt_curr(rq, p, flags);
	} else {
		for_each_class(class) {
			if (class == rq->curr->sched_class)
				break;
			if (class == p->sched_class) {
				resched_curr(rq);
				break;
			}
		}
	}

	/*
	 * A queue event has occurred, and we're going to schedule.  In
	 * this case, we can save a useless back to back clock update.
	 */
	if (task_on_rq_queued(rq->curr) && test_tsk_need_resched(rq->curr))
		rq_clock_skip_update(rq, true);
}

static ATOMIC_NOTIFIER_HEAD(task_migration_notifier);

void register_task_migration_notifier(struct notifier_block *n)
{
	atomic_notifier_chain_register(&task_migration_notifier, n);
}

#ifdef CONFIG_SMP
void set_task_cpu(struct task_struct *p, unsigned int new_cpu)
{
#ifdef CONFIG_SCHED_DEBUG
	/*
	 * We should never call set_task_cpu() on a blocked task,
	 * ttwu() will sort out the placement.
	 */
	WARN_ON_ONCE(p->state != TASK_RUNNING && p->state != TASK_WAKING &&
			!p->on_rq);

#ifdef CONFIG_LOCKDEP
	/*
	 * The caller should hold either p->pi_lock or rq->lock, when changing
	 * a task's CPU. ->pi_lock for waking tasks, rq->lock for runnable tasks.
	 *
	 * sched_move_task() holds both and thus holding either pins the cgroup,
	 * see task_group().
	 *
	 * Furthermore, all task_rq users should acquire both locks, see
	 * task_rq_lock().
	 */
	WARN_ON_ONCE(debug_locks && !(lockdep_is_held(&p->pi_lock) ||
				      lockdep_is_held(&task_rq(p)->lock)));
#endif
#endif

	trace_sched_migrate_task(p, new_cpu);

	if (task_cpu(p) != new_cpu) {
		struct task_migration_notifier tmn;

		if (p->sched_class->migrate_task_rq)
			p->sched_class->migrate_task_rq(p, new_cpu);
		p->se.nr_migrations++;
		perf_sw_event_sched(PERF_COUNT_SW_CPU_MIGRATIONS, 1, 0);

		tmn.task = p;
		tmn.from_cpu = task_cpu(p);
		tmn.to_cpu = new_cpu;

		atomic_notifier_call_chain(&task_migration_notifier, 0, &tmn);
	}

	__set_task_cpu(p, new_cpu);
}

static void __migrate_swap_task(struct task_struct *p, int cpu)
{
	if (task_on_rq_queued(p)) {
		struct rq *src_rq, *dst_rq;

		src_rq = task_rq(p);
		dst_rq = cpu_rq(cpu);

		deactivate_task(src_rq, p, 0);
		set_task_cpu(p, cpu);
		activate_task(dst_rq, p, 0);
		check_preempt_curr(dst_rq, p, 0);
	} else {
		/*
		 * Task isn't running anymore; make it appear like we migrated
		 * it before it went to sleep. This means on wakeup we make the
		 * previous cpu our targer instead of where it really is.
		 */
		p->wake_cpu = cpu;
	}
}

struct migration_swap_arg {
	struct task_struct *src_task, *dst_task;
	int src_cpu, dst_cpu;
};

static int migrate_swap_stop(void *data)
{
	struct migration_swap_arg *arg = data;
	struct rq *src_rq, *dst_rq;
	int ret = -EAGAIN;

	src_rq = cpu_rq(arg->src_cpu);
	dst_rq = cpu_rq(arg->dst_cpu);

	double_raw_lock(&arg->src_task->pi_lock,
			&arg->dst_task->pi_lock);
	double_rq_lock(src_rq, dst_rq);
	if (task_cpu(arg->dst_task) != arg->dst_cpu)
		goto unlock;

	if (task_cpu(arg->src_task) != arg->src_cpu)
		goto unlock;

	if (!cpumask_test_cpu(arg->dst_cpu, tsk_cpus_allowed(arg->src_task)))
		goto unlock;

	if (!cpumask_test_cpu(arg->src_cpu, tsk_cpus_allowed(arg->dst_task)))
		goto unlock;

	__migrate_swap_task(arg->src_task, arg->dst_cpu);
	__migrate_swap_task(arg->dst_task, arg->src_cpu);

	ret = 0;

unlock:
	double_rq_unlock(src_rq, dst_rq);
	raw_spin_unlock(&arg->dst_task->pi_lock);
	raw_spin_unlock(&arg->src_task->pi_lock);

	return ret;
}

/*
 * Cross migrate two tasks
 */
int migrate_swap(struct task_struct *cur, struct task_struct *p)
{
	struct migration_swap_arg arg;
	int ret = -EINVAL;

	arg = (struct migration_swap_arg){
		.src_task = cur,
		.src_cpu = task_cpu(cur),
		.dst_task = p,
		.dst_cpu = task_cpu(p),
	};

	if (arg.src_cpu == arg.dst_cpu)
		goto out;

	/*
	 * These three tests are all lockless; this is OK since all of them
	 * will be re-checked with proper locks held further down the line.
	 */
	if (!cpu_active(arg.src_cpu) || !cpu_active(arg.dst_cpu))
		goto out;

	if (!cpumask_test_cpu(arg.dst_cpu, tsk_cpus_allowed(arg.src_task)))
		goto out;

	if (!cpumask_test_cpu(arg.src_cpu, tsk_cpus_allowed(arg.dst_task)))
		goto out;

	trace_sched_swap_numa(cur, arg.src_cpu, p, arg.dst_cpu);
	ret = stop_two_cpus(arg.dst_cpu, arg.src_cpu, migrate_swap_stop, &arg);

out:
	return ret;
}

struct migration_arg {
	struct task_struct *task;
	int dest_cpu;
};

static int migration_cpu_stop(void *data);

/*
 * wait_task_inactive - wait for a thread to unschedule.
 *
 * If @match_state is nonzero, it's the @p->state value just checked and
 * not expected to change.  If it changes, i.e. @p might have woken up,
 * then return zero.  When we succeed in waiting for @p to be off its CPU,
 * we return a positive number (its total switch count).  If a second call
 * a short while later returns the same number, the caller can be sure that
 * @p has remained unscheduled the whole time.
 *
 * The caller must ensure that the task *will* unschedule sometime soon,
 * else this function might spin for a *long* time. This function can't
 * be called with interrupts off, or it may introduce deadlock with
 * smp_call_function() if an IPI is sent by the same process we are
 * waiting to become inactive.
 */
unsigned long wait_task_inactive(struct task_struct *p, long match_state)
{
	unsigned long flags;
	int running, queued;
	unsigned long ncsw;
	struct rq *rq;

	for (;;) {
		/*
		 * We do the initial early heuristics without holding
		 * any task-queue locks at all. We'll only try to get
		 * the runqueue lock when things look like they will
		 * work out!
		 */
		rq = task_rq(p);

		/*
		 * If the task is actively running on another CPU
		 * still, just relax and busy-wait without holding
		 * any locks.
		 *
		 * NOTE! Since we don't hold any locks, it's not
		 * even sure that "rq" stays as the right runqueue!
		 * But we don't care, since "task_running()" will
		 * return false if the runqueue has changed and p
		 * is actually now running somewhere else!
		 */
		while (task_running(rq, p)) {
			if (match_state && unlikely(p->state != match_state))
				return 0;
			cpu_relax();
		}

		/*
		 * Ok, time to look more closely! We need the rq
		 * lock now, to be *sure*. If we're wrong, we'll
		 * just go back and repeat.
		 */
		rq = task_rq_lock(p, &flags);
		trace_sched_wait_task(p);
		running = task_running(rq, p);
		queued = task_on_rq_queued(p);
		ncsw = 0;
		if (!match_state || p->state == match_state)
			ncsw = p->nvcsw | LONG_MIN; /* sets MSB */
		task_rq_unlock(rq, p, &flags);

		/*
		 * If it changed from the expected state, bail out now.
		 */
		if (unlikely(!ncsw))
			break;

		/*
		 * Was it really running after all now that we
		 * checked with the proper locks actually held?
		 *
		 * Oops. Go back and try again..
		 */
		if (unlikely(running)) {
			cpu_relax();
			continue;
		}

		/*
		 * It's not enough that it's not actively running,
		 * it must be off the runqueue _entirely_, and not
		 * preempted!
		 *
		 * So if it was still runnable (but just not actively
		 * running right now), it's preempted, and we should
		 * yield - it could be a while.
		 */
		if (unlikely(queued)) {
			ktime_t to = ktime_set(0, NSEC_PER_SEC/HZ);

			set_current_state(TASK_UNINTERRUPTIBLE);
			schedule_hrtimeout(&to, HRTIMER_MODE_REL);
			continue;
		}

		/*
		 * Ahh, all good. It wasn't running, and it wasn't
		 * runnable, which means that it will never become
		 * running in the future either. We're all done!
		 */
		break;
	}

	return ncsw;
}

/***
 * kick_process - kick a running thread to enter/exit the kernel
 * @p: the to-be-kicked thread
 *
 * Cause a process which is running on another CPU to enter
 * kernel-mode, without any delay. (to get signals handled.)
 *
 * NOTE: this function doesn't have to take the runqueue lock,
 * because all it wants to ensure is that the remote task enters
 * the kernel. If the IPI races and the task has been migrated
 * to another CPU then no harm is done and the purpose has been
 * achieved as well.
 */
void kick_process(struct task_struct *p)
{
	int cpu;

	preempt_disable();
	cpu = task_cpu(p);
	if ((cpu != smp_processor_id()) && task_curr(p))
		smp_send_reschedule(cpu);
	preempt_enable();
}
EXPORT_SYMBOL_GPL(kick_process);
#endif /* CONFIG_SMP */

#ifdef CONFIG_SMP
/*
 * ->cpus_allowed is protected by both rq->lock and p->pi_lock
 */
static int select_fallback_rq(int cpu, struct task_struct *p)
{
	int nid = cpu_to_node(cpu);
	const struct cpumask *nodemask = NULL;
	enum { cpuset, possible, fail } state = cpuset;
	int dest_cpu;

	/*
	 * If the node that the cpu is on has been offlined, cpu_to_node()
	 * will return -1. There is no cpu on the node, and we should
	 * select the cpu on the other node.
	 */
	if (nid != -1) {
		nodemask = cpumask_of_node(nid);

		/* Look for allowed, online CPU in same node. */
		for_each_cpu(dest_cpu, nodemask) {
			if (!cpu_online(dest_cpu))
				continue;
			if (!cpu_active(dest_cpu))
				continue;
			if (cpumask_test_cpu(dest_cpu, tsk_cpus_allowed(p)))
				return dest_cpu;
		}
	}

	for (;;) {
		/* Any allowed, online CPU? */
		for_each_cpu(dest_cpu, tsk_cpus_allowed(p)) {
			if (!cpu_online(dest_cpu))
				continue;
			if (!cpu_active(dest_cpu))
				continue;
			goto out;
		}

		switch (state) {
		case cpuset:
			/* No more Mr. Nice Guy. */
			cpuset_cpus_allowed_fallback(p);
			state = possible;
			break;

		case possible:
			do_set_cpus_allowed(p, cpu_possible_mask);
			state = fail;
			break;

		case fail:
			BUG();
			break;
		}
	}

out:
	if (state != cpuset) {
		/*
		 * Don't tell them about moving exiting tasks or
		 * kernel threads (both mm NULL), since they never
		 * leave kernel.
		 */
		if (p->mm && printk_ratelimit()) {
			printk_deferred("process %d (%s) no longer affine to cpu%d\n",
					task_pid_nr(p), p->comm, cpu);
		}
	}

	return dest_cpu;
}

/*
 * The caller (fork, wakeup) owns p->pi_lock, ->cpus_allowed is stable.
 */
static inline
int select_task_rq(struct task_struct *p, int cpu, int sd_flags, int wake_flags)
{
	if (p->nr_cpus_allowed > 1)
		cpu = p->sched_class->select_task_rq(p, cpu, sd_flags, wake_flags);

	/*
	 * In order not to call set_task_cpu() on a blocking task we need
	 * to rely on ttwu() to place the task on a valid ->cpus_allowed
	 * cpu.
	 *
	 * Since this is common to all placement strategies, this lives here.
	 *
	 * [ this allows ->select_task() to simply return task_cpu(p) and
	 *   not worry about this generic constraint ]
	 */
	if (unlikely(!cpumask_test_cpu(cpu, tsk_cpus_allowed(p)) ||
		     !cpu_online(cpu)))
		cpu = select_fallback_rq(task_cpu(p), p);

	return cpu;
}

static void update_avg(u64 *avg, u64 sample)
{
	s64 diff = sample - *avg;
	*avg += diff >> 3;
}
#endif

static void
ttwu_stat(struct task_struct *p, int cpu, int wake_flags)
{
#ifdef CONFIG_SCHEDSTATS
	struct rq *rq = this_rq();

#ifdef CONFIG_SMP
	int this_cpu = smp_processor_id();

	if (cpu == this_cpu) {
		schedstat_inc(rq, ttwu_local);
		schedstat_inc(p, se.statistics.nr_wakeups_local);
	} else {
		struct sched_domain *sd;

		schedstat_inc(p, se.statistics.nr_wakeups_remote);
		rcu_read_lock();
		for_each_domain(this_cpu, sd) {
			if (cpumask_test_cpu(cpu, sched_domain_span(sd))) {
				schedstat_inc(sd, ttwu_wake_remote);
				break;
			}
		}
		rcu_read_unlock();
	}

	if (wake_flags & WF_MIGRATED)
		schedstat_inc(p, se.statistics.nr_wakeups_migrate);

#endif /* CONFIG_SMP */

	schedstat_inc(rq, ttwu_count);
	schedstat_inc(p, se.statistics.nr_wakeups);

	if (wake_flags & WF_SYNC)
		schedstat_inc(p, se.statistics.nr_wakeups_sync);

#endif /* CONFIG_SCHEDSTATS */
}

static void ttwu_activate(struct rq *rq, struct task_struct *p, int en_flags)
{
	activate_task(rq, p, en_flags);
	p->on_rq = TASK_ON_RQ_QUEUED;

	/* if a worker is waking up, notify workqueue */
	if (p->flags & PF_WQ_WORKER)
		wq_worker_waking_up(p, cpu_of(rq));
}

/*
 * Mark the task runnable and perform wakeup-preemption.
 */
static void
ttwu_do_wakeup(struct rq *rq, struct task_struct *p, int wake_flags)
{
	check_preempt_curr(rq, p, wake_flags);
	trace_sched_wakeup(p, true);

	p->state = TASK_RUNNING;
#ifdef CONFIG_SMP
	if (p->sched_class->task_woken)
		p->sched_class->task_woken(rq, p);

	if (rq->idle_stamp) {
		u64 delta = rq_clock(rq) - rq->idle_stamp;
		u64 max = 2*rq->max_idle_balance_cost;

		update_avg(&rq->avg_idle, delta);

		if (rq->avg_idle > max)
			rq->avg_idle = max;

		rq->idle_stamp = 0;
	}
#endif
}

static void
ttwu_do_activate(struct rq *rq, struct task_struct *p, int wake_flags)
{
#ifdef CONFIG_SMP
	if (p->sched_contributes_to_load)
		rq->nr_uninterruptible--;
#endif

	ttwu_activate(rq, p, ENQUEUE_WAKEUP | ENQUEUE_WAKING);
	ttwu_do_wakeup(rq, p, wake_flags);
}

/*
 * Called in case the task @p isn't fully descheduled from its runqueue,
 * in this case we must do a remote wakeup. Its a 'light' wakeup though,
 * since all we need to do is flip p->state to TASK_RUNNING, since
 * the task is still ->on_rq.
 */
static int ttwu_remote(struct task_struct *p, int wake_flags)
{
	struct rq *rq;
	int ret = 0;

	rq = __task_rq_lock(p);
	if (task_on_rq_queued(p)) {
		/* check_preempt_curr() may use rq clock */
		update_rq_clock(rq);
		ttwu_do_wakeup(rq, p, wake_flags);
		ret = 1;
	}
	__task_rq_unlock(rq);

	return ret;
}

#ifdef CONFIG_SMP
void sched_ttwu_pending(void)
{
	struct rq *rq = this_rq();
	struct llist_node *llist = llist_del_all(&rq->wake_list);
	struct task_struct *p;
	unsigned long flags;

	if (!llist)
		return;

	raw_spin_lock_irqsave(&rq->lock, flags);

	while (llist) {
		p = llist_entry(llist, struct task_struct, wake_entry);
		llist = llist_next(llist);
		ttwu_do_activate(rq, p, 0);
	}

	raw_spin_unlock_irqrestore(&rq->lock, flags);
}

void scheduler_ipi(void)
{
	/*
	 * Fold TIF_NEED_RESCHED into the preempt_count; anybody setting
	 * TIF_NEED_RESCHED remotely (for the first time) will also send
	 * this IPI.
	 */

/* IAMROOT-12:
 * -------------
 * 아래는 x86 아키텍처를 위해 사용된다.
 */
	preempt_fold_need_resched();

	if (llist_empty(&this_rq()->wake_list) && !got_nohz_idle_kick())
		return;

	/*
	 * Not all reschedule IPI handlers call irq_enter/irq_exit, since
	 * traditionally all their work was done from the interrupt return
	 * path. Now that we actually do some work, we need to make sure
	 * we do call them.
	 *
	 * Some archs already do call them, luckily irq_enter/exit nest
	 * properly.
	 *
	 * Arguably we should visit all archs and update all handlers,
	 * however a fair share of IPIs are still resched only so this would
	 * somewhat pessimize the simple resched case.
	 */
	irq_enter();
	sched_ttwu_pending();

	/*
	 * Check if someone kicked us for doing the nohz idle load balance.
	 */
	if (unlikely(got_nohz_idle_kick())) {
		this_rq()->idle_balance = 1;
		raise_softirq_irqoff(SCHED_SOFTIRQ);
	}
	irq_exit();
}

static void ttwu_queue_remote(struct task_struct *p, int cpu)
{
	struct rq *rq = cpu_rq(cpu);

	if (llist_add(&p->wake_entry, &cpu_rq(cpu)->wake_list)) {
		if (!set_nr_if_polling(rq->idle))
			smp_send_reschedule(cpu);
		else
			trace_sched_wake_idle_without_ipi(cpu);
	}
}

void wake_up_if_idle(int cpu)
{
	struct rq *rq = cpu_rq(cpu);
	unsigned long flags;

	rcu_read_lock();

	if (!is_idle_task(rcu_dereference(rq->curr)))
		goto out;

	if (set_nr_if_polling(rq->idle)) {
		trace_sched_wake_idle_without_ipi(cpu);
	} else {
		raw_spin_lock_irqsave(&rq->lock, flags);
		if (is_idle_task(rq->curr))
			smp_send_reschedule(cpu);
		/* Else cpu is not in idle, do nothing here */
		raw_spin_unlock_irqrestore(&rq->lock, flags);
	}

out:
	rcu_read_unlock();
}

bool cpus_share_cache(int this_cpu, int that_cpu)
{
	return per_cpu(sd_llc_id, this_cpu) == per_cpu(sd_llc_id, that_cpu);
}
#endif /* CONFIG_SMP */

static void ttwu_queue(struct task_struct *p, int cpu)
{
	struct rq *rq = cpu_rq(cpu);

#if defined(CONFIG_SMP)
	if (sched_feat(TTWU_QUEUE) && !cpus_share_cache(smp_processor_id(), cpu)) {
		sched_clock_cpu(cpu); /* sync clocks x-cpu */
		ttwu_queue_remote(p, cpu);
		return;
	}
#endif

	raw_spin_lock(&rq->lock);
	ttwu_do_activate(rq, p, 0);
	raw_spin_unlock(&rq->lock);
}

/**
 * try_to_wake_up - wake up a thread
 * @p: the thread to be awakened
 * @state: the mask of task states that can be woken
 * @wake_flags: wake modifier flags (WF_*)
 *
 * Put it on the run-queue if it's not already there. The "current"
 * thread is always on the run-queue (except when the actual
 * re-schedule is in progress), and as such you're allowed to do
 * the simpler "current->state = TASK_RUNNING" to mark yourself
 * runnable without the overhead of this.
 *
 * Return: %true if @p was woken up, %false if it was already running.
 * or @state didn't match @p's state.
 */
static int
try_to_wake_up(struct task_struct *p, unsigned int state, int wake_flags)
{
	unsigned long flags;
	int cpu, success = 0;

	/*
	 * If we are going to wake up a thread waiting for CONDITION we
	 * need to ensure that CONDITION=1 done by the caller can not be
	 * reordered with p->state check below. This pairs with mb() in
	 * set_current_state() the waiting thread does.
	 */
	smp_mb__before_spinlock();
	raw_spin_lock_irqsave(&p->pi_lock, flags);
	if (!(p->state & state))
		goto out;

	success = 1; /* we're going to change ->state */
	cpu = task_cpu(p);

	if (p->on_rq && ttwu_remote(p, wake_flags))
		goto stat;

#ifdef CONFIG_SMP
	/*
	 * If the owning (remote) cpu is still in the middle of schedule() with
	 * this task as prev, wait until its done referencing the task.
	 */
	while (p->on_cpu)
		cpu_relax();
	/*
	 * Pairs with the smp_wmb() in finish_lock_switch().
	 */
	smp_rmb();

	p->sched_contributes_to_load = !!task_contributes_to_load(p);
	p->state = TASK_WAKING;

	if (p->sched_class->task_waking)
		p->sched_class->task_waking(p);

	cpu = select_task_rq(p, p->wake_cpu, SD_BALANCE_WAKE, wake_flags);
	if (task_cpu(p) != cpu) {
		wake_flags |= WF_MIGRATED;
		set_task_cpu(p, cpu);
	}
#endif /* CONFIG_SMP */

	ttwu_queue(p, cpu);
stat:
	ttwu_stat(p, cpu, wake_flags);
out:
	raw_spin_unlock_irqrestore(&p->pi_lock, flags);

	return success;
}

/**
 * try_to_wake_up_local - try to wake up a local task with rq lock held
 * @p: the thread to be awakened
 *
 * Put @p on the run-queue if it's not already there. The caller must
 * ensure that this_rq() is locked, @p is bound to this_rq() and not
 * the current task.
 */
static void try_to_wake_up_local(struct task_struct *p)
{
	struct rq *rq = task_rq(p);

	if (WARN_ON_ONCE(rq != this_rq()) ||
	    WARN_ON_ONCE(p == current))
		return;

	lockdep_assert_held(&rq->lock);

	if (!raw_spin_trylock(&p->pi_lock)) {
		raw_spin_unlock(&rq->lock);
		raw_spin_lock(&p->pi_lock);
		raw_spin_lock(&rq->lock);
	}

	if (!(p->state & TASK_NORMAL))
		goto out;

	if (!task_on_rq_queued(p))
		ttwu_activate(rq, p, ENQUEUE_WAKEUP);

	ttwu_do_wakeup(rq, p, 0);
	ttwu_stat(p, smp_processor_id(), 0);
out:
	raw_spin_unlock(&p->pi_lock);
}

/**
 * wake_up_process - Wake up a specific process
 * @p: The process to be woken up.
 *
 * Attempt to wake up the nominated process and move it to the set of runnable
 * processes.
 *
 * Return: 1 if the process was woken up, 0 if it was already running.
 *
 * It may be assumed that this function implies a write memory barrier before
 * changing the task state if and only if any tasks are woken up.
 */
int wake_up_process(struct task_struct *p)
{
	WARN_ON(task_is_stopped_or_traced(p));
	return try_to_wake_up(p, TASK_NORMAL, 0);
}
EXPORT_SYMBOL(wake_up_process);

int wake_up_state(struct task_struct *p, unsigned int state)
{
	return try_to_wake_up(p, state, 0);
}

/*
 * This function clears the sched_dl_entity static params.
 */
void __dl_clear_params(struct task_struct *p)
{
	struct sched_dl_entity *dl_se = &p->dl;

	dl_se->dl_runtime = 0;
	dl_se->dl_deadline = 0;
	dl_se->dl_period = 0;
	dl_se->flags = 0;
	dl_se->dl_bw = 0;

	dl_se->dl_throttled = 0;
	dl_se->dl_new = 1;
	dl_se->dl_yielded = 0;
}

/*
 * Perform scheduler related setup for a newly forked process p.
 * p is forked by current.
 *
 * __sched_fork() is basic setup used by init_idle() too:
 */
static void __sched_fork(unsigned long clone_flags, struct task_struct *p)
{
	p->on_rq			= 0;

	p->se.on_rq			= 0;
	p->se.exec_start		= 0;
	p->se.sum_exec_runtime		= 0;
	p->se.prev_sum_exec_runtime	= 0;
	p->se.nr_migrations		= 0;
	p->se.vruntime			= 0;
#ifdef CONFIG_SMP
	p->se.avg.decay_count		= 0;
#endif
	INIT_LIST_HEAD(&p->se.group_node);

#ifdef CONFIG_SCHEDSTATS
	memset(&p->se.statistics, 0, sizeof(p->se.statistics));
#endif

	RB_CLEAR_NODE(&p->dl.rb_node);
	init_dl_task_timer(&p->dl);
	__dl_clear_params(p);

	INIT_LIST_HEAD(&p->rt.run_list);

#ifdef CONFIG_PREEMPT_NOTIFIERS
	INIT_HLIST_HEAD(&p->preempt_notifiers);
#endif

#ifdef CONFIG_NUMA_BALANCING
	if (p->mm && atomic_read(&p->mm->mm_users) == 1) {
		p->mm->numa_next_scan = jiffies + msecs_to_jiffies(sysctl_numa_balancing_scan_delay);
		p->mm->numa_scan_seq = 0;
	}

	if (clone_flags & CLONE_VM)
		p->numa_preferred_nid = current->numa_preferred_nid;
	else
		p->numa_preferred_nid = -1;

	p->node_stamp = 0ULL;
	p->numa_scan_seq = p->mm ? p->mm->numa_scan_seq : 0;
	p->numa_scan_period = sysctl_numa_balancing_scan_delay;
	p->numa_work.next = &p->numa_work;
	p->numa_faults = NULL;
	p->last_task_numa_placement = 0;
	p->last_sum_exec_runtime = 0;

	p->numa_group = NULL;
#endif /* CONFIG_NUMA_BALANCING */
}

#ifdef CONFIG_NUMA_BALANCING
#ifdef CONFIG_SCHED_DEBUG
void set_numabalancing_state(bool enabled)
{
	if (enabled)
		sched_feat_set("NUMA");
	else
		sched_feat_set("NO_NUMA");
}
#else
__read_mostly bool numabalancing_enabled;

void set_numabalancing_state(bool enabled)
{
	numabalancing_enabled = enabled;
}
#endif /* CONFIG_SCHED_DEBUG */

#ifdef CONFIG_PROC_SYSCTL
int sysctl_numa_balancing(struct ctl_table *table, int write,
			 void __user *buffer, size_t *lenp, loff_t *ppos)
{
	struct ctl_table t;
	int err;
	int state = numabalancing_enabled;

	if (write && !capable(CAP_SYS_ADMIN))
		return -EPERM;

	t = *table;
	t.data = &state;
	err = proc_dointvec_minmax(&t, write, buffer, lenp, ppos);
	if (err < 0)
		return err;
	if (write)
		set_numabalancing_state(state);
	return err;
}
#endif
#endif

/*
 * fork()/clone()-time setup:
 */
int sched_fork(unsigned long clone_flags, struct task_struct *p)
{
	unsigned long flags;
	int cpu = get_cpu();

	__sched_fork(clone_flags, p);
	/*
	 * We mark the process as running here. This guarantees that
	 * nobody will actually run it, and a signal or other external
	 * event cannot wake it up and insert it on the runqueue either.
	 */
	p->state = TASK_RUNNING;

	/*
	 * Make sure we do not leak PI boosting priority to the child.
	 */
	p->prio = current->normal_prio;

	/*
	 * Revert to default priority/policy on fork if requested.
	 */
	if (unlikely(p->sched_reset_on_fork)) {
		if (task_has_dl_policy(p) || task_has_rt_policy(p)) {
			p->policy = SCHED_NORMAL;
			p->static_prio = NICE_TO_PRIO(0);
			p->rt_priority = 0;
		} else if (PRIO_TO_NICE(p->static_prio) < 0)
			p->static_prio = NICE_TO_PRIO(0);

		p->prio = p->normal_prio = __normal_prio(p);
		set_load_weight(p);

		/*
		 * We don't need the reset flag anymore after the fork. It has
		 * fulfilled its duty:
		 */
		p->sched_reset_on_fork = 0;
	}

	if (dl_prio(p->prio)) {
		put_cpu();
		return -EAGAIN;
	} else if (rt_prio(p->prio)) {
		p->sched_class = &rt_sched_class;
	} else {
		p->sched_class = &fair_sched_class;
	}

	if (p->sched_class->task_fork)
		p->sched_class->task_fork(p);

	/*
	 * The child is not yet in the pid-hash so no cgroup attach races,
	 * and the cgroup is pinned to this child due to cgroup_fork()
	 * is ran before sched_fork().
	 *
	 * Silence PROVE_RCU.
	 */
	raw_spin_lock_irqsave(&p->pi_lock, flags);
	set_task_cpu(p, cpu);
	raw_spin_unlock_irqrestore(&p->pi_lock, flags);

#if defined(CONFIG_SCHEDSTATS) || defined(CONFIG_TASK_DELAY_ACCT)
	if (likely(sched_info_on()))
		memset(&p->sched_info, 0, sizeof(p->sched_info));
#endif
#if defined(CONFIG_SMP)
	p->on_cpu = 0;
#endif
	init_task_preempt_count(p);
#ifdef CONFIG_SMP
	plist_node_init(&p->pushable_tasks, MAX_PRIO);
	RB_CLEAR_NODE(&p->pushable_dl_tasks);
#endif

	put_cpu();
	return 0;
}

unsigned long to_ratio(u64 period, u64 runtime)
{

/* IAMROOT-12:
 * -------------
 * runtime(quota)가 설정되지 않은 경우 1.0에 해당하는 정수 값 1048576이 반환된다.
 */
	if (runtime == RUNTIME_INF)
		return 1ULL << 20;

	/*
	 * Doing this here saves a lot of checks in all
	 * the calling paths, and returning zero seems
	 * safe for them anyway.
	 */

/* IAMROOT-12:
 * -------------
 * 분모(period)가 0인 경우 0을 반환한다.
 */
	if (period == 0)
		return 0;

/* IAMROOT-12:
 * -------------
 * runtime(quota) / period를 정수화(1M 단위)하여 반환한다.
 *
 * 예) quota=5ms, period=20ms
 *     -> 256K (=실수 0.25)
 */
	return div64_u64(runtime << 20, period);
}

#ifdef CONFIG_SMP
inline struct dl_bw *dl_bw_of(int i)
{
	rcu_lockdep_assert(rcu_read_lock_sched_held(),
			   "sched RCU must be held");
	return &cpu_rq(i)->rd->dl_bw;
}

static inline int dl_bw_cpus(int i)
{
	struct root_domain *rd = cpu_rq(i)->rd;
	int cpus = 0;

	rcu_lockdep_assert(rcu_read_lock_sched_held(),
			   "sched RCU must be held");
	for_each_cpu_and(i, rd->span, cpu_active_mask)
		cpus++;

	return cpus;
}
#else
inline struct dl_bw *dl_bw_of(int i)
{
	return &cpu_rq(i)->dl.dl_bw;
}

static inline int dl_bw_cpus(int i)
{
	return 1;
}
#endif

/*
 * We must be sure that accepting a new task (or allowing changing the
 * parameters of an existing one) is consistent with the bandwidth
 * constraints. If yes, this function also accordingly updates the currently
 * allocated bandwidth to reflect the new situation.
 *
 * This function is called while holding p's rq->lock.
 *
 * XXX we should delay bw change until the task's 0-lag point, see
 * __setparam_dl().
 */
static int dl_overflow(struct task_struct *p, int policy,
		       const struct sched_attr *attr)
{

	struct dl_bw *dl_b = dl_bw_of(task_cpu(p));
	u64 period = attr->sched_period ?: attr->sched_deadline;
	u64 runtime = attr->sched_runtime;
	u64 new_bw = dl_policy(policy) ? to_ratio(period, runtime) : 0;
	int cpus, err = -1;

	if (new_bw == p->dl.dl_bw)
		return 0;

	/*
	 * Either if a task, enters, leave, or stays -deadline but changes
	 * its parameters, we may need to update accordingly the total
	 * allocated bandwidth of the container.
	 */
	raw_spin_lock(&dl_b->lock);
	cpus = dl_bw_cpus(task_cpu(p));
	if (dl_policy(policy) && !task_has_dl_policy(p) &&
	    !__dl_overflow(dl_b, cpus, 0, new_bw)) {
		__dl_add(dl_b, new_bw);
		err = 0;
	} else if (dl_policy(policy) && task_has_dl_policy(p) &&
		   !__dl_overflow(dl_b, cpus, p->dl.dl_bw, new_bw)) {
		__dl_clear(dl_b, p->dl.dl_bw);
		__dl_add(dl_b, new_bw);
		err = 0;
	} else if (!dl_policy(policy) && task_has_dl_policy(p)) {
		__dl_clear(dl_b, p->dl.dl_bw);
		err = 0;
	}
	raw_spin_unlock(&dl_b->lock);

	return err;
}

extern void init_dl_bw(struct dl_bw *dl_b);

/*
 * wake_up_new_task - wake up a newly created task for the first time.
 *
 * This function will do some initial scheduler statistics housekeeping
 * that must be done for every newly created context, then puts the task
 * on the runqueue and wakes it.
 */
void wake_up_new_task(struct task_struct *p)
{
	unsigned long flags;
	struct rq *rq;

	raw_spin_lock_irqsave(&p->pi_lock, flags);
#ifdef CONFIG_SMP
	/*
	 * Fork balancing, do it here and not earlier because:
	 *  - cpus_allowed can change in the fork path
	 *  - any previously selected cpu might disappear through hotplug
	 */
	set_task_cpu(p, select_task_rq(p, task_cpu(p), SD_BALANCE_FORK, 0));
#endif

	/* Initialize new task's runnable average */
	init_task_runnable_average(p);
	rq = __task_rq_lock(p);
	activate_task(rq, p, 0);
	p->on_rq = TASK_ON_RQ_QUEUED;
	trace_sched_wakeup_new(p, true);
	check_preempt_curr(rq, p, WF_FORK);
#ifdef CONFIG_SMP
	if (p->sched_class->task_woken)
		p->sched_class->task_woken(rq, p);
#endif
	task_rq_unlock(rq, p, &flags);
}

#ifdef CONFIG_PREEMPT_NOTIFIERS

/**
 * preempt_notifier_register - tell me when current is being preempted & rescheduled
 * @notifier: notifier struct to register
 */
void preempt_notifier_register(struct preempt_notifier *notifier)
{
	hlist_add_head(&notifier->link, &current->preempt_notifiers);
}
EXPORT_SYMBOL_GPL(preempt_notifier_register);

/**
 * preempt_notifier_unregister - no longer interested in preemption notifications
 * @notifier: notifier struct to unregister
 *
 * This is safe to call from within a preemption notifier.
 */
void preempt_notifier_unregister(struct preempt_notifier *notifier)
{
	hlist_del(&notifier->link);
}
EXPORT_SYMBOL_GPL(preempt_notifier_unregister);

static void fire_sched_in_preempt_notifiers(struct task_struct *curr)
{
	struct preempt_notifier *notifier;

	hlist_for_each_entry(notifier, &curr->preempt_notifiers, link)
		notifier->ops->sched_in(notifier, raw_smp_processor_id());
}

static void
fire_sched_out_preempt_notifiers(struct task_struct *curr,
				 struct task_struct *next)
{
	struct preempt_notifier *notifier;

	hlist_for_each_entry(notifier, &curr->preempt_notifiers, link)
		notifier->ops->sched_out(notifier, next);
}

#else /* !CONFIG_PREEMPT_NOTIFIERS */

static void fire_sched_in_preempt_notifiers(struct task_struct *curr)
{
}

static void
fire_sched_out_preempt_notifiers(struct task_struct *curr,
				 struct task_struct *next)
{
}

#endif /* CONFIG_PREEMPT_NOTIFIERS */

/**
 * prepare_task_switch - prepare to switch tasks
 * @rq: the runqueue preparing to switch
 * @prev: the current task that is being switched out
 * @next: the task we are going to switch to.
 *
 * This is called with the rq lock held and interrupts off. It must
 * be paired with a subsequent finish_task_switch after the context
 * switch.
 *
 * prepare_task_switch sets up locking and calls architecture specific
 * hooks.
 */
static inline void
prepare_task_switch(struct rq *rq, struct task_struct *prev,
		    struct task_struct *next)
{
	trace_sched_switch(prev, next);
	sched_info_switch(rq, prev, next);
	perf_event_task_sched_out(prev, next);
	fire_sched_out_preempt_notifiers(prev, next);
	prepare_lock_switch(rq, next);
	prepare_arch_switch(next);
}

/**
 * finish_task_switch - clean up after a task-switch
 * @prev: the thread we just switched away from.
 *
 * finish_task_switch must be called after the context switch, paired
 * with a prepare_task_switch call before the context switch.
 * finish_task_switch will reconcile locking set up by prepare_task_switch,
 * and do any other architecture-specific cleanup actions.
 *
 * Note that we may have delayed dropping an mm in context_switch(). If
 * so, we finish that here outside of the runqueue lock. (Doing it
 * with the lock held can cause deadlocks; see schedule() for
 * details.)
 *
 * The context switch have flipped the stack from under us and restored the
 * local variables which were saved when this task called schedule() in the
 * past. prev == current is still correct but we need to recalculate this_rq
 * because prev may have moved to another CPU.
 */
static struct rq *finish_task_switch(struct task_struct *prev)
	__releases(rq->lock)
{
	struct rq *rq = this_rq();
	struct mm_struct *mm = rq->prev_mm;
	long prev_state;

	rq->prev_mm = NULL;

	/*
	 * A task struct has one reference for the use as "current".
	 * If a task dies, then it sets TASK_DEAD in tsk->state and calls
	 * schedule one last time. The schedule call will never return, and
	 * the scheduled task must drop that reference.
	 * The test for TASK_DEAD must occur while the runqueue locks are
	 * still held, otherwise prev could be scheduled on another cpu, die
	 * there before we look at prev->state, and then the reference would
	 * be dropped twice.
	 *		Manfred Spraul <manfred@colorfullife.com>
	 */
	prev_state = prev->state;
	vtime_task_switch(prev);
	finish_arch_switch(prev);
	perf_event_task_sched_in(prev, current);
	finish_lock_switch(rq, prev);
	finish_arch_post_lock_switch();

	fire_sched_in_preempt_notifiers(current);
	if (mm)
		mmdrop(mm);
	if (unlikely(prev_state == TASK_DEAD)) {
		if (prev->sched_class->task_dead)
			prev->sched_class->task_dead(prev);

		/*
		 * Remove function-return probe instances associated with this
		 * task and put them back on the free list.
		 */
		kprobe_flush_task(prev);
		put_task_struct(prev);
	}

	tick_nohz_task_switch(current);
	return rq;
}

#ifdef CONFIG_SMP

/* rq->lock is NOT held, but preemption is disabled */
static inline void post_schedule(struct rq *rq)
{
	if (rq->post_schedule) {
		unsigned long flags;

		raw_spin_lock_irqsave(&rq->lock, flags);
		if (rq->curr->sched_class->post_schedule)
			rq->curr->sched_class->post_schedule(rq);
		raw_spin_unlock_irqrestore(&rq->lock, flags);

		rq->post_schedule = 0;
	}
}

#else

static inline void post_schedule(struct rq *rq)
{
}

#endif

/**
 * schedule_tail - first thing a freshly forked thread must call.
 * @prev: the thread we just switched away from.
 */
asmlinkage __visible void schedule_tail(struct task_struct *prev)
	__releases(rq->lock)
{
	struct rq *rq;

	/* finish_task_switch() drops rq->lock and enables preemtion */
	preempt_disable();
	rq = finish_task_switch(prev);
	post_schedule(rq);
	preempt_enable();

	if (current->set_child_tid)
		put_user(task_pid_vnr(current), current->set_child_tid);
}

/*
 * context_switch - switch to the new MM and the new thread's register state.
 */
static inline struct rq *
context_switch(struct rq *rq, struct task_struct *prev,
	       struct task_struct *next)
{
	struct mm_struct *mm, *oldmm;

	prepare_task_switch(rq, prev, next);

	mm = next->mm;
	oldmm = prev->active_mm;
	/*
	 * For paravirt, this is coupled with an exit in switch_to to
	 * combine the page table reload and the switch backend into
	 * one hypercall.
	 */
	arch_start_context_switch(prev);

	if (!mm) {
		next->active_mm = oldmm;
		atomic_inc(&oldmm->mm_count);
		enter_lazy_tlb(oldmm, next);
	} else
		switch_mm(oldmm, mm, next);

	if (!prev->mm) {
		prev->active_mm = NULL;
		rq->prev_mm = oldmm;
	}
	/*
	 * Since the runqueue lock will be released by the next
	 * task (which is an invalid locking op but in the case
	 * of the scheduler it's an obvious special-case), so we
	 * do an early lockdep release here:
	 */
	spin_release(&rq->lock.dep_map, 1, _THIS_IP_);

	context_tracking_task_switch(prev, next);
	/* Here we just switch the register state and the stack. */
	switch_to(prev, next, prev);
	barrier();

	return finish_task_switch(prev);
}

/*
 * nr_running and nr_context_switches:
 *
 * externally visible scheduler statistics: current number of runnable
 * threads, total number of context switches performed since bootup.
 */
unsigned long nr_running(void)
{
	unsigned long i, sum = 0;

	for_each_online_cpu(i)
		sum += cpu_rq(i)->nr_running;

	return sum;
}

/*
 * Check if only the current task is running on the cpu.
 */
bool single_task_running(void)
{
	if (cpu_rq(smp_processor_id())->nr_running == 1)
		return true;
	else
		return false;
}
EXPORT_SYMBOL(single_task_running);

unsigned long long nr_context_switches(void)
{
	int i;
	unsigned long long sum = 0;

	for_each_possible_cpu(i)
		sum += cpu_rq(i)->nr_switches;

	return sum;
}

unsigned long nr_iowait(void)
{
	unsigned long i, sum = 0;

	for_each_possible_cpu(i)
		sum += atomic_read(&cpu_rq(i)->nr_iowait);

	return sum;
}

unsigned long nr_iowait_cpu(int cpu)
{
	struct rq *this = cpu_rq(cpu);
	return atomic_read(&this->nr_iowait);
}

void get_iowait_load(unsigned long *nr_waiters, unsigned long *load)
{
	struct rq *this = this_rq();
	*nr_waiters = atomic_read(&this->nr_iowait);
	*load = this->cpu_load[0];
}

#ifdef CONFIG_SMP

/*
 * sched_exec - execve() is a valuable balancing opportunity, because at
 * this point the task has the smallest effective memory and cache footprint.
 */
void sched_exec(void)
{
	struct task_struct *p = current;
	unsigned long flags;
	int dest_cpu;

	raw_spin_lock_irqsave(&p->pi_lock, flags);
	dest_cpu = p->sched_class->select_task_rq(p, task_cpu(p), SD_BALANCE_EXEC, 0);
	if (dest_cpu == smp_processor_id())
		goto unlock;

	if (likely(cpu_active(dest_cpu))) {
		struct migration_arg arg = { p, dest_cpu };

		raw_spin_unlock_irqrestore(&p->pi_lock, flags);
		stop_one_cpu(task_cpu(p), migration_cpu_stop, &arg);
		return;
	}
unlock:
	raw_spin_unlock_irqrestore(&p->pi_lock, flags);
}

#endif

DEFINE_PER_CPU(struct kernel_stat, kstat);
DEFINE_PER_CPU(struct kernel_cpustat, kernel_cpustat);

EXPORT_PER_CPU_SYMBOL(kstat);
EXPORT_PER_CPU_SYMBOL(kernel_cpustat);

/*
 * Return accounted runtime for the task.
 * In case the task is currently running, return the runtime plus current's
 * pending runtime that have not been accounted yet.
 */
unsigned long long task_sched_runtime(struct task_struct *p)
{
	unsigned long flags;
	struct rq *rq;
	u64 ns;

#if defined(CONFIG_64BIT) && defined(CONFIG_SMP)
	/*
	 * 64-bit doesn't need locks to atomically read a 64bit value.
	 * So we have a optimization chance when the task's delta_exec is 0.
	 * Reading ->on_cpu is racy, but this is ok.
	 *
	 * If we race with it leaving cpu, we'll take a lock. So we're correct.
	 * If we race with it entering cpu, unaccounted time is 0. This is
	 * indistinguishable from the read occurring a few cycles earlier.
	 * If we see ->on_cpu without ->on_rq, the task is leaving, and has
	 * been accounted, so we're correct here as well.
	 */
	if (!p->on_cpu || !task_on_rq_queued(p))
		return p->se.sum_exec_runtime;
#endif

	rq = task_rq_lock(p, &flags);
	/*
	 * Must be ->curr _and_ ->on_rq.  If dequeued, we would
	 * project cycles that may never be accounted to this
	 * thread, breaking clock_gettime().
	 */
	if (task_current(rq, p) && task_on_rq_queued(p)) {
		update_rq_clock(rq);
		p->sched_class->update_curr(rq);
	}
	ns = p->se.sum_exec_runtime;
	task_rq_unlock(rq, p, &flags);

	return ns;
}

/*
 * This function gets called by the timer code, with HZ frequency.
 * We call it with interrupts disabled.
 */
void scheduler_tick(void)
{
	int cpu = smp_processor_id();
	struct rq *rq = cpu_rq(cpu);

/* IAMROOT-12:
 * -------------
 * 런큐에서 현재 동작하고 있는 태스크(task_struct)
 */
	struct task_struct *curr = rq->curr;

/* IAMROOT-12:
 * -------------
 * arm에서는 아무것도 하지 않는다. (stable 클럭이므로)
 */
	sched_clock_tick();

	raw_spin_lock(&rq->lock);

/* IAMROOT-12:
 * -------------
 * rq->clock & rq->clock_task를 갱신한다.
 */
	update_rq_clock(rq);

/* IAMROOT-12:
 * -------------
 * 현재 태스크가 사용하는 스케줄러의 틱 루틴을 호출한다.
 *	cfs 태스크의 경우) task_tick_fair()
 */

	curr->sched_class->task_tick(rq, curr, 0);

/* IAMROOT-12:
 * -------------
 * rq->cpu_load[]들을 산출한다.
 */
	update_cpu_load_active(rq);
	raw_spin_unlock(&rq->lock);

	perf_event_task_tick();

#ifdef CONFIG_SMP
	rq->idle_balance = idle_cpu(cpu);
	trigger_load_balance(rq);
#endif
	rq_last_tick_reset(rq);
}

#ifdef CONFIG_NO_HZ_FULL
/**
 * scheduler_tick_max_deferment
 *
 * Keep at least one tick per second when a single
 * active task is running because the scheduler doesn't
 * yet completely support full dynticks environment.
 *
 * This makes sure that uptime, CFS vruntime, load
 * balancing, etc... continue to move forward, even
 * with a very low granularity.
 *
 * Return: Maximum deferment in nanoseconds.
 */
u64 scheduler_tick_max_deferment(void)
{
	struct rq *rq = this_rq();
	unsigned long next, now = ACCESS_ONCE(jiffies);

	next = rq->last_sched_tick + HZ;

	if (time_before_eq(next, now))
		return 0;

	return jiffies_to_nsecs(next - now);
}
#endif

notrace unsigned long get_parent_ip(unsigned long addr)
{
	if (in_lock_functions(addr)) {
		addr = CALLER_ADDR2;
		if (in_lock_functions(addr))
			addr = CALLER_ADDR3;
	}
	return addr;
}

#if defined(CONFIG_PREEMPT) && (defined(CONFIG_DEBUG_PREEMPT) || \
				defined(CONFIG_PREEMPT_TRACER))

void preempt_count_add(int val)
{
#ifdef CONFIG_DEBUG_PREEMPT
	/*
	 * Underflow?
	 */
	if (DEBUG_LOCKS_WARN_ON((preempt_count() < 0)))
		return;
#endif
	__preempt_count_add(val);
#ifdef CONFIG_DEBUG_PREEMPT
	/*
	 * Spinlock count overflowing soon?
	 */
	DEBUG_LOCKS_WARN_ON((preempt_count() & PREEMPT_MASK) >=
				PREEMPT_MASK - 10);
#endif
	if (preempt_count() == val) {
		unsigned long ip = get_parent_ip(CALLER_ADDR1);
#ifdef CONFIG_DEBUG_PREEMPT
		current->preempt_disable_ip = ip;
#endif
		trace_preempt_off(CALLER_ADDR0, ip);
	}
}
EXPORT_SYMBOL(preempt_count_add);
NOKPROBE_SYMBOL(preempt_count_add);

void preempt_count_sub(int val)
{
#ifdef CONFIG_DEBUG_PREEMPT
	/*
	 * Underflow?
	 */
	if (DEBUG_LOCKS_WARN_ON(val > preempt_count()))
		return;
	/*
	 * Is the spinlock portion underflowing?
	 */
	if (DEBUG_LOCKS_WARN_ON((val < PREEMPT_MASK) &&
			!(preempt_count() & PREEMPT_MASK)))
		return;
#endif

	if (preempt_count() == val)
		trace_preempt_on(CALLER_ADDR0, get_parent_ip(CALLER_ADDR1));
	__preempt_count_sub(val);
}
EXPORT_SYMBOL(preempt_count_sub);
NOKPROBE_SYMBOL(preempt_count_sub);

#endif

/*
 * Print scheduling while atomic bug:
 */
static noinline void __schedule_bug(struct task_struct *prev)
{
	if (oops_in_progress)
		return;

	printk(KERN_ERR "BUG: scheduling while atomic: %s/%d/0x%08x\n",
		prev->comm, prev->pid, preempt_count());

	debug_show_held_locks(prev);
	print_modules();
	if (irqs_disabled())
		print_irqtrace_events(prev);
#ifdef CONFIG_DEBUG_PREEMPT
	if (in_atomic_preempt_off()) {
		pr_err("Preemption disabled at:");
		print_ip_sym(current->preempt_disable_ip);
		pr_cont("\n");
	}
#endif
	dump_stack();
	add_taint(TAINT_WARN, LOCKDEP_STILL_OK);
}

/*
 * Various schedule()-time debugging checks and statistics:
 */
static inline void schedule_debug(struct task_struct *prev)
{
#ifdef CONFIG_SCHED_STACK_END_CHECK
	BUG_ON(unlikely(task_stack_end_corrupted(prev)));
#endif
	/*
	 * Test if we are atomic. Since do_exit() needs to call into
	 * schedule() atomically, we ignore that path. Otherwise whine
	 * if we are scheduling when we should not.
	 */
	if (unlikely(in_atomic_preempt_off() && prev->state != TASK_DEAD))
		__schedule_bug(prev);
	rcu_sleep_check();

	profile_hit(SCHED_PROFILING, __builtin_return_address(0));

	schedstat_inc(this_rq(), sched_count);
}

/*
 * Pick up the highest-prio task:
 */
static inline struct task_struct *
pick_next_task(struct rq *rq, struct task_struct *prev)
{
	const struct sched_class *class = &fair_sched_class;
	struct task_struct *p;

	/*
	 * Optimization: we know that if all tasks are in
	 * the fair class we can call that function directly:
	 */
	if (likely(prev->sched_class == class &&
		   rq->nr_running == rq->cfs.h_nr_running)) {
		p = fair_sched_class.pick_next_task(rq, prev);
		if (unlikely(p == RETRY_TASK))
			goto again;

		/* assumes fair_sched_class->next == idle_sched_class */
		if (unlikely(!p))
			p = idle_sched_class.pick_next_task(rq, prev);

		return p;
	}

again:
	for_each_class(class) {
		p = class->pick_next_task(rq, prev);
		if (p) {
			if (unlikely(p == RETRY_TASK))
				goto again;
			return p;
		}
	}

	BUG(); /* the idle class will always have a runnable task */
}

/*
 * __schedule() is the main scheduler function.
 *
 * The main means of driving the scheduler and thus entering this function are:
 *
 *   1. Explicit blocking: mutex, semaphore, waitqueue, etc.
 *
 *   2. TIF_NEED_RESCHED flag is checked on interrupt and userspace return
 *      paths. For example, see arch/x86/entry_64.S.
 *
 *      To drive preemption between tasks, the scheduler sets the flag in timer
 *      interrupt handler scheduler_tick().
 *
 *   3. Wakeups don't really cause entry into schedule(). They add a
 *      task to the run-queue and that's it.
 *
 *      Now, if the new task added to the run-queue preempts the current
 *      task, then the wakeup sets TIF_NEED_RESCHED and schedule() gets
 *      called on the nearest possible occasion:
 *
 *       - If the kernel is preemptible (CONFIG_PREEMPT=y):
 *
 *         - in syscall or exception context, at the next outmost
 *           preempt_enable(). (this might be as soon as the wake_up()'s
 *           spin_unlock()!)
 *
 *         - in IRQ context, return from interrupt-handler to
 *           preemptible context
 *
 *       - If the kernel is not preemptible (CONFIG_PREEMPT is not set)
 *         then at the next:
 *
 *          - cond_resched() call
 *          - explicit schedule() call
 *          - return from syscall or exception to user-space
 *          - return from interrupt-handler to user-space
 *
 * WARNING: all callers must re-check need_resched() afterward and reschedule
 * accordingly in case an event triggered the need for rescheduling (such as
 * an interrupt waking up a task) while preemption was disabled in __schedule().
 */
/* IAMROOT-12 fehead (2017-09-02):
 * --------------------------
 * __schedule()은 주요 스케줄러 함수입니다.
 *
 * 스케줄러를 구동하여이 기능을 입력하는 주요 방법은 다음과 같습니다.
 *
 * 1. 명시적 차단 : 뮤텍스, 세마포어, 대기 대기 등
 *
 * 2. TIF_NEED_RESCHED 플래그는 인터럽트 및 사용자 공간 반환 경로에서 검사됩니다
 *   . 예를 들어 arch/x86/entry_64.S를 참조하십시오.
 *
 *    태스크간에 선점을 유도하기 위해 스케줄러는 타이머 인터럽트 핸들러
 *    scheduler_tick()에 플래그를 설정합니다.
 *
 * 3. 웨이크 업이 실제로 schedule()에 들어가는 것은 아닙니다.
 *   그들은 실행 대기열에 작업을 추가하고 그게 전부입니다.
 *
 *   이제 실행 대기열에 추가 된 새 작업이 현재 작업을 선점하면 웨이크 업이
 *   TIF_NEED_RESCHED를 설정하고 schedule()이 가능한 가장 가까운 경우에 호출됩니
 *   다.
 *
 *     - 커널이 선점 가능한 경우 (CONFIG_PREEMPT = y) :
 *        - syscall 또는 예외 상황에서, 다음번에 preempt_enable().
 *         (이것은 곧 wake_up()의 spin_unlock()만큼이나 될 것입니다!)
 *
 *	  - IRQ 컨텍스트에서 interrupt-handler에서 선점 가능한 컨텍스트로 복귀
 *
 *      - 커널이 선점되지 않는 경우 (CONFIG_PREEMPT가 설정되지 않은 경우) 다음에
 *        다음을 수행하십시오.
 *
 *          - cond_resched () 호출
 *          - 명시 적 schedule () 호출
 *          - syscall 또는 예외에서 사용자 공간으로 복귀
 *          - 인터럽트 처리기에서 사용자 공간으로 복귀
 *
 * 경고 : 모든 호출자는 이후에 need_resched()를 다시 확인해야하고 __schedule()
 * 에서 선매가 비활성화되어있는 동안 이벤트가 재스케줄링 (예:작업 깨우기)을 트리
 * 거 한 경우 그에 따라 일정을 다시 잡아야합니다.
 */
static void __sched __schedule(void)
{
	struct task_struct *prev, *next;
	unsigned long *switch_count;
	struct rq *rq;
	int cpu;

/* IAMROOT-12:
 * -------------
 * preempt를 막는다.
 */
	preempt_disable();
	cpu = smp_processor_id();
	rq = cpu_rq(cpu);
	rcu_note_context_switch();
	prev = rq->curr;

	schedule_debug(prev);

	if (sched_feat(HRTICK))
		hrtick_clear(rq);

	/*
	 * Make sure that signal_pending_state()->signal_pending() below
	 * can't be reordered with __set_current_state(TASK_INTERRUPTIBLE)
	 * done by the caller to avoid the race with signal_wake_up().
	 */

/* IAMROOT-12:
 * -------------
 * rpi2: dmb(ishst)와 동일하다.
 */
	smp_mb__before_spinlock();
	raw_spin_lock_irq(&rq->lock);

/* IAMROOT-12:
 * -------------
 * 1을 2로 변경한다.
 */
	rq->clock_skip_update <<= 1; /* promote REQ to ACT */

	switch_count = &prev->nivcsw;
<<<<<<< HEAD
	/* IAMROOT-12 fehead (2017-09-02):
	 * --------------------------
	 * schedule()함수에서 유일하게 PREEMPT_ACTIVE 없는 상태에서 호출됨
	 */
=======

/* IAMROOT-12:
 * -------------
 * 락을 건 상태에서 다시 한 번 TASK_RUNNING 상태가 아니어야 하고,
 * schedule() 함수에서 호출한 경우이다.
 */
>>>>>>> fe2ee22b
	if (prev->state && !(preempt_count() & PREEMPT_ACTIVE)) {

/* IAMROOT-12:
 * -------------
 * 낮은 확률로 signal pending 상태인 경우 다시 TASK_RUNNING 상태로 바꾼다.
 */

		if (unlikely(signal_pending_state(prev->state, prev))) {
			prev->state = TASK_RUNNING;
		} else {
			deactivate_task(rq, prev, DEQUEUE_SLEEP);
			prev->on_rq = 0;

			/*
			 * If a worker went to sleep, notify and ask workqueue
			 * whether it wants to wake up a task to maintain
			 * concurrency.
			 */
			if (prev->flags & PF_WQ_WORKER) {
				struct task_struct *to_wakeup;

				to_wakeup = wq_worker_sleeping(prev, cpu);
				if (to_wakeup)
					try_to_wake_up_local(to_wakeup);
			}
		}
		switch_count = &prev->nvcsw;
	}

	if (task_on_rq_queued(prev))
		update_rq_clock(rq);

	next = pick_next_task(rq, prev);
	clear_tsk_need_resched(prev);
	clear_preempt_need_resched();
	rq->clock_skip_update = 0;

	if (likely(prev != next)) {
		rq->nr_switches++;
		rq->curr = next;
		++*switch_count;

		rq = context_switch(rq, prev, next); /* unlocks the rq */
		cpu = cpu_of(rq);
	} else
		raw_spin_unlock_irq(&rq->lock);

	post_schedule(rq);

	sched_preempt_enable_no_resched();
}

static inline void sched_submit_work(struct task_struct *tsk)
{

/* IAMROOT-12:
 * -------------
 * 태스크가 러닝상태이거나 pi blocked 상태인 경우 함수를 빠져나간다.
 *
 * pi: priority inversion 문제를 해결하기 위해 priority inheritance protocol을
 *     사용하는 중
 */
	if (!tsk->state || tsk_is_pi_blocked(tsk))
		return;
	/*
	 * If we are going to sleep and we have plugged IO queued,
	 * make sure to submit it to avoid deadlocks.
	 */
	if (blk_needs_flush_plug(tsk))
		blk_schedule_flush_plug(tsk);
}

asmlinkage __visible void __sched schedule(void)
{
	struct task_struct *tsk = current;

	sched_submit_work(tsk);

/* IAMROOT-12:
 * -------------
 * 스케줄 요청이 없어질 때까지 스케줄을 반복한다.
 */
	do {
		__schedule();
	} while (need_resched());
}
EXPORT_SYMBOL(schedule);

#ifdef CONFIG_CONTEXT_TRACKING
asmlinkage __visible void __sched schedule_user(void)
{
	/*
	 * If we come here after a random call to set_need_resched(),
	 * or we have been woken up remotely but the IPI has not yet arrived,
	 * we haven't yet exited the RCU idle mode. Do it here manually until
	 * we find a better solution.
	 *
	 * NB: There are buggy callers of this function.  Ideally we
	 * should warn if prev_state != IN_USER, but that will trigger
	 * too frequently to make sense yet.
	 */
	enum ctx_state prev_state = exception_enter();
	schedule();
	exception_exit(prev_state);
}
#endif

/**
 * schedule_preempt_disabled - called with preemption disabled
 *
 * Returns with preemption disabled. Note: preempt_count must be 1
 */
void __sched schedule_preempt_disabled(void)
{
	sched_preempt_enable_no_resched();
	schedule();
	preempt_disable();
}

static void __sched notrace preempt_schedule_common(void)
{
	do {
		__preempt_count_add(PREEMPT_ACTIVE);
		__schedule();
		__preempt_count_sub(PREEMPT_ACTIVE);

		/*
		 * Check again in case we missed a preemption opportunity
		 * between schedule and now.
		 */
		barrier();
	} while (need_resched());
}

#ifdef CONFIG_PREEMPT
/*
 * this is the entry point to schedule() from in-kernel preemption
 * off of preempt_enable. Kernel preemptions off return from interrupt
 * occur there and call schedule directly.
 */
asmlinkage __visible void __sched notrace preempt_schedule(void)
{
	/*
	 * If there is a non-zero preempt_count or interrupts are disabled,
	 * we do not want to preempt the current task. Just return..
	 */
	if (likely(!preemptible()))
		return;

	preempt_schedule_common();
}
NOKPROBE_SYMBOL(preempt_schedule);
EXPORT_SYMBOL(preempt_schedule);

#ifdef CONFIG_CONTEXT_TRACKING
/**
 * preempt_schedule_context - preempt_schedule called by tracing
 *
 * The tracing infrastructure uses preempt_enable_notrace to prevent
 * recursion and tracing preempt enabling caused by the tracing
 * infrastructure itself. But as tracing can happen in areas coming
 * from userspace or just about to enter userspace, a preempt enable
 * can occur before user_exit() is called. This will cause the scheduler
 * to be called when the system is still in usermode.
 *
 * To prevent this, the preempt_enable_notrace will use this function
 * instead of preempt_schedule() to exit user context if needed before
 * calling the scheduler.
 */
asmlinkage __visible void __sched notrace preempt_schedule_context(void)
{
	enum ctx_state prev_ctx;

	if (likely(!preemptible()))
		return;

	do {
		__preempt_count_add(PREEMPT_ACTIVE);
		/*
		 * Needs preempt disabled in case user_exit() is traced
		 * and the tracer calls preempt_enable_notrace() causing
		 * an infinite recursion.
		 */
		prev_ctx = exception_enter();
		__schedule();
		exception_exit(prev_ctx);

		__preempt_count_sub(PREEMPT_ACTIVE);
		barrier();
	} while (need_resched());
}
EXPORT_SYMBOL_GPL(preempt_schedule_context);
#endif /* CONFIG_CONTEXT_TRACKING */

#endif /* CONFIG_PREEMPT */

/*
 * this is the entry point to schedule() from kernel preemption
 * off of irq context.
 * Note, that this is called and return with irqs disabled. This will
 * protect us against recursive calling from irq.
 */
asmlinkage __visible void __sched preempt_schedule_irq(void)
{
	enum ctx_state prev_state;

	/* Catch callers which need to be fixed */
	BUG_ON(preempt_count() || !irqs_disabled());

	prev_state = exception_enter();

	do {
		__preempt_count_add(PREEMPT_ACTIVE);
		local_irq_enable();
		__schedule();
		local_irq_disable();
		__preempt_count_sub(PREEMPT_ACTIVE);

		/*
		 * Check again in case we missed a preemption opportunity
		 * between schedule and now.
		 */
		barrier();
	} while (need_resched());

	exception_exit(prev_state);
}

int default_wake_function(wait_queue_t *curr, unsigned mode, int wake_flags,
			  void *key)
{
	return try_to_wake_up(curr->private, mode, wake_flags);
}
EXPORT_SYMBOL(default_wake_function);

#ifdef CONFIG_RT_MUTEXES

/*
 * rt_mutex_setprio - set the current priority of a task
 * @p: task
 * @prio: prio value (kernel-internal form)
 *
 * This function changes the 'effective' priority of a task. It does
 * not touch ->normal_prio like __setscheduler().
 *
 * Used by the rt_mutex code to implement priority inheritance
 * logic. Call site only calls if the priority of the task changed.
 */
void rt_mutex_setprio(struct task_struct *p, int prio)
{
	int oldprio, queued, running, enqueue_flag = 0;
	struct rq *rq;
	const struct sched_class *prev_class;

	BUG_ON(prio > MAX_PRIO);

	rq = __task_rq_lock(p);

	/*
	 * Idle task boosting is a nono in general. There is one
	 * exception, when PREEMPT_RT and NOHZ is active:
	 *
	 * The idle task calls get_next_timer_interrupt() and holds
	 * the timer wheel base->lock on the CPU and another CPU wants
	 * to access the timer (probably to cancel it). We can safely
	 * ignore the boosting request, as the idle CPU runs this code
	 * with interrupts disabled and will complete the lock
	 * protected section without being interrupted. So there is no
	 * real need to boost.
	 */
	if (unlikely(p == rq->idle)) {
		WARN_ON(p != rq->curr);
		WARN_ON(p->pi_blocked_on);
		goto out_unlock;
	}

	trace_sched_pi_setprio(p, prio);
	oldprio = p->prio;
	prev_class = p->sched_class;
	queued = task_on_rq_queued(p);
	running = task_current(rq, p);
	if (queued)
		dequeue_task(rq, p, 0);
	if (running)
		put_prev_task(rq, p);

	/*
	 * Boosting condition are:
	 * 1. -rt task is running and holds mutex A
	 *      --> -dl task blocks on mutex A
	 *
	 * 2. -dl task is running and holds mutex A
	 *      --> -dl task blocks on mutex A and could preempt the
	 *          running task
	 */
	if (dl_prio(prio)) {
		struct task_struct *pi_task = rt_mutex_get_top_task(p);
		if (!dl_prio(p->normal_prio) ||
		    (pi_task && dl_entity_preempt(&pi_task->dl, &p->dl))) {
			p->dl.dl_boosted = 1;
			p->dl.dl_throttled = 0;
			enqueue_flag = ENQUEUE_REPLENISH;
		} else
			p->dl.dl_boosted = 0;
		p->sched_class = &dl_sched_class;
	} else if (rt_prio(prio)) {
		if (dl_prio(oldprio))
			p->dl.dl_boosted = 0;
		if (oldprio < prio)
			enqueue_flag = ENQUEUE_HEAD;
		p->sched_class = &rt_sched_class;
	} else {
		if (dl_prio(oldprio))
			p->dl.dl_boosted = 0;
		if (rt_prio(oldprio))
			p->rt.timeout = 0;
		p->sched_class = &fair_sched_class;
	}

	p->prio = prio;

	if (running)
		p->sched_class->set_curr_task(rq);
	if (queued)
		enqueue_task(rq, p, enqueue_flag);

	check_class_changed(rq, p, prev_class, oldprio);
out_unlock:
	__task_rq_unlock(rq);
}
#endif

void set_user_nice(struct task_struct *p, long nice)
{
	int old_prio, delta, queued;
	unsigned long flags;
	struct rq *rq;

	if (task_nice(p) == nice || nice < MIN_NICE || nice > MAX_NICE)
		return;
	/*
	 * We have to be careful, if called from sys_setpriority(),
	 * the task might be in the middle of scheduling on another CPU.
	 */
	rq = task_rq_lock(p, &flags);
	/*
	 * The RT priorities are set via sched_setscheduler(), but we still
	 * allow the 'normal' nice value to be set - but as expected
	 * it wont have any effect on scheduling until the task is
	 * SCHED_DEADLINE, SCHED_FIFO or SCHED_RR:
	 */
	if (task_has_dl_policy(p) || task_has_rt_policy(p)) {
		p->static_prio = NICE_TO_PRIO(nice);
		goto out_unlock;
	}
	queued = task_on_rq_queued(p);
	if (queued)
		dequeue_task(rq, p, 0);

	p->static_prio = NICE_TO_PRIO(nice);
	set_load_weight(p);
	old_prio = p->prio;
	p->prio = effective_prio(p);
	delta = p->prio - old_prio;

	if (queued) {
		enqueue_task(rq, p, 0);
		/*
		 * If the task increased its priority or is running and
		 * lowered its priority, then reschedule its CPU:
		 */
		if (delta < 0 || (delta > 0 && task_running(rq, p)))
			resched_curr(rq);
	}
out_unlock:
	task_rq_unlock(rq, p, &flags);
}
EXPORT_SYMBOL(set_user_nice);

/*
 * can_nice - check if a task can reduce its nice value
 * @p: task
 * @nice: nice value
 */
int can_nice(const struct task_struct *p, const int nice)
{
	/* convert nice value [19,-20] to rlimit style value [1,40] */
	int nice_rlim = nice_to_rlimit(nice);

	return (nice_rlim <= task_rlimit(p, RLIMIT_NICE) ||
		capable(CAP_SYS_NICE));
}

#ifdef __ARCH_WANT_SYS_NICE

/*
 * sys_nice - change the priority of the current process.
 * @increment: priority increment
 *
 * sys_setpriority is a more generic, but much slower function that
 * does similar things.
 */
SYSCALL_DEFINE1(nice, int, increment)
{
	long nice, retval;

	/*
	 * Setpriority might change our priority at the same moment.
	 * We don't have to worry. Conceptually one call occurs first
	 * and we have a single winner.
	 */
	increment = clamp(increment, -NICE_WIDTH, NICE_WIDTH);
	nice = task_nice(current) + increment;

	nice = clamp_val(nice, MIN_NICE, MAX_NICE);
	if (increment < 0 && !can_nice(current, nice))
		return -EPERM;

	retval = security_task_setnice(current, nice);
	if (retval)
		return retval;

	set_user_nice(current, nice);
	return 0;
}

#endif

/**
 * task_prio - return the priority value of a given task.
 * @p: the task in question.
 *
 * Return: The priority value as seen by users in /proc.
 * RT tasks are offset by -200. Normal tasks are centered
 * around 0, value goes from -16 to +15.
 */
int task_prio(const struct task_struct *p)
{
	return p->prio - MAX_RT_PRIO;
}

/**
 * idle_cpu - is a given cpu idle currently?
 * @cpu: the processor in question.
 *
 * Return: 1 if the CPU is currently idle. 0 otherwise.
 */

/* IAMROOT-12:
 * -------------
 * 현재 cpu가 idle 중인 경우 1을 반환한다.
 */
int idle_cpu(int cpu)
{
	struct rq *rq = cpu_rq(cpu);

/* IAMROOT-12:
 * -------------
 * 런큐에서 동작하는 태스크가 idle 태스크가 아닌 경우 0을 반환한다.
 */
	if (rq->curr != rq->idle)
		return 0;

/* IAMROOT-12:
 * -------------
 * 런큐에 동작중인 스케줄 엔티티가 있으면 0을 반환한다.
 * (스케줄 엔티티는 태스크일 수도 있고, 태스크 그룹일 수도 있다.)
 */
	if (rq->nr_running)
		return 0;

/* IAMROOT-12:
 * -------------
 * wake_list에서 대기중인 태스크가 있는 경우 0을 반환한다.
 */
#ifdef CONFIG_SMP
	if (!llist_empty(&rq->wake_list))
		return 0;
#endif

	return 1;
}

/**
 * idle_task - return the idle task for a given cpu.
 * @cpu: the processor in question.
 *
 * Return: The idle task for the cpu @cpu.
 */
struct task_struct *idle_task(int cpu)
{
	return cpu_rq(cpu)->idle;
}

/**
 * find_process_by_pid - find a process with a matching PID value.
 * @pid: the pid in question.
 *
 * The task of @pid, if found. %NULL otherwise.
 */
static struct task_struct *find_process_by_pid(pid_t pid)
{
	return pid ? find_task_by_vpid(pid) : current;
}

/*
 * This function initializes the sched_dl_entity of a newly becoming
 * SCHED_DEADLINE task.
 *
 * Only the static values are considered here, the actual runtime and the
 * absolute deadline will be properly calculated when the task is enqueued
 * for the first time with its new policy.
 */
static void
__setparam_dl(struct task_struct *p, const struct sched_attr *attr)
{
	struct sched_dl_entity *dl_se = &p->dl;

	dl_se->dl_runtime = attr->sched_runtime;
	dl_se->dl_deadline = attr->sched_deadline;
	dl_se->dl_period = attr->sched_period ?: dl_se->dl_deadline;
	dl_se->flags = attr->sched_flags;
	dl_se->dl_bw = to_ratio(dl_se->dl_period, dl_se->dl_runtime);

	/*
	 * Changing the parameters of a task is 'tricky' and we're not doing
	 * the correct thing -- also see task_dead_dl() and switched_from_dl().
	 *
	 * What we SHOULD do is delay the bandwidth release until the 0-lag
	 * point. This would include retaining the task_struct until that time
	 * and change dl_overflow() to not immediately decrement the current
	 * amount.
	 *
	 * Instead we retain the current runtime/deadline and let the new
	 * parameters take effect after the current reservation period lapses.
	 * This is safe (albeit pessimistic) because the 0-lag point is always
	 * before the current scheduling deadline.
	 *
	 * We can still have temporary overloads because we do not delay the
	 * change in bandwidth until that time; so admission control is
	 * not on the safe side. It does however guarantee tasks will never
	 * consume more than promised.
	 */
}

/*
 * sched_setparam() passes in -1 for its policy, to let the functions
 * it calls know not to change it.
 */
#define SETPARAM_POLICY	-1

static void __setscheduler_params(struct task_struct *p,
		const struct sched_attr *attr)
{
	int policy = attr->sched_policy;

	if (policy == SETPARAM_POLICY)
		policy = p->policy;

	p->policy = policy;

	if (dl_policy(policy))
		__setparam_dl(p, attr);
	else if (fair_policy(policy))
		p->static_prio = NICE_TO_PRIO(attr->sched_nice);

	/*
	 * __sched_setscheduler() ensures attr->sched_priority == 0 when
	 * !rt_policy. Always setting this ensures that things like
	 * getparam()/getattr() don't report silly values for !rt tasks.
	 */
	p->rt_priority = attr->sched_priority;
	p->normal_prio = normal_prio(p);
	set_load_weight(p);
}

/* Actually do priority change: must hold pi & rq lock. */
static void __setscheduler(struct rq *rq, struct task_struct *p,
			   const struct sched_attr *attr, bool keep_boost)
{
	__setscheduler_params(p, attr);

	/*
	 * Keep a potential priority boosting if called from
	 * sched_setscheduler().
	 */
	if (keep_boost)
		p->prio = rt_mutex_get_effective_prio(p, normal_prio(p));
	else
		p->prio = normal_prio(p);

	if (dl_prio(p->prio))
		p->sched_class = &dl_sched_class;
	else if (rt_prio(p->prio))
		p->sched_class = &rt_sched_class;
	else
		p->sched_class = &fair_sched_class;
}

static void
__getparam_dl(struct task_struct *p, struct sched_attr *attr)
{
	struct sched_dl_entity *dl_se = &p->dl;

	attr->sched_priority = p->rt_priority;
	attr->sched_runtime = dl_se->dl_runtime;
	attr->sched_deadline = dl_se->dl_deadline;
	attr->sched_period = dl_se->dl_period;
	attr->sched_flags = dl_se->flags;
}

/*
 * This function validates the new parameters of a -deadline task.
 * We ask for the deadline not being zero, and greater or equal
 * than the runtime, as well as the period of being zero or
 * greater than deadline. Furthermore, we have to be sure that
 * user parameters are above the internal resolution of 1us (we
 * check sched_runtime only since it is always the smaller one) and
 * below 2^63 ns (we have to check both sched_deadline and
 * sched_period, as the latter can be zero).
 */
static bool
__checkparam_dl(const struct sched_attr *attr)
{
	/* deadline != 0 */
	if (attr->sched_deadline == 0)
		return false;

	/*
	 * Since we truncate DL_SCALE bits, make sure we're at least
	 * that big.
	 */
	if (attr->sched_runtime < (1ULL << DL_SCALE))
		return false;

	/*
	 * Since we use the MSB for wrap-around and sign issues, make
	 * sure it's not set (mind that period can be equal to zero).
	 */
	if (attr->sched_deadline & (1ULL << 63) ||
	    attr->sched_period & (1ULL << 63))
		return false;

	/* runtime <= deadline <= period (if period != 0) */
	if ((attr->sched_period != 0 &&
	     attr->sched_period < attr->sched_deadline) ||
	    attr->sched_deadline < attr->sched_runtime)
		return false;

	return true;
}

/*
 * check the target process has a UID that matches the current process's
 */
static bool check_same_owner(struct task_struct *p)
{
	const struct cred *cred = current_cred(), *pcred;
	bool match;

	rcu_read_lock();
	pcred = __task_cred(p);
	match = (uid_eq(cred->euid, pcred->euid) ||
		 uid_eq(cred->euid, pcred->uid));
	rcu_read_unlock();
	return match;
}

static bool dl_param_changed(struct task_struct *p,
		const struct sched_attr *attr)
{
	struct sched_dl_entity *dl_se = &p->dl;

	if (dl_se->dl_runtime != attr->sched_runtime ||
		dl_se->dl_deadline != attr->sched_deadline ||
		dl_se->dl_period != attr->sched_period ||
		dl_se->flags != attr->sched_flags)
		return true;

	return false;
}

static int __sched_setscheduler(struct task_struct *p,
				const struct sched_attr *attr,
				bool user)
{
	int newprio = dl_policy(attr->sched_policy) ? MAX_DL_PRIO - 1 :
		      MAX_RT_PRIO - 1 - attr->sched_priority;
	int retval, oldprio, oldpolicy = -1, queued, running;
	int new_effective_prio, policy = attr->sched_policy;
	unsigned long flags;
	const struct sched_class *prev_class;
	struct rq *rq;
	int reset_on_fork;

	/* may grab non-irq protected spin_locks */
	BUG_ON(in_interrupt());
recheck:
	/* double check policy once rq lock held */
	if (policy < 0) {
		reset_on_fork = p->sched_reset_on_fork;
		policy = oldpolicy = p->policy;
	} else {
		reset_on_fork = !!(attr->sched_flags & SCHED_FLAG_RESET_ON_FORK);

		if (policy != SCHED_DEADLINE &&
				policy != SCHED_FIFO && policy != SCHED_RR &&
				policy != SCHED_NORMAL && policy != SCHED_BATCH &&
				policy != SCHED_IDLE)
			return -EINVAL;
	}

	if (attr->sched_flags & ~(SCHED_FLAG_RESET_ON_FORK))
		return -EINVAL;

	/*
	 * Valid priorities for SCHED_FIFO and SCHED_RR are
	 * 1..MAX_USER_RT_PRIO-1, valid priority for SCHED_NORMAL,
	 * SCHED_BATCH and SCHED_IDLE is 0.
	 */
	if ((p->mm && attr->sched_priority > MAX_USER_RT_PRIO-1) ||
	    (!p->mm && attr->sched_priority > MAX_RT_PRIO-1))
		return -EINVAL;
	if ((dl_policy(policy) && !__checkparam_dl(attr)) ||
	    (rt_policy(policy) != (attr->sched_priority != 0)))
		return -EINVAL;

	/*
	 * Allow unprivileged RT tasks to decrease priority:
	 */
	if (user && !capable(CAP_SYS_NICE)) {
		if (fair_policy(policy)) {
			if (attr->sched_nice < task_nice(p) &&
			    !can_nice(p, attr->sched_nice))
				return -EPERM;
		}

		if (rt_policy(policy)) {
			unsigned long rlim_rtprio =
					task_rlimit(p, RLIMIT_RTPRIO);

			/* can't set/change the rt policy */
			if (policy != p->policy && !rlim_rtprio)
				return -EPERM;

			/* can't increase priority */
			if (attr->sched_priority > p->rt_priority &&
			    attr->sched_priority > rlim_rtprio)
				return -EPERM;
		}

		 /*
		  * Can't set/change SCHED_DEADLINE policy at all for now
		  * (safest behavior); in the future we would like to allow
		  * unprivileged DL tasks to increase their relative deadline
		  * or reduce their runtime (both ways reducing utilization)
		  */
		if (dl_policy(policy))
			return -EPERM;

		/*
		 * Treat SCHED_IDLE as nice 20. Only allow a switch to
		 * SCHED_NORMAL if the RLIMIT_NICE would normally permit it.
		 */
		if (p->policy == SCHED_IDLE && policy != SCHED_IDLE) {
			if (!can_nice(p, task_nice(p)))
				return -EPERM;
		}

		/* can't change other user's priorities */
		if (!check_same_owner(p))
			return -EPERM;

		/* Normal users shall not reset the sched_reset_on_fork flag */
		if (p->sched_reset_on_fork && !reset_on_fork)
			return -EPERM;
	}

	if (user) {
		retval = security_task_setscheduler(p);
		if (retval)
			return retval;
	}

	/*
	 * make sure no PI-waiters arrive (or leave) while we are
	 * changing the priority of the task:
	 *
	 * To be able to change p->policy safely, the appropriate
	 * runqueue lock must be held.
	 */
	rq = task_rq_lock(p, &flags);

	/*
	 * Changing the policy of the stop threads its a very bad idea
	 */
	if (p == rq->stop) {
		task_rq_unlock(rq, p, &flags);
		return -EINVAL;
	}

	/*
	 * If not changing anything there's no need to proceed further,
	 * but store a possible modification of reset_on_fork.
	 */
	if (unlikely(policy == p->policy)) {
		if (fair_policy(policy) && attr->sched_nice != task_nice(p))
			goto change;
		if (rt_policy(policy) && attr->sched_priority != p->rt_priority)
			goto change;
		if (dl_policy(policy) && dl_param_changed(p, attr))
			goto change;

		p->sched_reset_on_fork = reset_on_fork;
		task_rq_unlock(rq, p, &flags);
		return 0;
	}
change:

	if (user) {
#ifdef CONFIG_RT_GROUP_SCHED
		/*
		 * Do not allow realtime tasks into groups that have no runtime
		 * assigned.
		 */
		if (rt_bandwidth_enabled() && rt_policy(policy) &&
				task_group(p)->rt_bandwidth.rt_runtime == 0 &&
				!task_group_is_autogroup(task_group(p))) {
			task_rq_unlock(rq, p, &flags);
			return -EPERM;
		}
#endif
#ifdef CONFIG_SMP
		if (dl_bandwidth_enabled() && dl_policy(policy)) {
			cpumask_t *span = rq->rd->span;

			/*
			 * Don't allow tasks with an affinity mask smaller than
			 * the entire root_domain to become SCHED_DEADLINE. We
			 * will also fail if there's no bandwidth available.
			 */
			if (!cpumask_subset(span, &p->cpus_allowed) ||
			    rq->rd->dl_bw.bw == 0) {
				task_rq_unlock(rq, p, &flags);
				return -EPERM;
			}
		}
#endif
	}

	/* recheck policy now with rq lock held */
	if (unlikely(oldpolicy != -1 && oldpolicy != p->policy)) {
		policy = oldpolicy = -1;
		task_rq_unlock(rq, p, &flags);
		goto recheck;
	}

	/*
	 * If setscheduling to SCHED_DEADLINE (or changing the parameters
	 * of a SCHED_DEADLINE task) we need to check if enough bandwidth
	 * is available.
	 */
	if ((dl_policy(policy) || dl_task(p)) && dl_overflow(p, policy, attr)) {
		task_rq_unlock(rq, p, &flags);
		return -EBUSY;
	}

	p->sched_reset_on_fork = reset_on_fork;
	oldprio = p->prio;

	/*
	 * Take priority boosted tasks into account. If the new
	 * effective priority is unchanged, we just store the new
	 * normal parameters and do not touch the scheduler class and
	 * the runqueue. This will be done when the task deboost
	 * itself.
	 */
	new_effective_prio = rt_mutex_get_effective_prio(p, newprio);
	if (new_effective_prio == oldprio) {
		__setscheduler_params(p, attr);
		task_rq_unlock(rq, p, &flags);
		return 0;
	}

	queued = task_on_rq_queued(p);
	running = task_current(rq, p);
	if (queued)
		dequeue_task(rq, p, 0);
	if (running)
		put_prev_task(rq, p);

	prev_class = p->sched_class;
	__setscheduler(rq, p, attr, true);

	if (running)
		p->sched_class->set_curr_task(rq);
	if (queued) {
		/*
		 * We enqueue to tail when the priority of a task is
		 * increased (user space view).
		 */
		enqueue_task(rq, p, oldprio <= p->prio ? ENQUEUE_HEAD : 0);
	}

	check_class_changed(rq, p, prev_class, oldprio);
	task_rq_unlock(rq, p, &flags);

	rt_mutex_adjust_pi(p);

	return 0;
}

static int _sched_setscheduler(struct task_struct *p, int policy,
			       const struct sched_param *param, bool check)
{
	struct sched_attr attr = {
		.sched_policy   = policy,
		.sched_priority = param->sched_priority,
		.sched_nice	= PRIO_TO_NICE(p->static_prio),
	};

	/* Fixup the legacy SCHED_RESET_ON_FORK hack. */
	if ((policy != SETPARAM_POLICY) && (policy & SCHED_RESET_ON_FORK)) {
		attr.sched_flags |= SCHED_FLAG_RESET_ON_FORK;
		policy &= ~SCHED_RESET_ON_FORK;
		attr.sched_policy = policy;
	}

	return __sched_setscheduler(p, &attr, check);
}
/**
 * sched_setscheduler - change the scheduling policy and/or RT priority of a thread.
 * @p: the task in question.
 * @policy: new policy.
 * @param: structure containing the new RT priority.
 *
 * Return: 0 on success. An error code otherwise.
 *
 * NOTE that the task may be already dead.
 */
int sched_setscheduler(struct task_struct *p, int policy,
		       const struct sched_param *param)
{
	return _sched_setscheduler(p, policy, param, true);
}
EXPORT_SYMBOL_GPL(sched_setscheduler);

int sched_setattr(struct task_struct *p, const struct sched_attr *attr)
{
	return __sched_setscheduler(p, attr, true);
}
EXPORT_SYMBOL_GPL(sched_setattr);

/**
 * sched_setscheduler_nocheck - change the scheduling policy and/or RT priority of a thread from kernelspace.
 * @p: the task in question.
 * @policy: new policy.
 * @param: structure containing the new RT priority.
 *
 * Just like sched_setscheduler, only don't bother checking if the
 * current context has permission.  For example, this is needed in
 * stop_machine(): we create temporary high priority worker threads,
 * but our caller might not have that capability.
 *
 * Return: 0 on success. An error code otherwise.
 */
int sched_setscheduler_nocheck(struct task_struct *p, int policy,
			       const struct sched_param *param)
{
	return _sched_setscheduler(p, policy, param, false);
}

static int
do_sched_setscheduler(pid_t pid, int policy, struct sched_param __user *param)
{
	struct sched_param lparam;
	struct task_struct *p;
	int retval;

	if (!param || pid < 0)
		return -EINVAL;
	if (copy_from_user(&lparam, param, sizeof(struct sched_param)))
		return -EFAULT;

	rcu_read_lock();
	retval = -ESRCH;
	p = find_process_by_pid(pid);
	if (p != NULL)
		retval = sched_setscheduler(p, policy, &lparam);
	rcu_read_unlock();

	return retval;
}

/*
 * Mimics kernel/events/core.c perf_copy_attr().
 */
static int sched_copy_attr(struct sched_attr __user *uattr,
			   struct sched_attr *attr)
{
	u32 size;
	int ret;

	if (!access_ok(VERIFY_WRITE, uattr, SCHED_ATTR_SIZE_VER0))
		return -EFAULT;

	/*
	 * zero the full structure, so that a short copy will be nice.
	 */
	memset(attr, 0, sizeof(*attr));

	ret = get_user(size, &uattr->size);
	if (ret)
		return ret;

	if (size > PAGE_SIZE)	/* silly large */
		goto err_size;

	if (!size)		/* abi compat */
		size = SCHED_ATTR_SIZE_VER0;

	if (size < SCHED_ATTR_SIZE_VER0)
		goto err_size;

	/*
	 * If we're handed a bigger struct than we know of,
	 * ensure all the unknown bits are 0 - i.e. new
	 * user-space does not rely on any kernel feature
	 * extensions we dont know about yet.
	 */
	if (size > sizeof(*attr)) {
		unsigned char __user *addr;
		unsigned char __user *end;
		unsigned char val;

		addr = (void __user *)uattr + sizeof(*attr);
		end  = (void __user *)uattr + size;

		for (; addr < end; addr++) {
			ret = get_user(val, addr);
			if (ret)
				return ret;
			if (val)
				goto err_size;
		}
		size = sizeof(*attr);
	}

	ret = copy_from_user(attr, uattr, size);
	if (ret)
		return -EFAULT;

	/*
	 * XXX: do we want to be lenient like existing syscalls; or do we want
	 * to be strict and return an error on out-of-bounds values?
	 */
	attr->sched_nice = clamp(attr->sched_nice, MIN_NICE, MAX_NICE);

	return 0;

err_size:
	put_user(sizeof(*attr), &uattr->size);
	return -E2BIG;
}

/**
 * sys_sched_setscheduler - set/change the scheduler policy and RT priority
 * @pid: the pid in question.
 * @policy: new policy.
 * @param: structure containing the new RT priority.
 *
 * Return: 0 on success. An error code otherwise.
 */
SYSCALL_DEFINE3(sched_setscheduler, pid_t, pid, int, policy,
		struct sched_param __user *, param)
{
	/* negative values for policy are not valid */
	if (policy < 0)
		return -EINVAL;

	return do_sched_setscheduler(pid, policy, param);
}

/**
 * sys_sched_setparam - set/change the RT priority of a thread
 * @pid: the pid in question.
 * @param: structure containing the new RT priority.
 *
 * Return: 0 on success. An error code otherwise.
 */
SYSCALL_DEFINE2(sched_setparam, pid_t, pid, struct sched_param __user *, param)
{
	return do_sched_setscheduler(pid, SETPARAM_POLICY, param);
}

/**
 * sys_sched_setattr - same as above, but with extended sched_attr
 * @pid: the pid in question.
 * @uattr: structure containing the extended parameters.
 * @flags: for future extension.
 */
SYSCALL_DEFINE3(sched_setattr, pid_t, pid, struct sched_attr __user *, uattr,
			       unsigned int, flags)
{
	struct sched_attr attr;
	struct task_struct *p;
	int retval;

	if (!uattr || pid < 0 || flags)
		return -EINVAL;

	retval = sched_copy_attr(uattr, &attr);
	if (retval)
		return retval;

	if ((int)attr.sched_policy < 0)
		return -EINVAL;

	rcu_read_lock();
	retval = -ESRCH;
	p = find_process_by_pid(pid);
	if (p != NULL)
		retval = sched_setattr(p, &attr);
	rcu_read_unlock();

	return retval;
}

/**
 * sys_sched_getscheduler - get the policy (scheduling class) of a thread
 * @pid: the pid in question.
 *
 * Return: On success, the policy of the thread. Otherwise, a negative error
 * code.
 */
SYSCALL_DEFINE1(sched_getscheduler, pid_t, pid)
{
	struct task_struct *p;
	int retval;

	if (pid < 0)
		return -EINVAL;

	retval = -ESRCH;
	rcu_read_lock();
	p = find_process_by_pid(pid);
	if (p) {
		retval = security_task_getscheduler(p);
		if (!retval)
			retval = p->policy
				| (p->sched_reset_on_fork ? SCHED_RESET_ON_FORK : 0);
	}
	rcu_read_unlock();
	return retval;
}

/**
 * sys_sched_getparam - get the RT priority of a thread
 * @pid: the pid in question.
 * @param: structure containing the RT priority.
 *
 * Return: On success, 0 and the RT priority is in @param. Otherwise, an error
 * code.
 */
SYSCALL_DEFINE2(sched_getparam, pid_t, pid, struct sched_param __user *, param)
{
	struct sched_param lp = { .sched_priority = 0 };
	struct task_struct *p;
	int retval;

	if (!param || pid < 0)
		return -EINVAL;

	rcu_read_lock();
	p = find_process_by_pid(pid);
	retval = -ESRCH;
	if (!p)
		goto out_unlock;

	retval = security_task_getscheduler(p);
	if (retval)
		goto out_unlock;

	if (task_has_rt_policy(p))
		lp.sched_priority = p->rt_priority;
	rcu_read_unlock();

	/*
	 * This one might sleep, we cannot do it with a spinlock held ...
	 */
	retval = copy_to_user(param, &lp, sizeof(*param)) ? -EFAULT : 0;

	return retval;

out_unlock:
	rcu_read_unlock();
	return retval;
}

static int sched_read_attr(struct sched_attr __user *uattr,
			   struct sched_attr *attr,
			   unsigned int usize)
{
	int ret;

	if (!access_ok(VERIFY_WRITE, uattr, usize))
		return -EFAULT;

	/*
	 * If we're handed a smaller struct than we know of,
	 * ensure all the unknown bits are 0 - i.e. old
	 * user-space does not get uncomplete information.
	 */
	if (usize < sizeof(*attr)) {
		unsigned char *addr;
		unsigned char *end;

		addr = (void *)attr + usize;
		end  = (void *)attr + sizeof(*attr);

		for (; addr < end; addr++) {
			if (*addr)
				return -EFBIG;
		}

		attr->size = usize;
	}

	ret = copy_to_user(uattr, attr, attr->size);
	if (ret)
		return -EFAULT;

	return 0;
}

/**
 * sys_sched_getattr - similar to sched_getparam, but with sched_attr
 * @pid: the pid in question.
 * @uattr: structure containing the extended parameters.
 * @size: sizeof(attr) for fwd/bwd comp.
 * @flags: for future extension.
 */
SYSCALL_DEFINE4(sched_getattr, pid_t, pid, struct sched_attr __user *, uattr,
		unsigned int, size, unsigned int, flags)
{
	struct sched_attr attr = {
		.size = sizeof(struct sched_attr),
	};
	struct task_struct *p;
	int retval;

	if (!uattr || pid < 0 || size > PAGE_SIZE ||
	    size < SCHED_ATTR_SIZE_VER0 || flags)
		return -EINVAL;

	rcu_read_lock();
	p = find_process_by_pid(pid);
	retval = -ESRCH;
	if (!p)
		goto out_unlock;

	retval = security_task_getscheduler(p);
	if (retval)
		goto out_unlock;

	attr.sched_policy = p->policy;
	if (p->sched_reset_on_fork)
		attr.sched_flags |= SCHED_FLAG_RESET_ON_FORK;
	if (task_has_dl_policy(p))
		__getparam_dl(p, &attr);
	else if (task_has_rt_policy(p))
		attr.sched_priority = p->rt_priority;
	else
		attr.sched_nice = task_nice(p);

	rcu_read_unlock();

	retval = sched_read_attr(uattr, &attr, size);
	return retval;

out_unlock:
	rcu_read_unlock();
	return retval;
}

long sched_setaffinity(pid_t pid, const struct cpumask *in_mask)
{
	cpumask_var_t cpus_allowed, new_mask;
	struct task_struct *p;
	int retval;

	rcu_read_lock();

	p = find_process_by_pid(pid);
	if (!p) {
		rcu_read_unlock();
		return -ESRCH;
	}

	/* Prevent p going away */
	get_task_struct(p);
	rcu_read_unlock();

	if (p->flags & PF_NO_SETAFFINITY) {
		retval = -EINVAL;
		goto out_put_task;
	}
	if (!alloc_cpumask_var(&cpus_allowed, GFP_KERNEL)) {
		retval = -ENOMEM;
		goto out_put_task;
	}
	if (!alloc_cpumask_var(&new_mask, GFP_KERNEL)) {
		retval = -ENOMEM;
		goto out_free_cpus_allowed;
	}
	retval = -EPERM;
	if (!check_same_owner(p)) {
		rcu_read_lock();
		if (!ns_capable(__task_cred(p)->user_ns, CAP_SYS_NICE)) {
			rcu_read_unlock();
			goto out_free_new_mask;
		}
		rcu_read_unlock();
	}

	retval = security_task_setscheduler(p);
	if (retval)
		goto out_free_new_mask;


	cpuset_cpus_allowed(p, cpus_allowed);
	cpumask_and(new_mask, in_mask, cpus_allowed);

	/*
	 * Since bandwidth control happens on root_domain basis,
	 * if admission test is enabled, we only admit -deadline
	 * tasks allowed to run on all the CPUs in the task's
	 * root_domain.
	 */
#ifdef CONFIG_SMP
	if (task_has_dl_policy(p) && dl_bandwidth_enabled()) {
		rcu_read_lock();
		if (!cpumask_subset(task_rq(p)->rd->span, new_mask)) {
			retval = -EBUSY;
			rcu_read_unlock();
			goto out_free_new_mask;
		}
		rcu_read_unlock();
	}
#endif
again:
	retval = set_cpus_allowed_ptr(p, new_mask);

	if (!retval) {
		cpuset_cpus_allowed(p, cpus_allowed);
		if (!cpumask_subset(new_mask, cpus_allowed)) {
			/*
			 * We must have raced with a concurrent cpuset
			 * update. Just reset the cpus_allowed to the
			 * cpuset's cpus_allowed
			 */
			cpumask_copy(new_mask, cpus_allowed);
			goto again;
		}
	}
out_free_new_mask:
	free_cpumask_var(new_mask);
out_free_cpus_allowed:
	free_cpumask_var(cpus_allowed);
out_put_task:
	put_task_struct(p);
	return retval;
}

static int get_user_cpu_mask(unsigned long __user *user_mask_ptr, unsigned len,
			     struct cpumask *new_mask)
{
	if (len < cpumask_size())
		cpumask_clear(new_mask);
	else if (len > cpumask_size())
		len = cpumask_size();

	return copy_from_user(new_mask, user_mask_ptr, len) ? -EFAULT : 0;
}

/**
 * sys_sched_setaffinity - set the cpu affinity of a process
 * @pid: pid of the process
 * @len: length in bytes of the bitmask pointed to by user_mask_ptr
 * @user_mask_ptr: user-space pointer to the new cpu mask
 *
 * Return: 0 on success. An error code otherwise.
 */
SYSCALL_DEFINE3(sched_setaffinity, pid_t, pid, unsigned int, len,
		unsigned long __user *, user_mask_ptr)
{
	cpumask_var_t new_mask;
	int retval;

	if (!alloc_cpumask_var(&new_mask, GFP_KERNEL))
		return -ENOMEM;

	retval = get_user_cpu_mask(user_mask_ptr, len, new_mask);
	if (retval == 0)
		retval = sched_setaffinity(pid, new_mask);
	free_cpumask_var(new_mask);
	return retval;
}

long sched_getaffinity(pid_t pid, struct cpumask *mask)
{
	struct task_struct *p;
	unsigned long flags;
	int retval;

	rcu_read_lock();

	retval = -ESRCH;
	p = find_process_by_pid(pid);
	if (!p)
		goto out_unlock;

	retval = security_task_getscheduler(p);
	if (retval)
		goto out_unlock;

	raw_spin_lock_irqsave(&p->pi_lock, flags);
	cpumask_and(mask, &p->cpus_allowed, cpu_active_mask);
	raw_spin_unlock_irqrestore(&p->pi_lock, flags);

out_unlock:
	rcu_read_unlock();

	return retval;
}

/**
 * sys_sched_getaffinity - get the cpu affinity of a process
 * @pid: pid of the process
 * @len: length in bytes of the bitmask pointed to by user_mask_ptr
 * @user_mask_ptr: user-space pointer to hold the current cpu mask
 *
 * Return: 0 on success. An error code otherwise.
 */
SYSCALL_DEFINE3(sched_getaffinity, pid_t, pid, unsigned int, len,
		unsigned long __user *, user_mask_ptr)
{
	int ret;
	cpumask_var_t mask;

	if ((len * BITS_PER_BYTE) < nr_cpu_ids)
		return -EINVAL;
	if (len & (sizeof(unsigned long)-1))
		return -EINVAL;

	if (!alloc_cpumask_var(&mask, GFP_KERNEL))
		return -ENOMEM;

	ret = sched_getaffinity(pid, mask);
	if (ret == 0) {
		size_t retlen = min_t(size_t, len, cpumask_size());

		if (copy_to_user(user_mask_ptr, mask, retlen))
			ret = -EFAULT;
		else
			ret = retlen;
	}
	free_cpumask_var(mask);

	return ret;
}

/**
 * sys_sched_yield - yield the current processor to other threads.
 *
 * This function yields the current CPU to other tasks. If there are no
 * other threads running on this CPU then this function will return.
 *
 * Return: 0.
 */
SYSCALL_DEFINE0(sched_yield)
{
	struct rq *rq = this_rq_lock();

	schedstat_inc(rq, yld_count);
	current->sched_class->yield_task(rq);

	/*
	 * Since we are going to call schedule() anyway, there's
	 * no need to preempt or enable interrupts:
	 */
	__release(rq->lock);
	spin_release(&rq->lock.dep_map, 1, _THIS_IP_);
	do_raw_spin_unlock(&rq->lock);
	sched_preempt_enable_no_resched();

	schedule();

	return 0;
}

int __sched _cond_resched(void)
{
	if (should_resched()) {
		preempt_schedule_common();
		return 1;
	}
	return 0;
}
EXPORT_SYMBOL(_cond_resched);

/*
 * __cond_resched_lock() - if a reschedule is pending, drop the given lock,
 * call schedule, and on return reacquire the lock.
 *
 * This works OK both with and without CONFIG_PREEMPT. We do strange low-level
 * operations here to prevent schedule() from being called twice (once via
 * spin_unlock(), once by hand).
 */
int __cond_resched_lock(spinlock_t *lock)
{
	int resched = should_resched();
	int ret = 0;

	lockdep_assert_held(lock);

	if (spin_needbreak(lock) || resched) {
		spin_unlock(lock);
		if (resched)
			preempt_schedule_common();
		else
			cpu_relax();
		ret = 1;
		spin_lock(lock);
	}
	return ret;
}
EXPORT_SYMBOL(__cond_resched_lock);

int __sched __cond_resched_softirq(void)
{
	BUG_ON(!in_softirq());

	if (should_resched()) {
		local_bh_enable();
		preempt_schedule_common();
		local_bh_disable();
		return 1;
	}
	return 0;
}
EXPORT_SYMBOL(__cond_resched_softirq);

/**
 * yield - yield the current processor to other threads.
 *
 * Do not ever use this function, there's a 99% chance you're doing it wrong.
 *
 * The scheduler is at all times free to pick the calling task as the most
 * eligible task to run, if removing the yield() call from your code breaks
 * it, its already broken.
 *
 * Typical broken usage is:
 *
 * while (!event)
 * 	yield();
 *
 * where one assumes that yield() will let 'the other' process run that will
 * make event true. If the current task is a SCHED_FIFO task that will never
 * happen. Never use yield() as a progress guarantee!!
 *
 * If you want to use yield() to wait for something, use wait_event().
 * If you want to use yield() to be 'nice' for others, use cond_resched().
 * If you still want to use yield(), do not!
 */
void __sched yield(void)
{
	set_current_state(TASK_RUNNING);
	sys_sched_yield();
}
EXPORT_SYMBOL(yield);

/**
 * yield_to - yield the current processor to another thread in
 * your thread group, or accelerate that thread toward the
 * processor it's on.
 * @p: target task
 * @preempt: whether task preemption is allowed or not
 *
 * It's the caller's job to ensure that the target task struct
 * can't go away on us before we can do any checks.
 *
 * Return:
 *	true (>0) if we indeed boosted the target task.
 *	false (0) if we failed to boost the target.
 *	-ESRCH if there's no task to yield to.
 */
int __sched yield_to(struct task_struct *p, bool preempt)
{
	struct task_struct *curr = current;
	struct rq *rq, *p_rq;
	unsigned long flags;
	int yielded = 0;

	local_irq_save(flags);
	rq = this_rq();

again:
	p_rq = task_rq(p);
	/*
	 * If we're the only runnable task on the rq and target rq also
	 * has only one task, there's absolutely no point in yielding.
	 */
	if (rq->nr_running == 1 && p_rq->nr_running == 1) {
		yielded = -ESRCH;
		goto out_irq;
	}

	double_rq_lock(rq, p_rq);
	if (task_rq(p) != p_rq) {
		double_rq_unlock(rq, p_rq);
		goto again;
	}

	if (!curr->sched_class->yield_to_task)
		goto out_unlock;

	if (curr->sched_class != p->sched_class)
		goto out_unlock;

	if (task_running(p_rq, p) || p->state)
		goto out_unlock;

	yielded = curr->sched_class->yield_to_task(rq, p, preempt);
	if (yielded) {
		schedstat_inc(rq, yld_count);
		/*
		 * Make p's CPU reschedule; pick_next_entity takes care of
		 * fairness.
		 */
		if (preempt && rq != p_rq)
			resched_curr(p_rq);
	}

out_unlock:
	double_rq_unlock(rq, p_rq);
out_irq:
	local_irq_restore(flags);

	if (yielded > 0)
		schedule();

	return yielded;
}
EXPORT_SYMBOL_GPL(yield_to);

/*
 * This task is about to go to sleep on IO. Increment rq->nr_iowait so
 * that process accounting knows that this is a task in IO wait state.
 */
long __sched io_schedule_timeout(long timeout)
{
	int old_iowait = current->in_iowait;
	struct rq *rq;
	long ret;

	current->in_iowait = 1;
	blk_schedule_flush_plug(current);

	delayacct_blkio_start();
	rq = raw_rq();
	atomic_inc(&rq->nr_iowait);
	ret = schedule_timeout(timeout);
	current->in_iowait = old_iowait;
	atomic_dec(&rq->nr_iowait);
	delayacct_blkio_end();

	return ret;
}
EXPORT_SYMBOL(io_schedule_timeout);

/**
 * sys_sched_get_priority_max - return maximum RT priority.
 * @policy: scheduling class.
 *
 * Return: On success, this syscall returns the maximum
 * rt_priority that can be used by a given scheduling class.
 * On failure, a negative error code is returned.
 */
SYSCALL_DEFINE1(sched_get_priority_max, int, policy)
{
	int ret = -EINVAL;

	switch (policy) {
	case SCHED_FIFO:
	case SCHED_RR:
		ret = MAX_USER_RT_PRIO-1;
		break;
	case SCHED_DEADLINE:
	case SCHED_NORMAL:
	case SCHED_BATCH:
	case SCHED_IDLE:
		ret = 0;
		break;
	}
	return ret;
}

/**
 * sys_sched_get_priority_min - return minimum RT priority.
 * @policy: scheduling class.
 *
 * Return: On success, this syscall returns the minimum
 * rt_priority that can be used by a given scheduling class.
 * On failure, a negative error code is returned.
 */
SYSCALL_DEFINE1(sched_get_priority_min, int, policy)
{
	int ret = -EINVAL;

	switch (policy) {
	case SCHED_FIFO:
	case SCHED_RR:
		ret = 1;
		break;
	case SCHED_DEADLINE:
	case SCHED_NORMAL:
	case SCHED_BATCH:
	case SCHED_IDLE:
		ret = 0;
	}
	return ret;
}

/**
 * sys_sched_rr_get_interval - return the default timeslice of a process.
 * @pid: pid of the process.
 * @interval: userspace pointer to the timeslice value.
 *
 * this syscall writes the default timeslice value of a given process
 * into the user-space timespec buffer. A value of '0' means infinity.
 *
 * Return: On success, 0 and the timeslice is in @interval. Otherwise,
 * an error code.
 */
SYSCALL_DEFINE2(sched_rr_get_interval, pid_t, pid,
		struct timespec __user *, interval)
{
	struct task_struct *p;
	unsigned int time_slice;
	unsigned long flags;
	struct rq *rq;
	int retval;
	struct timespec t;

	if (pid < 0)
		return -EINVAL;

	retval = -ESRCH;
	rcu_read_lock();
	p = find_process_by_pid(pid);
	if (!p)
		goto out_unlock;

	retval = security_task_getscheduler(p);
	if (retval)
		goto out_unlock;

	rq = task_rq_lock(p, &flags);
	time_slice = 0;
	if (p->sched_class->get_rr_interval)
		time_slice = p->sched_class->get_rr_interval(rq, p);
	task_rq_unlock(rq, p, &flags);

	rcu_read_unlock();
	jiffies_to_timespec(time_slice, &t);
	retval = copy_to_user(interval, &t, sizeof(t)) ? -EFAULT : 0;
	return retval;

out_unlock:
	rcu_read_unlock();
	return retval;
}

static const char stat_nam[] = TASK_STATE_TO_CHAR_STR;

void sched_show_task(struct task_struct *p)
{
	unsigned long free = 0;
	int ppid;
	unsigned long state = p->state;

	if (state)
		state = __ffs(state) + 1;
	printk(KERN_INFO "%-15.15s %c", p->comm,
		state < sizeof(stat_nam) - 1 ? stat_nam[state] : '?');
#if BITS_PER_LONG == 32
	if (state == TASK_RUNNING)
		printk(KERN_CONT " running  ");
	else
		printk(KERN_CONT " %08lx ", thread_saved_pc(p));
#else
	if (state == TASK_RUNNING)
		printk(KERN_CONT "  running task    ");
	else
		printk(KERN_CONT " %016lx ", thread_saved_pc(p));
#endif
#ifdef CONFIG_DEBUG_STACK_USAGE
	free = stack_not_used(p);
#endif
	ppid = 0;
	rcu_read_lock();
	if (pid_alive(p))
		ppid = task_pid_nr(rcu_dereference(p->real_parent));
	rcu_read_unlock();
	printk(KERN_CONT "%5lu %5d %6d 0x%08lx\n", free,
		task_pid_nr(p), ppid,
		(unsigned long)task_thread_info(p)->flags);

	print_worker_info(KERN_INFO, p);
	show_stack(p, NULL);
}

void show_state_filter(unsigned long state_filter)
{
	struct task_struct *g, *p;

#if BITS_PER_LONG == 32
	printk(KERN_INFO
		"  task                PC stack   pid father\n");
#else
	printk(KERN_INFO
		"  task                        PC stack   pid father\n");
#endif
	rcu_read_lock();
	for_each_process_thread(g, p) {
		/*
		 * reset the NMI-timeout, listing all files on a slow
		 * console might take a lot of time:
		 */
		touch_nmi_watchdog();
		if (!state_filter || (p->state & state_filter))
			sched_show_task(p);
	}

	touch_all_softlockup_watchdogs();

#ifdef CONFIG_SCHED_DEBUG
	sysrq_sched_debug_show();
#endif
	rcu_read_unlock();
	/*
	 * Only show locks if all tasks are dumped:
	 */
	if (!state_filter)
		debug_show_all_locks();
}

void init_idle_bootup_task(struct task_struct *idle)
{
	idle->sched_class = &idle_sched_class;
}

/**
 * init_idle - set up an idle thread for a given CPU
 * @idle: task in question
 * @cpu: cpu the idle task belongs to
 *
 * NOTE: this function does not set the idle thread's NEED_RESCHED
 * flag, to make booting more robust.
 */
void init_idle(struct task_struct *idle, int cpu)
{
	struct rq *rq = cpu_rq(cpu);
	unsigned long flags;

	raw_spin_lock_irqsave(&rq->lock, flags);

	__sched_fork(0, idle);
	idle->state = TASK_RUNNING;
	idle->se.exec_start = sched_clock();

	do_set_cpus_allowed(idle, cpumask_of(cpu));
	/*
	 * We're having a chicken and egg problem, even though we are
	 * holding rq->lock, the cpu isn't yet set to this cpu so the
	 * lockdep check in task_group() will fail.
	 *
	 * Similar case to sched_fork(). / Alternatively we could
	 * use task_rq_lock() here and obtain the other rq->lock.
	 *
	 * Silence PROVE_RCU
	 */
	rcu_read_lock();
	__set_task_cpu(idle, cpu);
	rcu_read_unlock();

	rq->curr = rq->idle = idle;
	idle->on_rq = TASK_ON_RQ_QUEUED;
#if defined(CONFIG_SMP)
	idle->on_cpu = 1;
#endif
	raw_spin_unlock_irqrestore(&rq->lock, flags);

	/* Set the preempt count _outside_ the spinlocks! */
	init_idle_preempt_count(idle, cpu);

	/*
	 * The idle tasks have their own, simple scheduling class:
	 */
	idle->sched_class = &idle_sched_class;
	ftrace_graph_init_idle_task(idle, cpu);
	vtime_init_idle(idle, cpu);
#if defined(CONFIG_SMP)
	sprintf(idle->comm, "%s/%d", INIT_TASK_COMM, cpu);
#endif
}

int cpuset_cpumask_can_shrink(const struct cpumask *cur,
			      const struct cpumask *trial)
{
	int ret = 1, trial_cpus;
	struct dl_bw *cur_dl_b;
	unsigned long flags;

	if (!cpumask_weight(cur))
		return ret;

	rcu_read_lock_sched();
	cur_dl_b = dl_bw_of(cpumask_any(cur));
	trial_cpus = cpumask_weight(trial);

	raw_spin_lock_irqsave(&cur_dl_b->lock, flags);
	if (cur_dl_b->bw != -1 &&
	    cur_dl_b->bw * trial_cpus < cur_dl_b->total_bw)
		ret = 0;
	raw_spin_unlock_irqrestore(&cur_dl_b->lock, flags);
	rcu_read_unlock_sched();

	return ret;
}

int task_can_attach(struct task_struct *p,
		    const struct cpumask *cs_cpus_allowed)
{
	int ret = 0;

	/*
	 * Kthreads which disallow setaffinity shouldn't be moved
	 * to a new cpuset; we don't want to change their cpu
	 * affinity and isolating such threads by their set of
	 * allowed nodes is unnecessary.  Thus, cpusets are not
	 * applicable for such threads.  This prevents checking for
	 * success of set_cpus_allowed_ptr() on all attached tasks
	 * before cpus_allowed may be changed.
	 */
	if (p->flags & PF_NO_SETAFFINITY) {
		ret = -EINVAL;
		goto out;
	}

#ifdef CONFIG_SMP
	if (dl_task(p) && !cpumask_intersects(task_rq(p)->rd->span,
					      cs_cpus_allowed)) {
		unsigned int dest_cpu = cpumask_any_and(cpu_active_mask,
							cs_cpus_allowed);
		struct dl_bw *dl_b;
		bool overflow;
		int cpus;
		unsigned long flags;

		rcu_read_lock_sched();
		dl_b = dl_bw_of(dest_cpu);
		raw_spin_lock_irqsave(&dl_b->lock, flags);
		cpus = dl_bw_cpus(dest_cpu);
		overflow = __dl_overflow(dl_b, cpus, 0, p->dl.dl_bw);
		if (overflow)
			ret = -EBUSY;
		else {
			/*
			 * We reserve space for this task in the destination
			 * root_domain, as we can't fail after this point.
			 * We will free resources in the source root_domain
			 * later on (see set_cpus_allowed_dl()).
			 */
			__dl_add(dl_b, p->dl.dl_bw);
		}
		raw_spin_unlock_irqrestore(&dl_b->lock, flags);
		rcu_read_unlock_sched();

	}
#endif
out:
	return ret;
}

#ifdef CONFIG_SMP
/*
 * move_queued_task - move a queued task to new rq.
 *
 * Returns (locked) new rq. Old rq's lock is released.
 */
static struct rq *move_queued_task(struct task_struct *p, int new_cpu)
{
	struct rq *rq = task_rq(p);

	lockdep_assert_held(&rq->lock);

	dequeue_task(rq, p, 0);
	p->on_rq = TASK_ON_RQ_MIGRATING;
	set_task_cpu(p, new_cpu);
	raw_spin_unlock(&rq->lock);

	rq = cpu_rq(new_cpu);

	raw_spin_lock(&rq->lock);
	BUG_ON(task_cpu(p) != new_cpu);
	p->on_rq = TASK_ON_RQ_QUEUED;
	enqueue_task(rq, p, 0);
	check_preempt_curr(rq, p, 0);

	return rq;
}

void do_set_cpus_allowed(struct task_struct *p, const struct cpumask *new_mask)
{
	if (p->sched_class->set_cpus_allowed)
		p->sched_class->set_cpus_allowed(p, new_mask);

	cpumask_copy(&p->cpus_allowed, new_mask);
	p->nr_cpus_allowed = cpumask_weight(new_mask);
}

/*
 * This is how migration works:
 *
 * 1) we invoke migration_cpu_stop() on the target CPU using
 *    stop_one_cpu().
 * 2) stopper starts to run (implicitly forcing the migrated thread
 *    off the CPU)
 * 3) it checks whether the migrated task is still in the wrong runqueue.
 * 4) if it's in the wrong runqueue then the migration thread removes
 *    it and puts it into the right queue.
 * 5) stopper completes and stop_one_cpu() returns and the migration
 *    is done.
 */

/*
 * Change a given task's CPU affinity. Migrate the thread to a
 * proper CPU and schedule it away if the CPU it's executing on
 * is removed from the allowed bitmask.
 *
 * NOTE: the caller must have a valid reference to the task, the
 * task must not exit() & deallocate itself prematurely. The
 * call is not atomic; no spinlocks may be held.
 */
int set_cpus_allowed_ptr(struct task_struct *p, const struct cpumask *new_mask)
{
	unsigned long flags;
	struct rq *rq;
	unsigned int dest_cpu;
	int ret = 0;

	rq = task_rq_lock(p, &flags);

	if (cpumask_equal(&p->cpus_allowed, new_mask))
		goto out;

	if (!cpumask_intersects(new_mask, cpu_active_mask)) {
		ret = -EINVAL;
		goto out;
	}

	do_set_cpus_allowed(p, new_mask);

	/* Can the task run on the task's current CPU? If so, we're done */
	if (cpumask_test_cpu(task_cpu(p), new_mask))
		goto out;

	dest_cpu = cpumask_any_and(cpu_active_mask, new_mask);
	if (task_running(rq, p) || p->state == TASK_WAKING) {
		struct migration_arg arg = { p, dest_cpu };
		/* Need help from migration thread: drop lock and wait. */
		task_rq_unlock(rq, p, &flags);
		stop_one_cpu(cpu_of(rq), migration_cpu_stop, &arg);
		tlb_migrate_finish(p->mm);
		return 0;
	} else if (task_on_rq_queued(p))
		rq = move_queued_task(p, dest_cpu);
out:
	task_rq_unlock(rq, p, &flags);

	return ret;
}
EXPORT_SYMBOL_GPL(set_cpus_allowed_ptr);

/*
 * Move (not current) task off this cpu, onto dest cpu. We're doing
 * this because either it can't run here any more (set_cpus_allowed()
 * away from this CPU, or CPU going down), or because we're
 * attempting to rebalance this task on exec (sched_exec).
 *
 * So we race with normal scheduler movements, but that's OK, as long
 * as the task is no longer on this CPU.
 *
 * Returns non-zero if task was successfully migrated.
 */
static int __migrate_task(struct task_struct *p, int src_cpu, int dest_cpu)
{
	struct rq *rq;
	int ret = 0;

	if (unlikely(!cpu_active(dest_cpu)))
		return ret;

	rq = cpu_rq(src_cpu);

	raw_spin_lock(&p->pi_lock);
	raw_spin_lock(&rq->lock);
	/* Already moved. */
	if (task_cpu(p) != src_cpu)
		goto done;

	/* Affinity changed (again). */
	if (!cpumask_test_cpu(dest_cpu, tsk_cpus_allowed(p)))
		goto fail;

	/*
	 * If we're not on a rq, the next wake-up will ensure we're
	 * placed properly.
	 */
	if (task_on_rq_queued(p))
		rq = move_queued_task(p, dest_cpu);
done:
	ret = 1;
fail:
	raw_spin_unlock(&rq->lock);
	raw_spin_unlock(&p->pi_lock);
	return ret;
}

#ifdef CONFIG_NUMA_BALANCING
/* Migrate current task p to target_cpu */
int migrate_task_to(struct task_struct *p, int target_cpu)
{
	struct migration_arg arg = { p, target_cpu };
	int curr_cpu = task_cpu(p);

	if (curr_cpu == target_cpu)
		return 0;

	if (!cpumask_test_cpu(target_cpu, tsk_cpus_allowed(p)))
		return -EINVAL;

	/* TODO: This is not properly updating schedstats */

	trace_sched_move_numa(p, curr_cpu, target_cpu);
	return stop_one_cpu(curr_cpu, migration_cpu_stop, &arg);
}

/*
 * Requeue a task on a given node and accurately track the number of NUMA
 * tasks on the runqueues
 */
void sched_setnuma(struct task_struct *p, int nid)
{
	struct rq *rq;
	unsigned long flags;
	bool queued, running;

	rq = task_rq_lock(p, &flags);
	queued = task_on_rq_queued(p);
	running = task_current(rq, p);

	if (queued)
		dequeue_task(rq, p, 0);
	if (running)
		put_prev_task(rq, p);

	p->numa_preferred_nid = nid;

	if (running)
		p->sched_class->set_curr_task(rq);
	if (queued)
		enqueue_task(rq, p, 0);
	task_rq_unlock(rq, p, &flags);
}
#endif

/*
 * migration_cpu_stop - this will be executed by a highprio stopper thread
 * and performs thread migration by bumping thread off CPU then
 * 'pushing' onto another runqueue.
 */
static int migration_cpu_stop(void *data)
{
	struct migration_arg *arg = data;

	/*
	 * The original target cpu might have gone down and we might
	 * be on another cpu but it doesn't matter.
	 */
	local_irq_disable();
	/*
	 * We need to explicitly wake pending tasks before running
	 * __migrate_task() such that we will not miss enforcing cpus_allowed
	 * during wakeups, see set_cpus_allowed_ptr()'s TASK_WAKING test.
	 */
	sched_ttwu_pending();
	__migrate_task(arg->task, raw_smp_processor_id(), arg->dest_cpu);
	local_irq_enable();
	return 0;
}

#ifdef CONFIG_HOTPLUG_CPU

/*
 * Ensures that the idle task is using init_mm right before its cpu goes
 * offline.
 */
void idle_task_exit(void)
{
	struct mm_struct *mm = current->active_mm;

	BUG_ON(cpu_online(smp_processor_id()));

	if (mm != &init_mm) {
		switch_mm(mm, &init_mm, current);
		finish_arch_post_lock_switch();
	}
	mmdrop(mm);
}

/*
 * Since this CPU is going 'away' for a while, fold any nr_active delta
 * we might have. Assumes we're called after migrate_tasks() so that the
 * nr_active count is stable.
 *
 * Also see the comment "Global load-average calculations".
 */
static void calc_load_migrate(struct rq *rq)
{
	long delta = calc_load_fold_active(rq);
	if (delta)
		atomic_long_add(delta, &calc_load_tasks);
}

static void put_prev_task_fake(struct rq *rq, struct task_struct *prev)
{
}

static const struct sched_class fake_sched_class = {
	.put_prev_task = put_prev_task_fake,
};

static struct task_struct fake_task = {
	/*
	 * Avoid pull_{rt,dl}_task()
	 */
	.prio = MAX_PRIO + 1,
	.sched_class = &fake_sched_class,
};

/*
 * Migrate all tasks from the rq, sleeping tasks will be migrated by
 * try_to_wake_up()->select_task_rq().
 *
 * Called with rq->lock held even though we'er in stop_machine() and
 * there's no concurrency possible, we hold the required locks anyway
 * because of lock validation efforts.
 */
static void migrate_tasks(unsigned int dead_cpu)
{
	struct rq *rq = cpu_rq(dead_cpu);
	struct task_struct *next, *stop = rq->stop;
	int dest_cpu;

	/*
	 * Fudge the rq selection such that the below task selection loop
	 * doesn't get stuck on the currently eligible stop task.
	 *
	 * We're currently inside stop_machine() and the rq is either stuck
	 * in the stop_machine_cpu_stop() loop, or we're executing this code,
	 * either way we should never end up calling schedule() until we're
	 * done here.
	 */
	rq->stop = NULL;

	/*
	 * put_prev_task() and pick_next_task() sched
	 * class method both need to have an up-to-date
	 * value of rq->clock[_task]
	 */
	update_rq_clock(rq);

	for ( ; ; ) {
		/*
		 * There's this thread running, bail when that's the only
		 * remaining thread.
		 */
		if (rq->nr_running == 1)
			break;

		next = pick_next_task(rq, &fake_task);
		BUG_ON(!next);
		next->sched_class->put_prev_task(rq, next);

		/* Find suitable destination for @next, with force if needed. */
		dest_cpu = select_fallback_rq(dead_cpu, next);
		raw_spin_unlock(&rq->lock);

		__migrate_task(next, dead_cpu, dest_cpu);

		raw_spin_lock(&rq->lock);
	}

	rq->stop = stop;
}

#endif /* CONFIG_HOTPLUG_CPU */

#if defined(CONFIG_SCHED_DEBUG) && defined(CONFIG_SYSCTL)

static struct ctl_table sd_ctl_dir[] = {
	{
		.procname	= "sched_domain",
		.mode		= 0555,
	},
	{}
};

static struct ctl_table sd_ctl_root[] = {
	{
		.procname	= "kernel",
		.mode		= 0555,
		.child		= sd_ctl_dir,
	},
	{}
};

static struct ctl_table *sd_alloc_ctl_entry(int n)
{
	struct ctl_table *entry =
		kcalloc(n, sizeof(struct ctl_table), GFP_KERNEL);

	return entry;
}

static void sd_free_ctl_entry(struct ctl_table **tablep)
{
	struct ctl_table *entry;

	/*
	 * In the intermediate directories, both the child directory and
	 * procname are dynamically allocated and could fail but the mode
	 * will always be set. In the lowest directory the names are
	 * static strings and all have proc handlers.
	 */
	for (entry = *tablep; entry->mode; entry++) {
		if (entry->child)
			sd_free_ctl_entry(&entry->child);
		if (entry->proc_handler == NULL)
			kfree(entry->procname);
	}

	kfree(*tablep);
	*tablep = NULL;
}

static int min_load_idx = 0;
static int max_load_idx = CPU_LOAD_IDX_MAX-1;

static void
set_table_entry(struct ctl_table *entry,
		const char *procname, void *data, int maxlen,
		umode_t mode, proc_handler *proc_handler,
		bool load_idx)
{
	entry->procname = procname;
	entry->data = data;
	entry->maxlen = maxlen;
	entry->mode = mode;
	entry->proc_handler = proc_handler;

	if (load_idx) {
		entry->extra1 = &min_load_idx;
		entry->extra2 = &max_load_idx;
	}
}

static struct ctl_table *
sd_alloc_ctl_domain_table(struct sched_domain *sd)
{
	struct ctl_table *table = sd_alloc_ctl_entry(14);

	if (table == NULL)
		return NULL;

	set_table_entry(&table[0], "min_interval", &sd->min_interval,
		sizeof(long), 0644, proc_doulongvec_minmax, false);
	set_table_entry(&table[1], "max_interval", &sd->max_interval,
		sizeof(long), 0644, proc_doulongvec_minmax, false);
	set_table_entry(&table[2], "busy_idx", &sd->busy_idx,
		sizeof(int), 0644, proc_dointvec_minmax, true);
	set_table_entry(&table[3], "idle_idx", &sd->idle_idx,
		sizeof(int), 0644, proc_dointvec_minmax, true);
	set_table_entry(&table[4], "newidle_idx", &sd->newidle_idx,
		sizeof(int), 0644, proc_dointvec_minmax, true);
	set_table_entry(&table[5], "wake_idx", &sd->wake_idx,
		sizeof(int), 0644, proc_dointvec_minmax, true);
	set_table_entry(&table[6], "forkexec_idx", &sd->forkexec_idx,
		sizeof(int), 0644, proc_dointvec_minmax, true);
	set_table_entry(&table[7], "busy_factor", &sd->busy_factor,
		sizeof(int), 0644, proc_dointvec_minmax, false);
	set_table_entry(&table[8], "imbalance_pct", &sd->imbalance_pct,
		sizeof(int), 0644, proc_dointvec_minmax, false);
	set_table_entry(&table[9], "cache_nice_tries",
		&sd->cache_nice_tries,
		sizeof(int), 0644, proc_dointvec_minmax, false);
	set_table_entry(&table[10], "flags", &sd->flags,
		sizeof(int), 0644, proc_dointvec_minmax, false);
	set_table_entry(&table[11], "max_newidle_lb_cost",
		&sd->max_newidle_lb_cost,
		sizeof(long), 0644, proc_doulongvec_minmax, false);
	set_table_entry(&table[12], "name", sd->name,
		CORENAME_MAX_SIZE, 0444, proc_dostring, false);
	/* &table[13] is terminator */

	return table;
}

static struct ctl_table *sd_alloc_ctl_cpu_table(int cpu)
{
	struct ctl_table *entry, *table;
	struct sched_domain *sd;
	int domain_num = 0, i;
	char buf[32];

	for_each_domain(cpu, sd)
		domain_num++;
	entry = table = sd_alloc_ctl_entry(domain_num + 1);
	if (table == NULL)
		return NULL;

	i = 0;
	for_each_domain(cpu, sd) {
		snprintf(buf, 32, "domain%d", i);
		entry->procname = kstrdup(buf, GFP_KERNEL);
		entry->mode = 0555;
		entry->child = sd_alloc_ctl_domain_table(sd);
		entry++;
		i++;
	}
	return table;
}

static struct ctl_table_header *sd_sysctl_header;
static void register_sched_domain_sysctl(void)
{
	int i, cpu_num = num_possible_cpus();
	struct ctl_table *entry = sd_alloc_ctl_entry(cpu_num + 1);
	char buf[32];

	WARN_ON(sd_ctl_dir[0].child);
	sd_ctl_dir[0].child = entry;

	if (entry == NULL)
		return;

	for_each_possible_cpu(i) {
		snprintf(buf, 32, "cpu%d", i);
		entry->procname = kstrdup(buf, GFP_KERNEL);
		entry->mode = 0555;
		entry->child = sd_alloc_ctl_cpu_table(i);
		entry++;
	}

	WARN_ON(sd_sysctl_header);
	sd_sysctl_header = register_sysctl_table(sd_ctl_root);
}

/* may be called multiple times per register */
static void unregister_sched_domain_sysctl(void)
{
	if (sd_sysctl_header)
		unregister_sysctl_table(sd_sysctl_header);
	sd_sysctl_header = NULL;
	if (sd_ctl_dir[0].child)
		sd_free_ctl_entry(&sd_ctl_dir[0].child);
}
#else
static void register_sched_domain_sysctl(void)
{
}
static void unregister_sched_domain_sysctl(void)
{
}
#endif

static void set_rq_online(struct rq *rq)
{
	if (!rq->online) {
		const struct sched_class *class;

		cpumask_set_cpu(rq->cpu, rq->rd->online);
		rq->online = 1;

		/* IAMROOT-12 fehead (2017-07-13):
		 * --------------------------
		 * for (class = sched_class_highest; class; class = class->next)
		 *
		 * stop_sched_class->next = &dl_sched_class
		 * dl_sched_class->next = &rt_sched_class
		 * rt_sched_class->next = &fair_sched_class
		 * fair_sched_class->next = &idle_sched_class
		 * idle_sched_class->next = null
		 *
		 * rq_online_dl, rq_online_rt, rq_online_fair 함수 호출.
		 */
		for_each_class(class) {
			if (class->rq_online)
				class->rq_online(rq);
		}
	}
}

static void set_rq_offline(struct rq *rq)
{
	if (rq->online) {
		const struct sched_class *class;

		for_each_class(class) {
			if (class->rq_offline)
				class->rq_offline(rq);
		}

		cpumask_clear_cpu(rq->cpu, rq->rd->online);
		rq->online = 0;
	}
}

/*
 * migration_call - callback that gets triggered when a CPU is added.
 * Here we can start up the necessary migration thread for the new CPU.
 */
static int
migration_call(struct notifier_block *nfb, unsigned long action, void *hcpu)
{
	int cpu = (long)hcpu;
	unsigned long flags;
	struct rq *rq = cpu_rq(cpu);

	switch (action & ~CPU_TASKS_FROZEN) {

	case CPU_UP_PREPARE:
		rq->calc_load_update = calc_load_update;
		break;

	case CPU_ONLINE:
		/* Update our root-domain */
		raw_spin_lock_irqsave(&rq->lock, flags);
		if (rq->rd) {
			BUG_ON(!cpumask_test_cpu(cpu, rq->rd->span));

			set_rq_online(rq);
		}
		raw_spin_unlock_irqrestore(&rq->lock, flags);
		break;

#ifdef CONFIG_HOTPLUG_CPU
	case CPU_DYING:
		sched_ttwu_pending();
		/* Update our root-domain */
		raw_spin_lock_irqsave(&rq->lock, flags);
		if (rq->rd) {
			BUG_ON(!cpumask_test_cpu(cpu, rq->rd->span));
			set_rq_offline(rq);
		}
		migrate_tasks(cpu);
		BUG_ON(rq->nr_running != 1); /* the migration thread */
		raw_spin_unlock_irqrestore(&rq->lock, flags);
		break;

	case CPU_DEAD:
		calc_load_migrate(rq);
		break;
#endif
	}

	update_max_interval();

	return NOTIFY_OK;
}

/*
 * Register at high priority so that task migration (migrate_all_tasks)
 * happens before everything else.  This has to be lower priority than
 * the notifier in the perf_event subsystem, though.
 */
static struct notifier_block migration_notifier = {
	.notifier_call = migration_call,
	.priority = CPU_PRI_MIGRATION,
};

static void __cpuinit set_cpu_rq_start_time(void)
{
	int cpu = smp_processor_id();
	struct rq *rq = cpu_rq(cpu);
	rq->age_stamp = sched_clock_cpu(cpu);
}

static int sched_cpu_active(struct notifier_block *nfb,
				      unsigned long action, void *hcpu)
{
	switch (action & ~CPU_TASKS_FROZEN) {
	case CPU_STARTING:
		set_cpu_rq_start_time();
		return NOTIFY_OK;
	case CPU_DOWN_FAILED:
		set_cpu_active((long)hcpu, true);
		return NOTIFY_OK;
	default:
		return NOTIFY_DONE;
	}
}

static int sched_cpu_inactive(struct notifier_block *nfb,
					unsigned long action, void *hcpu)
{
	unsigned long flags;
	long cpu = (long)hcpu;
	struct dl_bw *dl_b;

	switch (action & ~CPU_TASKS_FROZEN) {
	case CPU_DOWN_PREPARE:
		set_cpu_active(cpu, false);

		/* explicitly allow suspend */
		if (!(action & CPU_TASKS_FROZEN)) {
			bool overflow;
			int cpus;

			rcu_read_lock_sched();
			dl_b = dl_bw_of(cpu);

			raw_spin_lock_irqsave(&dl_b->lock, flags);
			cpus = dl_bw_cpus(cpu);
			overflow = __dl_overflow(dl_b, cpus, 0, 0);
			raw_spin_unlock_irqrestore(&dl_b->lock, flags);

			rcu_read_unlock_sched();

			if (overflow)
				return notifier_from_errno(-EBUSY);
		}
		return NOTIFY_OK;
	}

	return NOTIFY_DONE;
}

static int __init migration_init(void)
{
	void *cpu = (void *)(long)smp_processor_id();
	int err;

	/* Initialize migration for the boot CPU */
	err = migration_call(&migration_notifier, CPU_UP_PREPARE, cpu);
	BUG_ON(err == NOTIFY_BAD);
	migration_call(&migration_notifier, CPU_ONLINE, cpu);
	register_cpu_notifier(&migration_notifier);

	/* Register cpu active notifiers */
	cpu_notifier(sched_cpu_active, CPU_PRI_SCHED_ACTIVE);
	cpu_notifier(sched_cpu_inactive, CPU_PRI_SCHED_INACTIVE);

	return 0;
}
early_initcall(migration_init);
#endif

#ifdef CONFIG_SMP

static cpumask_var_t sched_domains_tmpmask; /* sched_domains_mutex */

#ifdef CONFIG_SCHED_DEBUG

static __read_mostly int sched_debug_enabled;

static int __init sched_debug_setup(char *str)
{
	sched_debug_enabled = 1;

	return 0;
}
early_param("sched_debug", sched_debug_setup);

static inline bool sched_debug(void)
{
	return sched_debug_enabled;
}

static int sched_domain_debug_one(struct sched_domain *sd, int cpu, int level,
				  struct cpumask *groupmask)
{
	struct sched_group *group = sd->groups;

	cpumask_clear(groupmask);

	printk(KERN_DEBUG "%*s domain %d: ", level, "", level);

	if (!(sd->flags & SD_LOAD_BALANCE)) {
		printk("does not load-balance\n");
		if (sd->parent)
			printk(KERN_ERR "ERROR: !SD_LOAD_BALANCE domain"
					" has parent");
		return -1;
	}

	printk(KERN_CONT "span %*pbl level %s\n",
	       cpumask_pr_args(sched_domain_span(sd)), sd->name);

	if (!cpumask_test_cpu(cpu, sched_domain_span(sd))) {
		printk(KERN_ERR "ERROR: domain->span does not contain "
				"CPU%d\n", cpu);
	}
	if (!cpumask_test_cpu(cpu, sched_group_cpus(group))) {
		printk(KERN_ERR "ERROR: domain->groups does not contain"
				" CPU%d\n", cpu);
	}

	printk(KERN_DEBUG "%*s groups:", level + 1, "");
	do {
		if (!group) {
			printk("\n");
			printk(KERN_ERR "ERROR: group is NULL\n");
			break;
		}

		/*
		 * Even though we initialize ->capacity to something semi-sane,
		 * we leave capacity_orig unset. This allows us to detect if
		 * domain iteration is still funny without causing /0 traps.
		 */
		if (!group->sgc->capacity_orig) {
			printk(KERN_CONT "\n");
			printk(KERN_ERR "ERROR: domain->cpu_capacity not set\n");
			break;
		}

		if (!cpumask_weight(sched_group_cpus(group))) {
			printk(KERN_CONT "\n");
			printk(KERN_ERR "ERROR: empty group\n");
			break;
		}

		if (!(sd->flags & SD_OVERLAP) &&
		    cpumask_intersects(groupmask, sched_group_cpus(group))) {
			printk(KERN_CONT "\n");
			printk(KERN_ERR "ERROR: repeated CPUs\n");
			break;
		}

		cpumask_or(groupmask, groupmask, sched_group_cpus(group));

		printk(KERN_CONT " %*pbl",
		       cpumask_pr_args(sched_group_cpus(group)));
		if (group->sgc->capacity != SCHED_CAPACITY_SCALE) {
			printk(KERN_CONT " (cpu_capacity = %d)",
				group->sgc->capacity);
		}

		group = group->next;
	} while (group != sd->groups);
	printk(KERN_CONT "\n");

	if (!cpumask_equal(sched_domain_span(sd), groupmask))
		printk(KERN_ERR "ERROR: groups don't span domain->span\n");

	if (sd->parent &&
	    !cpumask_subset(groupmask, sched_domain_span(sd->parent)))
		printk(KERN_ERR "ERROR: parent span is not a superset "
			"of domain->span\n");
	return 0;
}

static void sched_domain_debug(struct sched_domain *sd, int cpu)
{
	int level = 0;

	if (!sched_debug_enabled)
		return;

	if (!sd) {
		printk(KERN_DEBUG "CPU%d attaching NULL sched-domain.\n", cpu);
		return;
	}

	printk(KERN_DEBUG "CPU%d attaching sched-domain:\n", cpu);

	for (;;) {
		if (sched_domain_debug_one(sd, cpu, level, sched_domains_tmpmask))
			break;
		level++;
		sd = sd->parent;
		if (!sd)
			break;
	}
}
#else /* !CONFIG_SCHED_DEBUG */
# define sched_domain_debug(sd, cpu) do { } while (0)
static inline bool sched_debug(void)
{
	return false;
}
#endif /* CONFIG_SCHED_DEBUG */

static int sd_degenerate(struct sched_domain *sd)
{
	if (cpumask_weight(sched_domain_span(sd)) == 1)
		return 1;

	/* Following flags need at least 2 groups */
	if (sd->flags & (SD_LOAD_BALANCE |
			 SD_BALANCE_NEWIDLE |
			 SD_BALANCE_FORK |
			 SD_BALANCE_EXEC |
			 SD_SHARE_CPUCAPACITY |
			 SD_SHARE_PKG_RESOURCES |
			 SD_SHARE_POWERDOMAIN)) {
		if (sd->groups != sd->groups->next)
			return 0;
	}

	/* Following flags don't use groups */
	if (sd->flags & (SD_WAKE_AFFINE))
		return 0;

	return 1;
}

static int
sd_parent_degenerate(struct sched_domain *sd, struct sched_domain *parent)
{
	unsigned long cflags = sd->flags, pflags = parent->flags;

	if (sd_degenerate(parent))
		return 1;

	if (!cpumask_equal(sched_domain_span(sd), sched_domain_span(parent)))
		return 0;

	/* Flags needing groups don't count if only 1 group in parent */
	if (parent->groups == parent->groups->next) {
		pflags &= ~(SD_LOAD_BALANCE |
				SD_BALANCE_NEWIDLE |
				SD_BALANCE_FORK |
				SD_BALANCE_EXEC |
				SD_SHARE_CPUCAPACITY |
				SD_SHARE_PKG_RESOURCES |
				SD_PREFER_SIBLING |
				SD_SHARE_POWERDOMAIN);
		if (nr_node_ids == 1)
			pflags &= ~SD_SERIALIZE;
	}
	if (~cflags & pflags)
		return 0;

	return 1;
}

static void free_rootdomain(struct rcu_head *rcu)
{
	struct root_domain *rd = container_of(rcu, struct root_domain, rcu);

	cpupri_cleanup(&rd->cpupri);
	cpudl_cleanup(&rd->cpudl);
	free_cpumask_var(rd->dlo_mask);
	free_cpumask_var(rd->rto_mask);
	free_cpumask_var(rd->online);
	free_cpumask_var(rd->span);
	kfree(rd);
}

static void rq_attach_root(struct rq *rq, struct root_domain *rd)
{
	struct root_domain *old_rd = NULL;
	unsigned long flags;

	raw_spin_lock_irqsave(&rq->lock, flags);

	if (rq->rd) {
		old_rd = rq->rd;

		if (cpumask_test_cpu(rq->cpu, old_rd->online))
			set_rq_offline(rq);

		cpumask_clear_cpu(rq->cpu, old_rd->span);

		/*
		 * If we dont want to free the old_rd yet then
		 * set old_rd to NULL to skip the freeing later
		 * in this function:
		 */
		if (!atomic_dec_and_test(&old_rd->refcount))
			old_rd = NULL;
	}

	atomic_inc(&rd->refcount);
	rq->rd = rd;

	cpumask_set_cpu(rq->cpu, rd->span);
	if (cpumask_test_cpu(rq->cpu, cpu_active_mask))
		set_rq_online(rq);

	raw_spin_unlock_irqrestore(&rq->lock, flags);

	if (old_rd)
		call_rcu_sched(&old_rd->rcu, free_rootdomain);
}

/* IAMROOT-12 fehead (2017-07-10):
 * --------------------------
 * rd
 *	->span = alloc_cpumask_var()
 *	->online = alloc_cpumask_var()
 *	->dlo_mask = alloc_cpumask_var()
 *	->rto_mask = alloc_cpumask_var()
 *	->dl_bw.bw = 95%
 *	->dl_bw.total_bw = 0
 *	->cpudl.size = 0
 *	->cpudl.elements = kcalloc(nr_cpu_ids ..)
 *	->       [0..].idx = IDX_INVALID
 *	->cpudl.freecpus = zalloc_cpumask_var()
 *	->cpupri.pri_to_cpu[0..]
 *		.count = 0
 *		.mask = zalloc_cpumask_var()
 *		.cpu_to_pri = kcalloc(nr_cpu_ids, ...)
 *			[0..] = CPUPRI_INVALID
 */
static int init_rootdomain(struct root_domain *rd)
{
	memset(rd, 0, sizeof(*rd));

	if (!alloc_cpumask_var(&rd->span, GFP_KERNEL))
		goto out;
	if (!alloc_cpumask_var(&rd->online, GFP_KERNEL))
		goto free_span;
	if (!alloc_cpumask_var(&rd->dlo_mask, GFP_KERNEL))
		goto free_online;
	if (!alloc_cpumask_var(&rd->rto_mask, GFP_KERNEL))
		goto free_dlo_mask;

	init_dl_bw(&rd->dl_bw);

/* IAMROOT-12:
 * -------------
 * dl 로드밸런싱을 위한 준비
 */
	if (cpudl_init(&rd->cpudl) != 0)
		goto free_dlo_mask;

/* IAMROOT-12:
 * -------------
 * rt 로드밸런싱을 위한 준비
 */
	if (cpupri_init(&rd->cpupri) != 0)
		goto free_rto_mask;
	return 0;

free_rto_mask:
	free_cpumask_var(rd->rto_mask);
free_dlo_mask:
	free_cpumask_var(rd->dlo_mask);
free_online:
	free_cpumask_var(rd->online);
free_span:
	free_cpumask_var(rd->span);
out:
	return -ENOMEM;
}

/*
 * By default the system creates a single root-domain with all cpus as
 * members (mimicking the global state we have today).
 */
/* IAMROOT-12 fehead (2017-07-10):
 * --------------------------
 * def_root_domain
 *	.span = alloc_cpumask_var()
 *	.online = alloc_cpumask_var()
 *	.dlo_mask = alloc_cpumask_var()
 *	.rto_mask = alloc_cpumask_var()
 *	.dl_bw.bw = 95%
 *	.dl_bw.total_bw = 0
 *	.cpudl.size = 0
 *	.cpudl.elements = kcalloc(nr_cpu_ids ..)
 *		[0..].idx = IDX_INVALID
 *	.cpudl.freecpus = zalloc_cpumask_var()
 *	.cpupri.pri_to_cpu[0..]
 *		.count = 0
 *		.mask = zalloc_cpumask_var()
 *		.cpu_to_pri = kcalloc(nr_cpu_ids, ...)
 *			[0..] = CPUPRI_INVALID
 *	.refcount = 1
 */
struct root_domain def_root_domain;

static void init_defrootdomain(void)
{
	init_rootdomain(&def_root_domain);

	atomic_set(&def_root_domain.refcount, 1);
}

static struct root_domain *alloc_rootdomain(void)
{
	struct root_domain *rd;

	rd = kmalloc(sizeof(*rd), GFP_KERNEL);
	if (!rd)
		return NULL;

	if (init_rootdomain(rd) != 0) {
		kfree(rd);
		return NULL;
	}

	return rd;
}

static void free_sched_groups(struct sched_group *sg, int free_sgc)
{
	struct sched_group *tmp, *first;

	if (!sg)
		return;

	first = sg;
	do {
		tmp = sg->next;

		if (free_sgc && atomic_dec_and_test(&sg->sgc->ref))
			kfree(sg->sgc);

		kfree(sg);
		sg = tmp;
	} while (sg != first);
}

static void free_sched_domain(struct rcu_head *rcu)
{
	struct sched_domain *sd = container_of(rcu, struct sched_domain, rcu);

	/*
	 * If its an overlapping domain it has private groups, iterate and
	 * nuke them all.
	 */
	if (sd->flags & SD_OVERLAP) {
		free_sched_groups(sd->groups, 1);
	} else if (atomic_dec_and_test(&sd->groups->ref)) {
		kfree(sd->groups->sgc);
		kfree(sd->groups);
	}
	kfree(sd);
}

static void destroy_sched_domain(struct sched_domain *sd, int cpu)
{
	call_rcu(&sd->rcu, free_sched_domain);
}

static void destroy_sched_domains(struct sched_domain *sd, int cpu)
{
	for (; sd; sd = sd->parent)
		destroy_sched_domain(sd, cpu);
}

/*
 * Keep a special pointer to the highest sched_domain that has
 * SD_SHARE_PKG_RESOURCE set (Last Level Cache Domain) for this
 * allows us to avoid some pointer chasing select_idle_sibling().
 *
 * Also keep a unique ID per domain (we use the first cpu number in
 * the cpumask of the domain), this allows us to quickly tell if
 * two cpus are in the same cache domain, see cpus_share_cache().
 */
DEFINE_PER_CPU(struct sched_domain *, sd_llc);
DEFINE_PER_CPU(int, sd_llc_size);
DEFINE_PER_CPU(int, sd_llc_id);
DEFINE_PER_CPU(struct sched_domain *, sd_numa);
DEFINE_PER_CPU(struct sched_domain *, sd_busy);
DEFINE_PER_CPU(struct sched_domain *, sd_asym);

static void update_top_cache_domain(int cpu)
{
	struct sched_domain *sd;
	struct sched_domain *busy_sd = NULL;
	int id = cpu;
	int size = 1;

	sd = highest_flag_domain(cpu, SD_SHARE_PKG_RESOURCES);
	if (sd) {
		id = cpumask_first(sched_domain_span(sd));
		size = cpumask_weight(sched_domain_span(sd));
		busy_sd = sd->parent; /* sd_busy */
	}
	rcu_assign_pointer(per_cpu(sd_busy, cpu), busy_sd);

	rcu_assign_pointer(per_cpu(sd_llc, cpu), sd);
	per_cpu(sd_llc_size, cpu) = size;
	per_cpu(sd_llc_id, cpu) = id;

	sd = lowest_flag_domain(cpu, SD_NUMA);
	rcu_assign_pointer(per_cpu(sd_numa, cpu), sd);

	sd = highest_flag_domain(cpu, SD_ASYM_PACKING);
	rcu_assign_pointer(per_cpu(sd_asym, cpu), sd);
}

/*
 * Attach the domain 'sd' to 'cpu' as its base domain. Callers must
 * hold the hotplug lock.
 */
static void
cpu_attach_domain(struct sched_domain *sd, struct root_domain *rd, int cpu)
{
	struct rq *rq = cpu_rq(cpu);
	struct sched_domain *tmp;

	/* Remove the sched domains which do not contribute to scheduling. */
	for (tmp = sd; tmp; ) {
		struct sched_domain *parent = tmp->parent;
		if (!parent)
			break;

		if (sd_parent_degenerate(tmp, parent)) {
			tmp->parent = parent->parent;
			if (parent->parent)
				parent->parent->child = tmp;
			/*
			 * Transfer SD_PREFER_SIBLING down in case of a
			 * degenerate parent; the spans match for this
			 * so the property transfers.
			 */
			if (parent->flags & SD_PREFER_SIBLING)
				tmp->flags |= SD_PREFER_SIBLING;
			destroy_sched_domain(parent, cpu);
		} else
			tmp = tmp->parent;
	}

	if (sd && sd_degenerate(sd)) {
		tmp = sd;
		sd = sd->parent;
		destroy_sched_domain(tmp, cpu);
		if (sd)
			sd->child = NULL;
	}

	sched_domain_debug(sd, cpu);

	rq_attach_root(rq, rd);
	tmp = rq->sd;
	rcu_assign_pointer(rq->sd, sd);
	destroy_sched_domains(tmp, cpu);

	update_top_cache_domain(cpu);
}

/* cpus with isolated domains */
static cpumask_var_t cpu_isolated_map;

/* Setup the mask of cpus configured for isolated domains */
static int __init isolated_cpu_setup(char *str)
{
	alloc_bootmem_cpumask_var(&cpu_isolated_map);
	cpulist_parse(str, cpu_isolated_map);
	return 1;
}

__setup("isolcpus=", isolated_cpu_setup);

struct s_data {
	struct sched_domain ** __percpu sd;
	struct root_domain	*rd;
};

enum s_alloc {
	sa_rootdomain,
	sa_sd,
	sa_sd_storage,
	sa_none,
};

/*
 * Build an iteration mask that can exclude certain CPUs from the upwards
 * domain traversal.
 *
 * Asymmetric node setups can result in situations where the domain tree is of
 * unequal depth, make sure to skip domains that already cover the entire
 * range.
 *
 * In that case build_sched_domains() will have terminated the iteration early
 * and our sibling sd spans will be empty. Domains should always include the
 * cpu they're built on, so check that.
 *
 */
static void build_group_mask(struct sched_domain *sd, struct sched_group *sg)
{
	const struct cpumask *span = sched_domain_span(sd);
	struct sd_data *sdd = sd->private;
	struct sched_domain *sibling;
	int i;

	for_each_cpu(i, span) {
		sibling = *per_cpu_ptr(sdd->sd, i);
		if (!cpumask_test_cpu(i, sched_domain_span(sibling)))
			continue;

		cpumask_set_cpu(i, sched_group_mask(sg));
	}
}

/*
 * Return the canonical balance cpu for this group, this is the first cpu
 * of this group that's also in the iteration mask.
 */
int group_balance_cpu(struct sched_group *sg)
{
	return cpumask_first_and(sched_group_cpus(sg), sched_group_mask(sg));
}

static int
build_overlap_sched_groups(struct sched_domain *sd, int cpu)
{
	struct sched_group *first = NULL, *last = NULL, *groups = NULL, *sg;
	const struct cpumask *span = sched_domain_span(sd);
	struct cpumask *covered = sched_domains_tmpmask;
	struct sd_data *sdd = sd->private;
	struct sched_domain *sibling;
	int i;

	cpumask_clear(covered);

	for_each_cpu(i, span) {
		struct cpumask *sg_span;

		if (cpumask_test_cpu(i, covered))
			continue;

		sibling = *per_cpu_ptr(sdd->sd, i);

		/* See the comment near build_group_mask(). */
		if (!cpumask_test_cpu(i, sched_domain_span(sibling)))
			continue;

		sg = kzalloc_node(sizeof(struct sched_group) + cpumask_size(),
				GFP_KERNEL, cpu_to_node(cpu));

		if (!sg)
			goto fail;

		sg_span = sched_group_cpus(sg);
		if (sibling->child)
			cpumask_copy(sg_span, sched_domain_span(sibling->child));
		else
			cpumask_set_cpu(i, sg_span);

		cpumask_or(covered, covered, sg_span);

		sg->sgc = *per_cpu_ptr(sdd->sgc, i);
		if (atomic_inc_return(&sg->sgc->ref) == 1)
			build_group_mask(sd, sg);

		/*
		 * Initialize sgc->capacity such that even if we mess up the
		 * domains and no possible iteration will get us here, we won't
		 * die on a /0 trap.
		 */
		sg->sgc->capacity = SCHED_CAPACITY_SCALE * cpumask_weight(sg_span);
		sg->sgc->capacity_orig = sg->sgc->capacity;

		/*
		 * Make sure the first group of this domain contains the
		 * canonical balance cpu. Otherwise the sched_domain iteration
		 * breaks. See update_sg_lb_stats().
		 */
		if ((!groups && cpumask_test_cpu(cpu, sg_span)) ||
		    group_balance_cpu(sg) == cpu)
			groups = sg;

		if (!first)
			first = sg;
		if (last)
			last->next = sg;
		last = sg;
		last->next = first;
	}
	sd->groups = groups;

	return 0;

fail:
	free_sched_groups(first, 0);

	return -ENOMEM;
}

static int get_group(int cpu, struct sd_data *sdd, struct sched_group **sg)
{
	struct sched_domain *sd = *per_cpu_ptr(sdd->sd, cpu);
	struct sched_domain *child = sd->child;

	if (child)
		cpu = cpumask_first(sched_domain_span(child));

	if (sg) {
		*sg = *per_cpu_ptr(sdd->sg, cpu);
		(*sg)->sgc = *per_cpu_ptr(sdd->sgc, cpu);
		atomic_set(&(*sg)->sgc->ref, 1); /* for claim_allocations */
	}

	return cpu;
}

/*
 * build_sched_groups will build a circular linked list of the groups
 * covered by the given span, and will set each group's ->cpumask correctly,
 * and ->cpu_capacity to 0.
 *
 * Assumes the sched_domain tree is fully constructed
 */
static int
build_sched_groups(struct sched_domain *sd, int cpu)
{
	struct sched_group *first = NULL, *last = NULL;
	struct sd_data *sdd = sd->private;
	const struct cpumask *span = sched_domain_span(sd);
	struct cpumask *covered;
	int i;

	get_group(cpu, sdd, &sd->groups);
	atomic_inc(&sd->groups->ref);

	if (cpu != cpumask_first(span))
		return 0;

	lockdep_assert_held(&sched_domains_mutex);
	covered = sched_domains_tmpmask;

	cpumask_clear(covered);

	for_each_cpu(i, span) {
		struct sched_group *sg;
		int group, j;

		if (cpumask_test_cpu(i, covered))
			continue;

		group = get_group(i, sdd, &sg);
		cpumask_setall(sched_group_mask(sg));

		for_each_cpu(j, span) {
			if (get_group(j, sdd, NULL) != group)
				continue;

			cpumask_set_cpu(j, covered);
			cpumask_set_cpu(j, sched_group_cpus(sg));
		}

		if (!first)
			first = sg;
		if (last)
			last->next = sg;
		last = sg;
	}
	last->next = first;

	return 0;
}

/*
 * Initialize sched groups cpu_capacity.
 *
 * cpu_capacity indicates the capacity of sched group, which is used while
 * distributing the load between different sched groups in a sched domain.
 * Typically cpu_capacity for all the groups in a sched domain will be same
 * unless there are asymmetries in the topology. If there are asymmetries,
 * group having more cpu_capacity will pickup more load compared to the
 * group having less cpu_capacity.
 */
static void init_sched_groups_capacity(int cpu, struct sched_domain *sd)
{
	struct sched_group *sg = sd->groups;

	WARN_ON(!sg);

	do {
		sg->group_weight = cpumask_weight(sched_group_cpus(sg));
		sg = sg->next;
	} while (sg != sd->groups);

	if (cpu != group_balance_cpu(sg))
		return;

	update_group_capacity(sd, cpu);
	atomic_set(&sg->sgc->nr_busy_cpus, sg->group_weight);
}

/*
 * Initializers for schedule domains
 * Non-inlined to reduce accumulated stack pressure in build_sched_domains()
 */

static int default_relax_domain_level = -1;
int sched_domain_level_max;

static int __init setup_relax_domain_level(char *str)
{
	if (kstrtoint(str, 0, &default_relax_domain_level))
		pr_warn("Unable to set relax_domain_level\n");

	return 1;
}
__setup("relax_domain_level=", setup_relax_domain_level);

static void set_domain_attribute(struct sched_domain *sd,
				 struct sched_domain_attr *attr)
{
	int request;

	if (!attr || attr->relax_domain_level < 0) {
		if (default_relax_domain_level < 0)
			return;
		else
			request = default_relax_domain_level;
	} else
		request = attr->relax_domain_level;
	if (request < sd->level) {
		/* turn off idle balance on this domain */
		sd->flags &= ~(SD_BALANCE_WAKE|SD_BALANCE_NEWIDLE);
	} else {
		/* turn on idle balance on this domain */
		sd->flags |= (SD_BALANCE_WAKE|SD_BALANCE_NEWIDLE);
	}
}

static void __sdt_free(const struct cpumask *cpu_map);
static int __sdt_alloc(const struct cpumask *cpu_map);

static void __free_domain_allocs(struct s_data *d, enum s_alloc what,
				 const struct cpumask *cpu_map)
{
	switch (what) {
	case sa_rootdomain:
		if (!atomic_read(&d->rd->refcount))
			free_rootdomain(&d->rd->rcu); /* fall through */
	case sa_sd:
		free_percpu(d->sd); /* fall through */
	case sa_sd_storage:
		__sdt_free(cpu_map); /* fall through */
	case sa_none:
		break;
	}
}

static enum s_alloc __visit_domain_allocation_hell(struct s_data *d,
						   const struct cpumask *cpu_map)
{
	memset(d, 0, sizeof(*d));

	if (__sdt_alloc(cpu_map))
		return sa_sd_storage;
	d->sd = alloc_percpu(struct sched_domain *);
	if (!d->sd)
		return sa_sd_storage;
	d->rd = alloc_rootdomain();
	if (!d->rd)
		return sa_sd;
	return sa_rootdomain;
}

/*
 * NULL the sd_data elements we've used to build the sched_domain and
 * sched_group structure so that the subsequent __free_domain_allocs()
 * will not free the data we're using.
 */
static void claim_allocations(int cpu, struct sched_domain *sd)
{
	struct sd_data *sdd = sd->private;

	WARN_ON_ONCE(*per_cpu_ptr(sdd->sd, cpu) != sd);
	*per_cpu_ptr(sdd->sd, cpu) = NULL;

	if (atomic_read(&(*per_cpu_ptr(sdd->sg, cpu))->ref))
		*per_cpu_ptr(sdd->sg, cpu) = NULL;

	if (atomic_read(&(*per_cpu_ptr(sdd->sgc, cpu))->ref))
		*per_cpu_ptr(sdd->sgc, cpu) = NULL;
}

#ifdef CONFIG_NUMA
static int sched_domains_numa_levels;
enum numa_topology_type sched_numa_topology_type;
static int *sched_domains_numa_distance;
int sched_max_numa_distance;
static struct cpumask ***sched_domains_numa_masks;
static int sched_domains_curr_level;
#endif

/*
 * SD_flags allowed in topology descriptions.
 *
 * SD_SHARE_CPUCAPACITY      - describes SMT topologies
 * SD_SHARE_PKG_RESOURCES - describes shared caches
 * SD_NUMA                - describes NUMA topologies
 * SD_SHARE_POWERDOMAIN   - describes shared power domain
 *
 * Odd one out:
 * SD_ASYM_PACKING        - describes SMT quirks
 */
#define TOPOLOGY_SD_FLAGS		\
	(SD_SHARE_CPUCAPACITY |		\
	 SD_SHARE_PKG_RESOURCES |	\
	 SD_NUMA |			\
	 SD_ASYM_PACKING |		\
	 SD_SHARE_POWERDOMAIN)

static struct sched_domain *
sd_init(struct sched_domain_topology_level *tl, int cpu)
{
	struct sched_domain *sd = *per_cpu_ptr(tl->data.sd, cpu);
	int sd_weight, sd_flags = 0;

#ifdef CONFIG_NUMA
	/*
	 * Ugly hack to pass state to sd_numa_mask()...
	 */
	sched_domains_curr_level = tl->numa_level;
#endif

	sd_weight = cpumask_weight(tl->mask(cpu));

	if (tl->sd_flags)
		sd_flags = (*tl->sd_flags)();
	if (WARN_ONCE(sd_flags & ~TOPOLOGY_SD_FLAGS,
			"wrong sd_flags in topology description\n"))
		sd_flags &= ~TOPOLOGY_SD_FLAGS;

	*sd = (struct sched_domain){
		.min_interval		= sd_weight,
		.max_interval		= 2*sd_weight,
		.busy_factor		= 32,
		.imbalance_pct		= 125,

		.cache_nice_tries	= 0,
		.busy_idx		= 0,
		.idle_idx		= 0,
		.newidle_idx		= 0,
		.wake_idx		= 0,
		.forkexec_idx		= 0,

		.flags			= 1*SD_LOAD_BALANCE
					| 1*SD_BALANCE_NEWIDLE
					| 1*SD_BALANCE_EXEC
					| 1*SD_BALANCE_FORK
					| 0*SD_BALANCE_WAKE
					| 1*SD_WAKE_AFFINE
					| 0*SD_SHARE_CPUCAPACITY
					| 0*SD_SHARE_PKG_RESOURCES
					| 0*SD_SERIALIZE
					| 0*SD_PREFER_SIBLING
					| 0*SD_NUMA
					| sd_flags
					,

		.last_balance		= jiffies,
		.balance_interval	= sd_weight,
		.smt_gain		= 0,
		.max_newidle_lb_cost	= 0,
		.next_decay_max_lb_cost	= jiffies,
#ifdef CONFIG_SCHED_DEBUG
		.name			= tl->name,
#endif
	};

	/*
	 * Convert topological properties into behaviour.
	 */

	if (sd->flags & SD_SHARE_CPUCAPACITY) {
		sd->imbalance_pct = 110;
		sd->smt_gain = 1178; /* ~15% */

	} else if (sd->flags & SD_SHARE_PKG_RESOURCES) {
		sd->imbalance_pct = 117;
		sd->cache_nice_tries = 1;
		sd->busy_idx = 2;

#ifdef CONFIG_NUMA
	} else if (sd->flags & SD_NUMA) {
		sd->cache_nice_tries = 2;
		sd->busy_idx = 3;
		sd->idle_idx = 2;

		sd->flags |= SD_SERIALIZE;
		if (sched_domains_numa_distance[tl->numa_level] > RECLAIM_DISTANCE) {
			sd->flags &= ~(SD_BALANCE_EXEC |
				       SD_BALANCE_FORK |
				       SD_WAKE_AFFINE);
		}

#endif
	} else {
		sd->flags |= SD_PREFER_SIBLING;
		sd->cache_nice_tries = 1;
		sd->busy_idx = 2;
		sd->idle_idx = 1;
	}

	sd->private = &tl->data;

	return sd;
}

/*
 * Topology list, bottom-up.
 */
static struct sched_domain_topology_level default_topology[] = {
#ifdef CONFIG_SCHED_SMT
	{ cpu_smt_mask, cpu_smt_flags, SD_INIT_NAME(SMT) },
#endif
#ifdef CONFIG_SCHED_MC
	{ cpu_coregroup_mask, cpu_core_flags, SD_INIT_NAME(MC) },
#endif
	{ cpu_cpu_mask, SD_INIT_NAME(DIE) },
	{ NULL, },
};

struct sched_domain_topology_level *sched_domain_topology = default_topology;

#define for_each_sd_topology(tl)			\
	for (tl = sched_domain_topology; tl->mask; tl++)

void set_sched_topology(struct sched_domain_topology_level *tl)
{
	sched_domain_topology = tl;
}

#ifdef CONFIG_NUMA

static const struct cpumask *sd_numa_mask(int cpu)
{
	return sched_domains_numa_masks[sched_domains_curr_level][cpu_to_node(cpu)];
}

static void sched_numa_warn(const char *str)
{
	static int done = false;
	int i,j;

	if (done)
		return;

	done = true;

	printk(KERN_WARNING "ERROR: %s\n\n", str);

	for (i = 0; i < nr_node_ids; i++) {
		printk(KERN_WARNING "  ");
		for (j = 0; j < nr_node_ids; j++)
			printk(KERN_CONT "%02d ", node_distance(i,j));
		printk(KERN_CONT "\n");
	}
	printk(KERN_WARNING "\n");
}

bool find_numa_distance(int distance)
{
	int i;

	if (distance == node_distance(0, 0))
		return true;

	for (i = 0; i < sched_domains_numa_levels; i++) {
		if (sched_domains_numa_distance[i] == distance)
			return true;
	}

	return false;
}

/*
 * A system can have three types of NUMA topology:
 * NUMA_DIRECT: all nodes are directly connected, or not a NUMA system
 * NUMA_GLUELESS_MESH: some nodes reachable through intermediary nodes
 * NUMA_BACKPLANE: nodes can reach other nodes through a backplane
 *
 * The difference between a glueless mesh topology and a backplane
 * topology lies in whether communication between not directly
 * connected nodes goes through intermediary nodes (where programs
 * could run), or through backplane controllers. This affects
 * placement of programs.
 *
 * The type of topology can be discerned with the following tests:
 * - If the maximum distance between any nodes is 1 hop, the system
 *   is directly connected.
 * - If for two nodes A and B, located N > 1 hops away from each other,
 *   there is an intermediary node C, which is < N hops away from both
 *   nodes A and B, the system is a glueless mesh.
 */
static void init_numa_topology_type(void)
{
	int a, b, c, n;

	n = sched_max_numa_distance;

	if (n <= 1)
		sched_numa_topology_type = NUMA_DIRECT;

	for_each_online_node(a) {
		for_each_online_node(b) {
			/* Find two nodes furthest removed from each other. */
			if (node_distance(a, b) < n)
				continue;

			/* Is there an intermediary node between a and b? */
			for_each_online_node(c) {
				if (node_distance(a, c) < n &&
				    node_distance(b, c) < n) {
					sched_numa_topology_type =
							NUMA_GLUELESS_MESH;
					return;
				}
			}

			sched_numa_topology_type = NUMA_BACKPLANE;
			return;
		}
	}
}

static void sched_init_numa(void)
{
	int next_distance, curr_distance = node_distance(0, 0);
	struct sched_domain_topology_level *tl;
	int level = 0;
	int i, j, k;

	sched_domains_numa_distance = kzalloc(sizeof(int) * nr_node_ids, GFP_KERNEL);
	if (!sched_domains_numa_distance)
		return;

	/*
	 * O(nr_nodes^2) deduplicating selection sort -- in order to find the
	 * unique distances in the node_distance() table.
	 *
	 * Assumes node_distance(0,j) includes all distances in
	 * node_distance(i,j) in order to avoid cubic time.
	 */
	next_distance = curr_distance;
	for (i = 0; i < nr_node_ids; i++) {
		for (j = 0; j < nr_node_ids; j++) {
			for (k = 0; k < nr_node_ids; k++) {
				int distance = node_distance(i, k);

				if (distance > curr_distance &&
				    (distance < next_distance ||
				     next_distance == curr_distance))
					next_distance = distance;

				/*
				 * While not a strong assumption it would be nice to know
				 * about cases where if node A is connected to B, B is not
				 * equally connected to A.
				 */
				if (sched_debug() && node_distance(k, i) != distance)
					sched_numa_warn("Node-distance not symmetric");

				if (sched_debug() && i && !find_numa_distance(distance))
					sched_numa_warn("Node-0 not representative");
			}
			if (next_distance != curr_distance) {
				sched_domains_numa_distance[level++] = next_distance;
				sched_domains_numa_levels = level;
				curr_distance = next_distance;
			} else break;
		}

		/*
		 * In case of sched_debug() we verify the above assumption.
		 */
		if (!sched_debug())
			break;
	}

	if (!level)
		return;

	/*
	 * 'level' contains the number of unique distances, excluding the
	 * identity distance node_distance(i,i).
	 *
	 * The sched_domains_numa_distance[] array includes the actual distance
	 * numbers.
	 */

	/*
	 * Here, we should temporarily reset sched_domains_numa_levels to 0.
	 * If it fails to allocate memory for array sched_domains_numa_masks[][],
	 * the array will contain less then 'level' members. This could be
	 * dangerous when we use it to iterate array sched_domains_numa_masks[][]
	 * in other functions.
	 *
	 * We reset it to 'level' at the end of this function.
	 */
	sched_domains_numa_levels = 0;

	sched_domains_numa_masks = kzalloc(sizeof(void *) * level, GFP_KERNEL);
	if (!sched_domains_numa_masks)
		return;

	/*
	 * Now for each level, construct a mask per node which contains all
	 * cpus of nodes that are that many hops away from us.
	 */
	for (i = 0; i < level; i++) {
		sched_domains_numa_masks[i] =
			kzalloc(nr_node_ids * sizeof(void *), GFP_KERNEL);
		if (!sched_domains_numa_masks[i])
			return;

		for (j = 0; j < nr_node_ids; j++) {
			struct cpumask *mask = kzalloc(cpumask_size(), GFP_KERNEL);
			if (!mask)
				return;

			sched_domains_numa_masks[i][j] = mask;

			for (k = 0; k < nr_node_ids; k++) {
				if (node_distance(j, k) > sched_domains_numa_distance[i])
					continue;

				cpumask_or(mask, mask, cpumask_of_node(k));
			}
		}
	}

	/* Compute default topology size */
	for (i = 0; sched_domain_topology[i].mask; i++);

	tl = kzalloc((i + level + 1) *
			sizeof(struct sched_domain_topology_level), GFP_KERNEL);
	if (!tl)
		return;

	/*
	 * Copy the default topology bits..
	 */
	for (i = 0; sched_domain_topology[i].mask; i++)
		tl[i] = sched_domain_topology[i];

	/*
	 * .. and append 'j' levels of NUMA goodness.
	 */
	for (j = 0; j < level; i++, j++) {
		tl[i] = (struct sched_domain_topology_level){
			.mask = sd_numa_mask,
			.sd_flags = cpu_numa_flags,
			.flags = SDTL_OVERLAP,
			.numa_level = j,
			SD_INIT_NAME(NUMA)
		};
	}

	sched_domain_topology = tl;

	sched_domains_numa_levels = level;
	sched_max_numa_distance = sched_domains_numa_distance[level - 1];

	init_numa_topology_type();
}

static void sched_domains_numa_masks_set(int cpu)
{
	int i, j;
	int node = cpu_to_node(cpu);

	for (i = 0; i < sched_domains_numa_levels; i++) {
		for (j = 0; j < nr_node_ids; j++) {
			if (node_distance(j, node) <= sched_domains_numa_distance[i])
				cpumask_set_cpu(cpu, sched_domains_numa_masks[i][j]);
		}
	}
}

static void sched_domains_numa_masks_clear(int cpu)
{
	int i, j;
	for (i = 0; i < sched_domains_numa_levels; i++) {
		for (j = 0; j < nr_node_ids; j++)
			cpumask_clear_cpu(cpu, sched_domains_numa_masks[i][j]);
	}
}

/*
 * Update sched_domains_numa_masks[level][node] array when new cpus
 * are onlined.
 */
static int sched_domains_numa_masks_update(struct notifier_block *nfb,
					   unsigned long action,
					   void *hcpu)
{
	int cpu = (long)hcpu;

	switch (action & ~CPU_TASKS_FROZEN) {
	case CPU_ONLINE:
		sched_domains_numa_masks_set(cpu);
		break;

	case CPU_DEAD:
		sched_domains_numa_masks_clear(cpu);
		break;

	default:
		return NOTIFY_DONE;
	}

	return NOTIFY_OK;
}
#else
static inline void sched_init_numa(void)
{
}

static int sched_domains_numa_masks_update(struct notifier_block *nfb,
					   unsigned long action,
					   void *hcpu)
{
	return 0;
}
#endif /* CONFIG_NUMA */

static int __sdt_alloc(const struct cpumask *cpu_map)
{
	struct sched_domain_topology_level *tl;
	int j;

	for_each_sd_topology(tl) {
		struct sd_data *sdd = &tl->data;

		sdd->sd = alloc_percpu(struct sched_domain *);
		if (!sdd->sd)
			return -ENOMEM;

		sdd->sg = alloc_percpu(struct sched_group *);
		if (!sdd->sg)
			return -ENOMEM;

		sdd->sgc = alloc_percpu(struct sched_group_capacity *);
		if (!sdd->sgc)
			return -ENOMEM;

		for_each_cpu(j, cpu_map) {
			struct sched_domain *sd;
			struct sched_group *sg;
			struct sched_group_capacity *sgc;

		       	sd = kzalloc_node(sizeof(struct sched_domain) + cpumask_size(),
					GFP_KERNEL, cpu_to_node(j));
			if (!sd)
				return -ENOMEM;

			*per_cpu_ptr(sdd->sd, j) = sd;

			sg = kzalloc_node(sizeof(struct sched_group) + cpumask_size(),
					GFP_KERNEL, cpu_to_node(j));
			if (!sg)
				return -ENOMEM;

			sg->next = sg;

			*per_cpu_ptr(sdd->sg, j) = sg;

			sgc = kzalloc_node(sizeof(struct sched_group_capacity) + cpumask_size(),
					GFP_KERNEL, cpu_to_node(j));
			if (!sgc)
				return -ENOMEM;

			*per_cpu_ptr(sdd->sgc, j) = sgc;
		}
	}

	return 0;
}

static void __sdt_free(const struct cpumask *cpu_map)
{
	struct sched_domain_topology_level *tl;
	int j;

	for_each_sd_topology(tl) {
		struct sd_data *sdd = &tl->data;

		for_each_cpu(j, cpu_map) {
			struct sched_domain *sd;

			if (sdd->sd) {
				sd = *per_cpu_ptr(sdd->sd, j);
				if (sd && (sd->flags & SD_OVERLAP))
					free_sched_groups(sd->groups, 0);
				kfree(*per_cpu_ptr(sdd->sd, j));
			}

			if (sdd->sg)
				kfree(*per_cpu_ptr(sdd->sg, j));
			if (sdd->sgc)
				kfree(*per_cpu_ptr(sdd->sgc, j));
		}
		free_percpu(sdd->sd);
		sdd->sd = NULL;
		free_percpu(sdd->sg);
		sdd->sg = NULL;
		free_percpu(sdd->sgc);
		sdd->sgc = NULL;
	}
}

struct sched_domain *build_sched_domain(struct sched_domain_topology_level *tl,
		const struct cpumask *cpu_map, struct sched_domain_attr *attr,
		struct sched_domain *child, int cpu)
{
	struct sched_domain *sd = sd_init(tl, cpu);
	if (!sd)
		return child;

	cpumask_and(sched_domain_span(sd), cpu_map, tl->mask(cpu));
	if (child) {
		sd->level = child->level + 1;
		sched_domain_level_max = max(sched_domain_level_max, sd->level);
		child->parent = sd;
		sd->child = child;

		if (!cpumask_subset(sched_domain_span(child),
				    sched_domain_span(sd))) {
			pr_err("BUG: arch topology borken\n");
#ifdef CONFIG_SCHED_DEBUG
			pr_err("     the %s domain not a subset of the %s domain\n",
					child->name, sd->name);
#endif
			/* Fixup, ensure @sd has at least @child cpus. */
			cpumask_or(sched_domain_span(sd),
				   sched_domain_span(sd),
				   sched_domain_span(child));
		}

	}
	set_domain_attribute(sd, attr);

	return sd;
}

/*
 * Build sched domains for a given set of cpus and attach the sched domains
 * to the individual cpus
 */
static int build_sched_domains(const struct cpumask *cpu_map,
			       struct sched_domain_attr *attr)
{
	enum s_alloc alloc_state;
	struct sched_domain *sd;
	struct s_data d;
	int i, ret = -ENOMEM;

	alloc_state = __visit_domain_allocation_hell(&d, cpu_map);
	if (alloc_state != sa_rootdomain)
		goto error;

	/* Set up domains for cpus specified by the cpu_map. */
	for_each_cpu(i, cpu_map) {
		struct sched_domain_topology_level *tl;

		sd = NULL;
		for_each_sd_topology(tl) {
			sd = build_sched_domain(tl, cpu_map, attr, sd, i);
			if (tl == sched_domain_topology)
				*per_cpu_ptr(d.sd, i) = sd;
			if (tl->flags & SDTL_OVERLAP || sched_feat(FORCE_SD_OVERLAP))
				sd->flags |= SD_OVERLAP;
			if (cpumask_equal(cpu_map, sched_domain_span(sd)))
				break;
		}
	}

	/* Build the groups for the domains */
	for_each_cpu(i, cpu_map) {
		for (sd = *per_cpu_ptr(d.sd, i); sd; sd = sd->parent) {
			sd->span_weight = cpumask_weight(sched_domain_span(sd));
			if (sd->flags & SD_OVERLAP) {
				if (build_overlap_sched_groups(sd, i))
					goto error;
			} else {
				if (build_sched_groups(sd, i))
					goto error;
			}
		}
	}

	/* Calculate CPU capacity for physical packages and nodes */
	for (i = nr_cpumask_bits-1; i >= 0; i--) {
		if (!cpumask_test_cpu(i, cpu_map))
			continue;

		for (sd = *per_cpu_ptr(d.sd, i); sd; sd = sd->parent) {
			claim_allocations(i, sd);
			init_sched_groups_capacity(i, sd);
		}
	}

	/* Attach the domains */
	rcu_read_lock();
	for_each_cpu(i, cpu_map) {
		sd = *per_cpu_ptr(d.sd, i);
		cpu_attach_domain(sd, d.rd, i);
	}
	rcu_read_unlock();

	ret = 0;
error:
	__free_domain_allocs(&d, alloc_state, cpu_map);
	return ret;
}

static cpumask_var_t *doms_cur;	/* current sched domains */
static int ndoms_cur;		/* number of sched domains in 'doms_cur' */
static struct sched_domain_attr *dattr_cur;
				/* attribues of custom domains in 'doms_cur' */

/*
 * Special case: If a kmalloc of a doms_cur partition (array of
 * cpumask) fails, then fallback to a single sched domain,
 * as determined by the single cpumask fallback_doms.
 */
static cpumask_var_t fallback_doms;

/*
 * arch_update_cpu_topology lets virtualized architectures update the
 * cpu core maps. It is supposed to return 1 if the topology changed
 * or 0 if it stayed the same.
 */
int __weak arch_update_cpu_topology(void)
{
	return 0;
}

cpumask_var_t *alloc_sched_domains(unsigned int ndoms)
{
	int i;
	cpumask_var_t *doms;

	doms = kmalloc(sizeof(*doms) * ndoms, GFP_KERNEL);
	if (!doms)
		return NULL;
	for (i = 0; i < ndoms; i++) {
		if (!alloc_cpumask_var(&doms[i], GFP_KERNEL)) {
			free_sched_domains(doms, i);
			return NULL;
		}
	}
	return doms;
}

void free_sched_domains(cpumask_var_t doms[], unsigned int ndoms)
{
	unsigned int i;
	for (i = 0; i < ndoms; i++)
		free_cpumask_var(doms[i]);
	kfree(doms);
}

/*
 * Set up scheduler domains and groups. Callers must hold the hotplug lock.
 * For now this just excludes isolated cpus, but could be used to
 * exclude other special cases in the future.
 */
static int init_sched_domains(const struct cpumask *cpu_map)
{
	int err;

	arch_update_cpu_topology();
	ndoms_cur = 1;
	doms_cur = alloc_sched_domains(ndoms_cur);
	if (!doms_cur)
		doms_cur = &fallback_doms;
	cpumask_andnot(doms_cur[0], cpu_map, cpu_isolated_map);
	err = build_sched_domains(doms_cur[0], NULL);
	register_sched_domain_sysctl();

	return err;
}

/*
 * Detach sched domains from a group of cpus specified in cpu_map
 * These cpus will now be attached to the NULL domain
 */
static void detach_destroy_domains(const struct cpumask *cpu_map)
{
	int i;

	rcu_read_lock();
	for_each_cpu(i, cpu_map)
		cpu_attach_domain(NULL, &def_root_domain, i);
	rcu_read_unlock();
}

/* handle null as "default" */
static int dattrs_equal(struct sched_domain_attr *cur, int idx_cur,
			struct sched_domain_attr *new, int idx_new)
{
	struct sched_domain_attr tmp;

	/* fast path */
	if (!new && !cur)
		return 1;

	tmp = SD_ATTR_INIT;
	return !memcmp(cur ? (cur + idx_cur) : &tmp,
			new ? (new + idx_new) : &tmp,
			sizeof(struct sched_domain_attr));
}

/*
 * Partition sched domains as specified by the 'ndoms_new'
 * cpumasks in the array doms_new[] of cpumasks. This compares
 * doms_new[] to the current sched domain partitioning, doms_cur[].
 * It destroys each deleted domain and builds each new domain.
 *
 * 'doms_new' is an array of cpumask_var_t's of length 'ndoms_new'.
 * The masks don't intersect (don't overlap.) We should setup one
 * sched domain for each mask. CPUs not in any of the cpumasks will
 * not be load balanced. If the same cpumask appears both in the
 * current 'doms_cur' domains and in the new 'doms_new', we can leave
 * it as it is.
 *
 * The passed in 'doms_new' should be allocated using
 * alloc_sched_domains.  This routine takes ownership of it and will
 * free_sched_domains it when done with it. If the caller failed the
 * alloc call, then it can pass in doms_new == NULL && ndoms_new == 1,
 * and partition_sched_domains() will fallback to the single partition
 * 'fallback_doms', it also forces the domains to be rebuilt.
 *
 * If doms_new == NULL it will be replaced with cpu_online_mask.
 * ndoms_new == 0 is a special case for destroying existing domains,
 * and it will not create the default domain.
 *
 * Call with hotplug lock held
 */
void partition_sched_domains(int ndoms_new, cpumask_var_t doms_new[],
			     struct sched_domain_attr *dattr_new)
{
	int i, j, n;
	int new_topology;

	mutex_lock(&sched_domains_mutex);

	/* always unregister in case we don't destroy any domains */
	unregister_sched_domain_sysctl();

	/* Let architecture update cpu core mappings. */
	new_topology = arch_update_cpu_topology();

	n = doms_new ? ndoms_new : 0;

	/* Destroy deleted domains */
	for (i = 0; i < ndoms_cur; i++) {
		for (j = 0; j < n && !new_topology; j++) {
			if (cpumask_equal(doms_cur[i], doms_new[j])
			    && dattrs_equal(dattr_cur, i, dattr_new, j))
				goto match1;
		}
		/* no match - a current sched domain not in new doms_new[] */
		detach_destroy_domains(doms_cur[i]);
match1:
		;
	}

	n = ndoms_cur;
	if (doms_new == NULL) {
		n = 0;
		doms_new = &fallback_doms;
		cpumask_andnot(doms_new[0], cpu_active_mask, cpu_isolated_map);
		WARN_ON_ONCE(dattr_new);
	}

	/* Build new domains */
	for (i = 0; i < ndoms_new; i++) {
		for (j = 0; j < n && !new_topology; j++) {
			if (cpumask_equal(doms_new[i], doms_cur[j])
			    && dattrs_equal(dattr_new, i, dattr_cur, j))
				goto match2;
		}
		/* no match - add a new doms_new */
		build_sched_domains(doms_new[i], dattr_new ? dattr_new + i : NULL);
match2:
		;
	}

	/* Remember the new sched domains */
	if (doms_cur != &fallback_doms)
		free_sched_domains(doms_cur, ndoms_cur);
	kfree(dattr_cur);	/* kfree(NULL) is safe */
	doms_cur = doms_new;
	dattr_cur = dattr_new;
	ndoms_cur = ndoms_new;

	register_sched_domain_sysctl();

	mutex_unlock(&sched_domains_mutex);
}

static int num_cpus_frozen;	/* used to mark begin/end of suspend/resume */

/*
 * Update cpusets according to cpu_active mask.  If cpusets are
 * disabled, cpuset_update_active_cpus() becomes a simple wrapper
 * around partition_sched_domains().
 *
 * If we come here as part of a suspend/resume, don't touch cpusets because we
 * want to restore it back to its original state upon resume anyway.
 */
static int cpuset_cpu_active(struct notifier_block *nfb, unsigned long action,
			     void *hcpu)
{
	switch (action) {
	case CPU_ONLINE_FROZEN:
	case CPU_DOWN_FAILED_FROZEN:

		/*
		 * num_cpus_frozen tracks how many CPUs are involved in suspend
		 * resume sequence. As long as this is not the last online
		 * operation in the resume sequence, just build a single sched
		 * domain, ignoring cpusets.
		 */
		num_cpus_frozen--;
		if (likely(num_cpus_frozen)) {
			partition_sched_domains(1, NULL, NULL);
			break;
		}

		/*
		 * This is the last CPU online operation. So fall through and
		 * restore the original sched domains by considering the
		 * cpuset configurations.
		 */

	case CPU_ONLINE:
	case CPU_DOWN_FAILED:
		cpuset_update_active_cpus(true);
		break;
	default:
		return NOTIFY_DONE;
	}
	return NOTIFY_OK;
}

static int cpuset_cpu_inactive(struct notifier_block *nfb, unsigned long action,
			       void *hcpu)
{
	switch (action) {
	case CPU_DOWN_PREPARE:
		cpuset_update_active_cpus(false);
		break;
	case CPU_DOWN_PREPARE_FROZEN:
		num_cpus_frozen++;
		partition_sched_domains(1, NULL, NULL);
		break;
	default:
		return NOTIFY_DONE;
	}
	return NOTIFY_OK;
}

void __init sched_init_smp(void)
{
	cpumask_var_t non_isolated_cpus;

	alloc_cpumask_var(&non_isolated_cpus, GFP_KERNEL);
	alloc_cpumask_var(&fallback_doms, GFP_KERNEL);

	sched_init_numa();

	/*
	 * There's no userspace yet to cause hotplug operations; hence all the
	 * cpu masks are stable and all blatant races in the below code cannot
	 * happen.
	 */
	mutex_lock(&sched_domains_mutex);
	init_sched_domains(cpu_active_mask);
	cpumask_andnot(non_isolated_cpus, cpu_possible_mask, cpu_isolated_map);
	if (cpumask_empty(non_isolated_cpus))
		cpumask_set_cpu(smp_processor_id(), non_isolated_cpus);
	mutex_unlock(&sched_domains_mutex);

	hotcpu_notifier(sched_domains_numa_masks_update, CPU_PRI_SCHED_ACTIVE);
	hotcpu_notifier(cpuset_cpu_active, CPU_PRI_CPUSET_ACTIVE);
	hotcpu_notifier(cpuset_cpu_inactive, CPU_PRI_CPUSET_INACTIVE);

	init_hrtick();

	/* Move init over to a non-isolated CPU */
	if (set_cpus_allowed_ptr(current, non_isolated_cpus) < 0)
		BUG();
	sched_init_granularity();
	free_cpumask_var(non_isolated_cpus);

	init_sched_rt_class();
	init_sched_dl_class();
}
#else
void __init sched_init_smp(void)
{
	sched_init_granularity();
}
#endif /* CONFIG_SMP */

const_debug unsigned int sysctl_timer_migration = 1;

int in_sched_functions(unsigned long addr)
{
	return in_lock_functions(addr) ||
		(addr >= (unsigned long)__sched_text_start
		&& addr < (unsigned long)__sched_text_end);
}

#ifdef CONFIG_CGROUP_SCHED
/*
 * Default task group.
 * Every task in system belongs to this group at bootup.
 */
/* IAMROOT-12 fehead (2017-07-11):
 * --------------------------
 * root_task_group.rt_bandwidth
 *	.rt_period = period
 *	.rt_runtime = runtime
 *	.rt_period_timer.function = sched_rt_period_timer
 *	.rt_period_timer.base = hrtimer_bases[HRTIMER_BASE_MONOTONIC]
 *	.rt_period_timer.node = timerqueue_init()
 */
struct task_group root_task_group;
LIST_HEAD(task_groups);
#endif

DECLARE_PER_CPU(cpumask_var_t, load_balance_mask);

void __init sched_init(void)
{
	int i, j;
	unsigned long alloc_size = 0, ptr;

/* IAMROOT-12:
 * -------------
 * 루트 태스크 그룹에 다음 구조체를 가리키는 포인터를 cpu 수만큼 할당한다.
 *	- sched_entity *
 *	- cfs_rq *
 *	- sched_rt_entity *
 *	- rt_rq *
 */
#ifdef CONFIG_FAIR_GROUP_SCHED
	alloc_size += 2 * nr_cpu_ids * sizeof(void **);
#endif
#ifdef CONFIG_RT_GROUP_SCHED
	alloc_size += 2 * nr_cpu_ids * sizeof(void **);
#endif
	if (alloc_size) {
		ptr = (unsigned long)kzalloc(alloc_size, GFP_NOWAIT);

#ifdef CONFIG_FAIR_GROUP_SCHED
		root_task_group.se = (struct sched_entity **)ptr;
		ptr += nr_cpu_ids * sizeof(void **);

		root_task_group.cfs_rq = (struct cfs_rq **)ptr;
		ptr += nr_cpu_ids * sizeof(void **);

#endif /* CONFIG_FAIR_GROUP_SCHED */
#ifdef CONFIG_RT_GROUP_SCHED
		root_task_group.rt_se = (struct sched_rt_entity **)ptr;
		ptr += nr_cpu_ids * sizeof(void **);

		root_task_group.rt_rq = (struct rt_rq **)ptr;
		ptr += nr_cpu_ids * sizeof(void **);

#endif /* CONFIG_RT_GROUP_SCHED */
	}

/* IAMROOT-12:
 * -------------
 * 로드밸런스용 per-cpu cpu 비트마스크를 할당한다.
 */
#ifdef CONFIG_CPUMASK_OFFSTACK
	for_each_possible_cpu(i) {
		per_cpu(load_balance_mask, i) = (cpumask_var_t)kzalloc_node(
			cpumask_size(), GFP_KERNEL, cpu_to_node(i));
	}
#endif /* CONFIG_CPUMASK_OFFSTACK */

/* IAMROOT-12:
 * -------------
 * 디폴트 rt 및 dl 대역폭 초기화 
 *	- /proc/sys/kernel/sched_rt_period_us = 1000000
 *	- /proc/sys/kernel/sched_rt_runtime_us = 950000
 */
	init_rt_bandwidth(&def_rt_bandwidth,
			global_rt_period(), global_rt_runtime());
	init_dl_bandwidth(&def_dl_bandwidth,
			global_rt_period(), global_rt_runtime());

/* IAMROOT-12:
 * -------------
 * 루트 도메인 초기화
 */
#ifdef CONFIG_SMP
	init_defrootdomain();
#endif
/* IAMROOT-12:
 * -------------
 * 루트 태스크 그룹용 rt 대역폭 초기화
 */
#ifdef CONFIG_RT_GROUP_SCHED
	init_rt_bandwidth(&root_task_group.rt_bandwidth,
			global_rt_period(), global_rt_runtime());
#endif /* CONFIG_RT_GROUP_SCHED */

/* IAMROOT-12:
 * -------------
 * 스케줄링 그룹의 계층 관리를 위해 초기화한다.
 */
#ifdef CONFIG_CGROUP_SCHED
	list_add(&root_task_group.list, &task_groups);
	INIT_LIST_HEAD(&root_task_group.children);
	INIT_LIST_HEAD(&root_task_group.siblings);
	autogroup_init(&init_task);

#endif /* CONFIG_CGROUP_SCHED */

	for_each_possible_cpu(i) {
		struct rq *rq;

		rq = cpu_rq(i);
		raw_spin_lock_init(&rq->lock);
		rq->nr_running = 0;
		rq->calc_load_active = 0;
		rq->calc_load_update = jiffies + LOAD_FREQ;

/* IAMROOT-12:
 * -------------
 * 각 cpu의 런큐에 있는 cfs, rt, dl 런큐들을 초기화한다.
 * (이 중 cfs 및 rt 런큐는 루트 태스크 그룹에 연결된다.)
 */
		init_cfs_rq(&rq->cfs);
		init_rt_rq(&rq->rt, rq);
		init_dl_rq(&rq->dl, rq);
#ifdef CONFIG_FAIR_GROUP_SCHED
		root_task_group.shares = ROOT_TASK_GROUP_LOAD;
		INIT_LIST_HEAD(&rq->leaf_cfs_rq_list);
		/*
		 * How much cpu bandwidth does root_task_group get?
		 *
		 * In case of task-groups formed thr' the cgroup filesystem, it
		 * gets 100% of the cpu resources in the system. This overall
		 * system cpu resource is divided among the tasks of
		 * root_task_group and its child task-groups in a fair manner,
		 * based on each entity's (task or task-group's) weight
		 * (se->load.weight).
		 *
		 * In other words, if root_task_group has 10 tasks of weight
		 * 1024) and two child groups A0 and A1 (of weight 1024 each),
		 * then A0's share of the cpu resource is:
		 *
		 *	A0's bandwidth = 1024 / (10*1024 + 1024 + 1024) = 8.33%
		 *
		 * We achieve this by letting root_task_group's tasks sit
		 * directly in rq->cfs (i.e root_task_group->se[] = NULL).
		 */
		/* IAMROOT-12 fehead (2017-07-11):
		 * --------------------------
		 * root_task_group의 CPU 대역폭은 얼마나됩니까?
		 *
		 * 작업 그룹이 cgroup 파일 시스템을 구성하면 시스템의 CPU 자원이
		 * 100 %가됩니다. 이 전체 시스템 CPU 자원은 각 엔티티 (태스크 또
		 * 는 태스크 그룹)의 가중치 (se-> load.weight)를 기반으로
		 * root_task_group 및 그 하위 타스크 그룹의 태스크간에 공정한
		 * 방식으로 나누어집니다.
		 *
		 * 다시 말해, root_task_group에 1024의 가중치를 가진 10개의 태스
		 * 크 작업과 두 개의 하위 그룹 A0 및 A1 (각각 1024 개의 가중치)
		 * 이있는 경우 A0의 CPU 자원 점유율은 다음과 같습니다.
		 *
		 *	A0의 대역폭 = 1024 / (10*1024 + 1024 + 1024) = 8.33%
		 *
		 * 우리는 root_task_group의 작업을 rq-> cfs (즉, root_task_group
		 * ->se[] = NULL)에 직접 두어이 작업을 수행합니다.
		 */
		init_cfs_bandwidth(&root_task_group.cfs_bandwidth);
		init_tg_cfs_entry(&root_task_group, &rq->cfs, NULL, i, NULL);
#endif /* CONFIG_FAIR_GROUP_SCHED */

/* IAMROOT-12:
 * -------------
 * 디폴트 rt 대역폭으로 초기화
 */
		rq->rt.rt_runtime = def_rt_bandwidth.rt_runtime;
#ifdef CONFIG_RT_GROUP_SCHED
		init_tg_rt_entry(&root_task_group, &rq->rt, NULL, i, NULL);
#endif

		for (j = 0; j < CPU_LOAD_IDX_MAX; j++)
			rq->cpu_load[j] = 0;

		rq->last_load_update_tick = jiffies;

#ifdef CONFIG_SMP
		rq->sd = NULL;
		rq->rd = NULL;
		rq->cpu_capacity = SCHED_CAPACITY_SCALE;
		rq->post_schedule = 0;
		rq->active_balance = 0;
		rq->next_balance = jiffies;
		rq->push_cpu = 0;
		rq->cpu = i;
		rq->online = 0;
		rq->idle_stamp = 0;
		rq->avg_idle = 2*sysctl_sched_migration_cost;
		rq->max_idle_balance_cost = sysctl_sched_migration_cost;

		INIT_LIST_HEAD(&rq->cfs_tasks);

/* IAMROOT-12:
 * -------------
 * 디폴트 루트 도메인과 연결한다.
 */
		rq_attach_root(rq, &def_root_domain);
#ifdef CONFIG_NO_HZ_COMMON
		rq->nohz_flags = 0;
#endif
#ifdef CONFIG_NO_HZ_FULL
		rq->last_sched_tick = 0;
#endif
#endif
		init_rq_hrtick(rq);
		atomic_set(&rq->nr_iowait, 0);
	}

	set_load_weight(&init_task);

#ifdef CONFIG_PREEMPT_NOTIFIERS
	INIT_HLIST_HEAD(&init_task.preempt_notifiers);
#endif

	/*
	 * The boot idle thread does lazy MMU switching as well:
	 */
	atomic_inc(&init_mm.mm_count);
	enter_lazy_tlb(&init_mm, current);

	/*
	 * During early bootup we pretend to be a normal task:
	 */

/* IAMROOT-12:
 * -------------
 * 부트업 시 처음에는 cfs 스케줄러를 사용하게 한다.
 */
	current->sched_class = &fair_sched_class;

	/*
	 * Make us the idle thread. Technically, schedule() should not be
	 * called from this thread, however somewhere below it might be,
	 * but because we are the idle thread, we just pick up running again
	 * when this runqueue becomes "idle".
	 */
	init_idle(current, smp_processor_id());

	calc_load_update = jiffies + LOAD_FREQ;

#ifdef CONFIG_SMP
	zalloc_cpumask_var(&sched_domains_tmpmask, GFP_NOWAIT);
	/* May be allocated at isolcpus cmdline parse time */
	if (cpu_isolated_map == NULL)
		zalloc_cpumask_var(&cpu_isolated_map, GFP_NOWAIT);
	idle_thread_set_boot_cpu();
	set_cpu_rq_start_time();
#endif
	init_sched_fair_class();

	scheduler_running = 1;
}

#ifdef CONFIG_DEBUG_ATOMIC_SLEEP
static inline int preempt_count_equals(int preempt_offset)
{
	int nested = (preempt_count() & ~PREEMPT_ACTIVE) + rcu_preempt_depth();

	return (nested == preempt_offset);
}

void __might_sleep(const char *file, int line, int preempt_offset)
{
	/*
	 * Blocking primitives will set (and therefore destroy) current->state,
	 * since we will exit with TASK_RUNNING make sure we enter with it,
	 * otherwise we will destroy state.
	 */
	WARN_ONCE(current->state != TASK_RUNNING && current->task_state_change,
			"do not call blocking ops when !TASK_RUNNING; "
			"state=%lx set at [<%p>] %pS\n",
			current->state,
			(void *)current->task_state_change,
			(void *)current->task_state_change);

	___might_sleep(file, line, preempt_offset);
}
EXPORT_SYMBOL(__might_sleep);

void ___might_sleep(const char *file, int line, int preempt_offset)
{
	static unsigned long prev_jiffy;	/* ratelimiting */

	rcu_sleep_check(); /* WARN_ON_ONCE() by default, no rate limit reqd. */
	if ((preempt_count_equals(preempt_offset) && !irqs_disabled() &&
	     !is_idle_task(current)) ||
	    system_state != SYSTEM_RUNNING || oops_in_progress)
		return;
	if (time_before(jiffies, prev_jiffy + HZ) && prev_jiffy)
		return;
	prev_jiffy = jiffies;

	printk(KERN_ERR
		"BUG: sleeping function called from invalid context at %s:%d\n",
			file, line);
	printk(KERN_ERR
		"in_atomic(): %d, irqs_disabled(): %d, pid: %d, name: %s\n",
			in_atomic(), irqs_disabled(),
			current->pid, current->comm);

	if (task_stack_end_corrupted(current))
		printk(KERN_EMERG "Thread overran stack, or stack corrupted\n");

	debug_show_held_locks(current);
	if (irqs_disabled())
		print_irqtrace_events(current);
#ifdef CONFIG_DEBUG_PREEMPT
	if (!preempt_count_equals(preempt_offset)) {
		pr_err("Preemption disabled at:");
		print_ip_sym(current->preempt_disable_ip);
		pr_cont("\n");
	}
#endif
	dump_stack();
}
EXPORT_SYMBOL(___might_sleep);
#endif

#ifdef CONFIG_MAGIC_SYSRQ
static void normalize_task(struct rq *rq, struct task_struct *p)
{
	const struct sched_class *prev_class = p->sched_class;
	struct sched_attr attr = {
		.sched_policy = SCHED_NORMAL,
	};
	int old_prio = p->prio;
	int queued;

	queued = task_on_rq_queued(p);
	if (queued)
		dequeue_task(rq, p, 0);
	__setscheduler(rq, p, &attr, false);
	if (queued) {
		enqueue_task(rq, p, 0);
		resched_curr(rq);
	}

	check_class_changed(rq, p, prev_class, old_prio);
}

void normalize_rt_tasks(void)
{
	struct task_struct *g, *p;
	unsigned long flags;
	struct rq *rq;

	read_lock(&tasklist_lock);
	for_each_process_thread(g, p) {
		/*
		 * Only normalize user tasks:
		 */
		if (p->flags & PF_KTHREAD)
			continue;

		p->se.exec_start		= 0;
#ifdef CONFIG_SCHEDSTATS
		p->se.statistics.wait_start	= 0;
		p->se.statistics.sleep_start	= 0;
		p->se.statistics.block_start	= 0;
#endif

		if (!dl_task(p) && !rt_task(p)) {
			/*
			 * Renice negative nice level userspace
			 * tasks back to 0:
			 */
			if (task_nice(p) < 0)
				set_user_nice(p, 0);
			continue;
		}

		rq = task_rq_lock(p, &flags);
		normalize_task(rq, p);
		task_rq_unlock(rq, p, &flags);
	}
	read_unlock(&tasklist_lock);
}

#endif /* CONFIG_MAGIC_SYSRQ */

#if defined(CONFIG_IA64) || defined(CONFIG_KGDB_KDB)
/*
 * These functions are only useful for the IA64 MCA handling, or kdb.
 *
 * They can only be called when the whole system has been
 * stopped - every CPU needs to be quiescent, and no scheduling
 * activity can take place. Using them for anything else would
 * be a serious bug, and as a result, they aren't even visible
 * under any other configuration.
 */

/**
 * curr_task - return the current task for a given cpu.
 * @cpu: the processor in question.
 *
 * ONLY VALID WHEN THE WHOLE SYSTEM IS STOPPED!
 *
 * Return: The current task for @cpu.
 */
struct task_struct *curr_task(int cpu)
{
	return cpu_curr(cpu);
}

#endif /* defined(CONFIG_IA64) || defined(CONFIG_KGDB_KDB) */

#ifdef CONFIG_IA64
/**
 * set_curr_task - set the current task for a given cpu.
 * @cpu: the processor in question.
 * @p: the task pointer to set.
 *
 * Description: This function must only be used when non-maskable interrupts
 * are serviced on a separate stack. It allows the architecture to switch the
 * notion of the current task on a cpu in a non-blocking manner. This function
 * must be called with all CPU's synchronized, and interrupts disabled, the
 * and caller must save the original value of the current task (see
 * curr_task() above) and restore that value before reenabling interrupts and
 * re-starting the system.
 *
 * ONLY VALID WHEN THE WHOLE SYSTEM IS STOPPED!
 */
void set_curr_task(int cpu, struct task_struct *p)
{
	cpu_curr(cpu) = p;
}

#endif

#ifdef CONFIG_CGROUP_SCHED
/* task_group_lock serializes the addition/removal of task groups */
static DEFINE_SPINLOCK(task_group_lock);

static void free_sched_group(struct task_group *tg)
{
	free_fair_sched_group(tg);
	free_rt_sched_group(tg);
	autogroup_free(tg);
	kfree(tg);
}

/* allocate runqueue etc for a new task group */
struct task_group *sched_create_group(struct task_group *parent)
{
	struct task_group *tg;

	tg = kzalloc(sizeof(*tg), GFP_KERNEL);
	if (!tg)
		return ERR_PTR(-ENOMEM);

	if (!alloc_fair_sched_group(tg, parent))
		goto err;

	if (!alloc_rt_sched_group(tg, parent))
		goto err;

	return tg;

err:
	free_sched_group(tg);
	return ERR_PTR(-ENOMEM);
}

void sched_online_group(struct task_group *tg, struct task_group *parent)
{
	unsigned long flags;

	spin_lock_irqsave(&task_group_lock, flags);
	list_add_rcu(&tg->list, &task_groups);

	WARN_ON(!parent); /* root should already exist */

	tg->parent = parent;
	INIT_LIST_HEAD(&tg->children);
	list_add_rcu(&tg->siblings, &parent->children);
	spin_unlock_irqrestore(&task_group_lock, flags);
}

/* rcu callback to free various structures associated with a task group */
static void free_sched_group_rcu(struct rcu_head *rhp)
{
	/* now it should be safe to free those cfs_rqs */
	free_sched_group(container_of(rhp, struct task_group, rcu));
}

/* Destroy runqueue etc associated with a task group */
void sched_destroy_group(struct task_group *tg)
{
	/* wait for possible concurrent references to cfs_rqs complete */
	call_rcu(&tg->rcu, free_sched_group_rcu);
}

void sched_offline_group(struct task_group *tg)
{
	unsigned long flags;
	int i;

	/* end participation in shares distribution */
	for_each_possible_cpu(i)
		unregister_fair_sched_group(tg, i);

	spin_lock_irqsave(&task_group_lock, flags);
	list_del_rcu(&tg->list);
	list_del_rcu(&tg->siblings);
	spin_unlock_irqrestore(&task_group_lock, flags);
}

/* change task's runqueue when it moves between groups.
 *	The caller of this function should have put the task in its new group
 *	by now. This function just updates tsk->se.cfs_rq and tsk->se.parent to
 *	reflect its new group.
 */
void sched_move_task(struct task_struct *tsk)
{
	struct task_group *tg;
	int queued, running;
	unsigned long flags;
	struct rq *rq;

	rq = task_rq_lock(tsk, &flags);

	running = task_current(rq, tsk);
	queued = task_on_rq_queued(tsk);

	if (queued)
		dequeue_task(rq, tsk, 0);
	if (unlikely(running))
		put_prev_task(rq, tsk);

	/*
	 * All callers are synchronized by task_rq_lock(); we do not use RCU
	 * which is pointless here. Thus, we pass "true" to task_css_check()
	 * to prevent lockdep warnings.
	 */
	tg = container_of(task_css_check(tsk, cpu_cgrp_id, true),
			  struct task_group, css);
	tg = autogroup_task_group(tsk, tg);
	tsk->sched_task_group = tg;

#ifdef CONFIG_FAIR_GROUP_SCHED
	if (tsk->sched_class->task_move_group)
		tsk->sched_class->task_move_group(tsk, queued);
	else
#endif
		set_task_rq(tsk, task_cpu(tsk));

	if (unlikely(running))
		tsk->sched_class->set_curr_task(rq);
	if (queued)
		enqueue_task(rq, tsk, 0);

	task_rq_unlock(rq, tsk, &flags);
}
#endif /* CONFIG_CGROUP_SCHED */

#ifdef CONFIG_RT_GROUP_SCHED
/*
 * Ensure that the real time constraints are schedulable.
 */
static DEFINE_MUTEX(rt_constraints_mutex);

/* Must be called with tasklist_lock held */
static inline int tg_has_rt_tasks(struct task_group *tg)
{
	struct task_struct *g, *p;

	/*
	 * Autogroups do not have RT tasks; see autogroup_create().
	 */
	if (task_group_is_autogroup(tg))
		return 0;

	for_each_process_thread(g, p) {
		if (rt_task(p) && task_group(p) == tg)
			return 1;
	}

	return 0;
}

struct rt_schedulable_data {
	struct task_group *tg;
	u64 rt_period;
	u64 rt_runtime;
};

static int tg_rt_schedulable(struct task_group *tg, void *data)
{
	struct rt_schedulable_data *d = data;
	struct task_group *child;
	unsigned long total, sum = 0;
	u64 period, runtime;

	period = ktime_to_ns(tg->rt_bandwidth.rt_period);
	runtime = tg->rt_bandwidth.rt_runtime;

	if (tg == d->tg) {
		period = d->rt_period;
		runtime = d->rt_runtime;
	}

	/*
	 * Cannot have more runtime than the period.
	 */
	if (runtime > period && runtime != RUNTIME_INF)
		return -EINVAL;

	/*
	 * Ensure we don't starve existing RT tasks.
	 */
	if (rt_bandwidth_enabled() && !runtime && tg_has_rt_tasks(tg))
		return -EBUSY;

	total = to_ratio(period, runtime);

	/*
	 * Nobody can have more than the global setting allows.
	 */
	if (total > to_ratio(global_rt_period(), global_rt_runtime()))
		return -EINVAL;

	/*
	 * The sum of our children's runtime should not exceed our own.
	 */
	list_for_each_entry_rcu(child, &tg->children, siblings) {
		period = ktime_to_ns(child->rt_bandwidth.rt_period);
		runtime = child->rt_bandwidth.rt_runtime;

		if (child == d->tg) {
			period = d->rt_period;
			runtime = d->rt_runtime;
		}

		sum += to_ratio(period, runtime);
	}

	if (sum > total)
		return -EINVAL;

	return 0;
}

static int __rt_schedulable(struct task_group *tg, u64 period, u64 runtime)
{
	int ret;

	struct rt_schedulable_data data = {
		.tg = tg,
		.rt_period = period,
		.rt_runtime = runtime,
	};

	rcu_read_lock();
	ret = walk_tg_tree(tg_rt_schedulable, tg_nop, &data);
	rcu_read_unlock();

	return ret;
}

static int tg_set_rt_bandwidth(struct task_group *tg,
		u64 rt_period, u64 rt_runtime)
{
	int i, err = 0;

	/*
	 * Disallowing the root group RT runtime is BAD, it would disallow the
	 * kernel creating (and or operating) RT threads.
	 */
	if (tg == &root_task_group && rt_runtime == 0)
		return -EINVAL;

	/* No period doesn't make any sense. */
	if (rt_period == 0)
		return -EINVAL;

	mutex_lock(&rt_constraints_mutex);
	read_lock(&tasklist_lock);
	err = __rt_schedulable(tg, rt_period, rt_runtime);
	if (err)
		goto unlock;

	raw_spin_lock_irq(&tg->rt_bandwidth.rt_runtime_lock);
	tg->rt_bandwidth.rt_period = ns_to_ktime(rt_period);
	tg->rt_bandwidth.rt_runtime = rt_runtime;

	for_each_possible_cpu(i) {
		struct rt_rq *rt_rq = tg->rt_rq[i];

		raw_spin_lock(&rt_rq->rt_runtime_lock);
		rt_rq->rt_runtime = rt_runtime;
		raw_spin_unlock(&rt_rq->rt_runtime_lock);
	}
	raw_spin_unlock_irq(&tg->rt_bandwidth.rt_runtime_lock);
unlock:
	read_unlock(&tasklist_lock);
	mutex_unlock(&rt_constraints_mutex);

	return err;
}

static int sched_group_set_rt_runtime(struct task_group *tg, long rt_runtime_us)
{
	u64 rt_runtime, rt_period;

	rt_period = ktime_to_ns(tg->rt_bandwidth.rt_period);
	rt_runtime = (u64)rt_runtime_us * NSEC_PER_USEC;
	if (rt_runtime_us < 0)
		rt_runtime = RUNTIME_INF;

	return tg_set_rt_bandwidth(tg, rt_period, rt_runtime);
}

static long sched_group_rt_runtime(struct task_group *tg)
{
	u64 rt_runtime_us;

	if (tg->rt_bandwidth.rt_runtime == RUNTIME_INF)
		return -1;

	rt_runtime_us = tg->rt_bandwidth.rt_runtime;
	do_div(rt_runtime_us, NSEC_PER_USEC);
	return rt_runtime_us;
}

static int sched_group_set_rt_period(struct task_group *tg, long rt_period_us)
{
	u64 rt_runtime, rt_period;

	rt_period = (u64)rt_period_us * NSEC_PER_USEC;
	rt_runtime = tg->rt_bandwidth.rt_runtime;

	return tg_set_rt_bandwidth(tg, rt_period, rt_runtime);
}

static long sched_group_rt_period(struct task_group *tg)
{
	u64 rt_period_us;

	rt_period_us = ktime_to_ns(tg->rt_bandwidth.rt_period);
	do_div(rt_period_us, NSEC_PER_USEC);
	return rt_period_us;
}
#endif /* CONFIG_RT_GROUP_SCHED */

#ifdef CONFIG_RT_GROUP_SCHED
static int sched_rt_global_constraints(void)
{
	int ret = 0;

	mutex_lock(&rt_constraints_mutex);
	read_lock(&tasklist_lock);
	ret = __rt_schedulable(NULL, 0, 0);
	read_unlock(&tasklist_lock);
	mutex_unlock(&rt_constraints_mutex);

	return ret;
}

static int sched_rt_can_attach(struct task_group *tg, struct task_struct *tsk)
{
	/* Don't accept realtime tasks when there is no way for them to run */
	if (rt_task(tsk) && tg->rt_bandwidth.rt_runtime == 0)
		return 0;

	return 1;
}

#else /* !CONFIG_RT_GROUP_SCHED */
static int sched_rt_global_constraints(void)
{
	unsigned long flags;
	int i, ret = 0;

	raw_spin_lock_irqsave(&def_rt_bandwidth.rt_runtime_lock, flags);
	for_each_possible_cpu(i) {
		struct rt_rq *rt_rq = &cpu_rq(i)->rt;

		raw_spin_lock(&rt_rq->rt_runtime_lock);
		rt_rq->rt_runtime = global_rt_runtime();
		raw_spin_unlock(&rt_rq->rt_runtime_lock);
	}
	raw_spin_unlock_irqrestore(&def_rt_bandwidth.rt_runtime_lock, flags);

	return ret;
}
#endif /* CONFIG_RT_GROUP_SCHED */

static int sched_dl_global_constraints(void)
{
	u64 runtime = global_rt_runtime();
	u64 period = global_rt_period();
	u64 new_bw = to_ratio(period, runtime);
	struct dl_bw *dl_b;
	int cpu, ret = 0;
	unsigned long flags;

	/*
	 * Here we want to check the bandwidth not being set to some
	 * value smaller than the currently allocated bandwidth in
	 * any of the root_domains.
	 *
	 * FIXME: Cycling on all the CPUs is overdoing, but simpler than
	 * cycling on root_domains... Discussion on different/better
	 * solutions is welcome!
	 */
	for_each_possible_cpu(cpu) {
		rcu_read_lock_sched();
		dl_b = dl_bw_of(cpu);

		raw_spin_lock_irqsave(&dl_b->lock, flags);
		if (new_bw < dl_b->total_bw)
			ret = -EBUSY;
		raw_spin_unlock_irqrestore(&dl_b->lock, flags);

		rcu_read_unlock_sched();

		if (ret)
			break;
	}

	return ret;
}

static void sched_dl_do_global(void)
{
	u64 new_bw = -1;
	struct dl_bw *dl_b;
	int cpu;
	unsigned long flags;

	def_dl_bandwidth.dl_period = global_rt_period();
	def_dl_bandwidth.dl_runtime = global_rt_runtime();

	if (global_rt_runtime() != RUNTIME_INF)
		new_bw = to_ratio(global_rt_period(), global_rt_runtime());

	/*
	 * FIXME: As above...
	 */
	for_each_possible_cpu(cpu) {
		rcu_read_lock_sched();
		dl_b = dl_bw_of(cpu);

		raw_spin_lock_irqsave(&dl_b->lock, flags);
		dl_b->bw = new_bw;
		raw_spin_unlock_irqrestore(&dl_b->lock, flags);

		rcu_read_unlock_sched();
	}
}

static int sched_rt_global_validate(void)
{
	if (sysctl_sched_rt_period <= 0)
		return -EINVAL;

	if ((sysctl_sched_rt_runtime != RUNTIME_INF) &&
		(sysctl_sched_rt_runtime > sysctl_sched_rt_period))
		return -EINVAL;

	return 0;
}

static void sched_rt_do_global(void)
{
	def_rt_bandwidth.rt_runtime = global_rt_runtime();
	def_rt_bandwidth.rt_period = ns_to_ktime(global_rt_period());
}

int sched_rt_handler(struct ctl_table *table, int write,
		void __user *buffer, size_t *lenp,
		loff_t *ppos)
{
	int old_period, old_runtime;
	static DEFINE_MUTEX(mutex);
	int ret;

	mutex_lock(&mutex);
	old_period = sysctl_sched_rt_period;
	old_runtime = sysctl_sched_rt_runtime;

	ret = proc_dointvec(table, write, buffer, lenp, ppos);

	if (!ret && write) {
		ret = sched_rt_global_validate();
		if (ret)
			goto undo;

		ret = sched_rt_global_constraints();
		if (ret)
			goto undo;

		ret = sched_dl_global_constraints();
		if (ret)
			goto undo;

		sched_rt_do_global();
		sched_dl_do_global();
	}
	if (0) {
undo:
		sysctl_sched_rt_period = old_period;
		sysctl_sched_rt_runtime = old_runtime;
	}
	mutex_unlock(&mutex);

	return ret;
}

int sched_rr_handler(struct ctl_table *table, int write,
		void __user *buffer, size_t *lenp,
		loff_t *ppos)
{
	int ret;
	static DEFINE_MUTEX(mutex);

	mutex_lock(&mutex);
	ret = proc_dointvec(table, write, buffer, lenp, ppos);
	/* make sure that internally we keep jiffies */
	/* also, writing zero resets timeslice to default */
	if (!ret && write) {
		sched_rr_timeslice = sched_rr_timeslice <= 0 ?
			RR_TIMESLICE : msecs_to_jiffies(sched_rr_timeslice);
	}
	mutex_unlock(&mutex);
	return ret;
}

#ifdef CONFIG_CGROUP_SCHED

static inline struct task_group *css_tg(struct cgroup_subsys_state *css)
{
	return css ? container_of(css, struct task_group, css) : NULL;
}

static struct cgroup_subsys_state *
cpu_cgroup_css_alloc(struct cgroup_subsys_state *parent_css)
{
	struct task_group *parent = css_tg(parent_css);
	struct task_group *tg;

	if (!parent) {
		/* This is early initialization for the top cgroup */
		return &root_task_group.css;
	}

	tg = sched_create_group(parent);
	if (IS_ERR(tg))
		return ERR_PTR(-ENOMEM);

	return &tg->css;
}

static int cpu_cgroup_css_online(struct cgroup_subsys_state *css)
{
	struct task_group *tg = css_tg(css);
	struct task_group *parent = css_tg(css->parent);

	if (parent)
		sched_online_group(tg, parent);
	return 0;
}

static void cpu_cgroup_css_free(struct cgroup_subsys_state *css)
{
	struct task_group *tg = css_tg(css);

	sched_destroy_group(tg);
}

static void cpu_cgroup_css_offline(struct cgroup_subsys_state *css)
{
	struct task_group *tg = css_tg(css);

	sched_offline_group(tg);
}

static void cpu_cgroup_fork(struct task_struct *task)
{
	sched_move_task(task);
}

static int cpu_cgroup_can_attach(struct cgroup_subsys_state *css,
				 struct cgroup_taskset *tset)
{
	struct task_struct *task;

	cgroup_taskset_for_each(task, tset) {
#ifdef CONFIG_RT_GROUP_SCHED
		if (!sched_rt_can_attach(css_tg(css), task))
			return -EINVAL;
#else
		/* We don't support RT-tasks being in separate groups */
		if (task->sched_class != &fair_sched_class)
			return -EINVAL;
#endif
	}
	return 0;
}

static void cpu_cgroup_attach(struct cgroup_subsys_state *css,
			      struct cgroup_taskset *tset)
{
	struct task_struct *task;

	cgroup_taskset_for_each(task, tset)
		sched_move_task(task);
}

static void cpu_cgroup_exit(struct cgroup_subsys_state *css,
			    struct cgroup_subsys_state *old_css,
			    struct task_struct *task)
{
	/*
	 * cgroup_exit() is called in the copy_process() failure path.
	 * Ignore this case since the task hasn't ran yet, this avoids
	 * trying to poke a half freed task state from generic code.
	 */
	if (!(task->flags & PF_EXITING))
		return;

	sched_move_task(task);
}

#ifdef CONFIG_FAIR_GROUP_SCHED
static int cpu_shares_write_u64(struct cgroup_subsys_state *css,
				struct cftype *cftype, u64 shareval)
{
	return sched_group_set_shares(css_tg(css), scale_load(shareval));
}

static u64 cpu_shares_read_u64(struct cgroup_subsys_state *css,
			       struct cftype *cft)
{
	struct task_group *tg = css_tg(css);

	return (u64) scale_load_down(tg->shares);
}

#ifdef CONFIG_CFS_BANDWIDTH
static DEFINE_MUTEX(cfs_constraints_mutex);

const u64 max_cfs_quota_period = 1 * NSEC_PER_SEC; /* 1s */
const u64 min_cfs_quota_period = 1 * NSEC_PER_MSEC; /* 1ms */

static int __cfs_schedulable(struct task_group *tg, u64 period, u64 runtime);

static int tg_set_cfs_bandwidth(struct task_group *tg, u64 period, u64 quota)
{
	int i, ret = 0, runtime_enabled, runtime_was_enabled;
	struct cfs_bandwidth *cfs_b = &tg->cfs_bandwidth;

/* IAMROOT-12:
 * -------------
 * 루트 태스크 그룹에는 bandwidth 설정을 할 수 없다.
 */
	if (tg == &root_task_group)
		return -EINVAL;

	/*
	 * Ensure we have at some amount of bandwidth every period.  This is
	 * to prevent reaching a state of large arrears when throttled via
	 * entity_tick() resulting in prolonged exit starvation.
	 */

/* IAMROOT-12:
 * -------------
 * 1ms <= quota 및 period 
 */
	if (quota < min_cfs_quota_period || period < min_cfs_quota_period)
		return -EINVAL;

	/*
	 * Likewise, bound things on the otherside by preventing insane quota
	 * periods.  This also allows us to normalize in computing quota
	 * feasibility.
	 */

/* IAMROOT-12:
 * -------------
 * period <= 1초
 */
	if (period > max_cfs_quota_period)
		return -EINVAL;

	/*
	 * Prevent race between setting of cfs_rq->runtime_enabled and
	 * unthrottle_offline_cfs_rqs().
	 */
	get_online_cpus();
	mutex_lock(&cfs_constraints_mutex);

/* IAMROOT-12:
 * -------------
 * normalize(quota/period 정수 비율) bandwidth를 설정한다.
 */
	ret = __cfs_schedulable(tg, period, quota);
	if (ret)
		goto out_unlock;

/* IAMROOT-12:
 * -------------
 * bandwidth가 가동된 상태여부
 */
	runtime_enabled = quota != RUNTIME_INF;
	runtime_was_enabled = cfs_b->quota != RUNTIME_INF;
	/*
	 * If we need to toggle cfs_bandwidth_used, off->on must occur
	 * before making related changes, and on->off must occur afterwards
	 */

/* IAMROOT-12:
 * -------------
 * 설정 요청으로 인해 새롭게 bandwidth가 시작하는 경우
 */
	if (runtime_enabled && !runtime_was_enabled)
		cfs_bandwidth_usage_inc();
	raw_spin_lock_irq(&cfs_b->lock);
	cfs_b->period = ns_to_ktime(period);
	cfs_b->quota = quota;

/* IAMROOT-12:
 * -------------
 * 글로벌 풀에 quota 만큼 런타임을 재보충한다.
 */
	__refill_cfs_bandwidth_runtime(cfs_b);
	/* restart the period timer (if active) to handle new period expiry */
	if (runtime_enabled && cfs_b->timer_active) {
		/* force a reprogram */

/* IAMROOT-12:
 * -------------
 * 기존 period 타이머가 동작하는 경우 cancel 시키고 다시 재가동한다.
 */
		__start_cfs_bandwidth(cfs_b, true);
	}
	raw_spin_unlock_irq(&cfs_b->lock);

	for_each_online_cpu(i) {
		struct cfs_rq *cfs_rq = tg->cfs_rq[i];
		struct rq *rq = cfs_rq->rq;

		raw_spin_lock_irq(&rq->lock);

/* IAMROOT-12:
 * -------------
 * 로컬 풀인 cfs 런큐에도 bandwidth 가동 여부를 설정한다.
 * 런타임 잔량에는 0으로 초기화한다.
 */
		cfs_rq->runtime_enabled = runtime_enabled;
		cfs_rq->runtime_remaining = 0;

/* IAMROOT-12:
 * -------------
 * cfs 런큐가 스로틀 중인 경우 언스로틀 상태로 바꾼다.
 */
		if (cfs_rq->throttled)
			unthrottle_cfs_rq(cfs_rq);
		raw_spin_unlock_irq(&rq->lock);
	}

/* IAMROOT-12:
 * -------------
 * bandwidth가 동작하다가 quota에 -1을 대입하여 bandwidth를 off 시킨 경우 
 * (statickey 값만 변경한다)
 */
	if (runtime_was_enabled && !runtime_enabled)
		cfs_bandwidth_usage_dec();
out_unlock:
	mutex_unlock(&cfs_constraints_mutex);
	put_online_cpus();

	return ret;
}

int tg_set_cfs_quota(struct task_group *tg, long cfs_quota_us)
{
	u64 quota, period;

	period = ktime_to_ns(tg->cfs_bandwidth.period);
	if (cfs_quota_us < 0)
		quota = RUNTIME_INF;
	else
		quota = (u64)cfs_quota_us * NSEC_PER_USEC;

/* IAMROOT-12:
 * -------------
 * 해당 태스크 그룹에 period와 quota를 대입하여 cfs bandwidth를 설정한다.
 */
	return tg_set_cfs_bandwidth(tg, period, quota);
}

long tg_get_cfs_quota(struct task_group *tg)
{
	u64 quota_us;

	if (tg->cfs_bandwidth.quota == RUNTIME_INF)
		return -1;

	quota_us = tg->cfs_bandwidth.quota;
	do_div(quota_us, NSEC_PER_USEC);

	return quota_us;
}

int tg_set_cfs_period(struct task_group *tg, long cfs_period_us)
{
	u64 quota, period;

	period = (u64)cfs_period_us * NSEC_PER_USEC;
	quota = tg->cfs_bandwidth.quota;

	return tg_set_cfs_bandwidth(tg, period, quota);
}

long tg_get_cfs_period(struct task_group *tg)
{
	u64 cfs_period_us;

	cfs_period_us = ktime_to_ns(tg->cfs_bandwidth.period);
	do_div(cfs_period_us, NSEC_PER_USEC);

	return cfs_period_us;
}

static s64 cpu_cfs_quota_read_s64(struct cgroup_subsys_state *css,
				  struct cftype *cft)
{
	return tg_get_cfs_quota(css_tg(css));
}

/* IAMROOT-12:
 * -------------
 * 설정 예: "echo 20000 > /sys/fs/cgroup/cpu/AAA/cpu.cfs_quota_us"
 */
static int cpu_cfs_quota_write_s64(struct cgroup_subsys_state *css,
				   struct cftype *cftype, s64 cfs_quota_us)
{
	return tg_set_cfs_quota(css_tg(css), cfs_quota_us);
}

static u64 cpu_cfs_period_read_u64(struct cgroup_subsys_state *css,
				   struct cftype *cft)
{
	return tg_get_cfs_period(css_tg(css));
}

static int cpu_cfs_period_write_u64(struct cgroup_subsys_state *css,
				    struct cftype *cftype, u64 cfs_period_us)
{
	return tg_set_cfs_period(css_tg(css), cfs_period_us);
}

struct cfs_schedulable_data {
	struct task_group *tg;
	u64 period, quota;
};

/*
 * normalize group quota/period to be quota/max_period
 * note: units are usecs
 */
static u64 normalize_cfs_quota(struct task_group *tg,
			       struct cfs_schedulable_data *d)
{
	u64 quota, period;


/* IAMROOT-12:
 * -------------
 * 인수로 제공된 tg와 data에서 가리키는 tg가 같은 경우 data를 사용하고,
 * 그렇지않은 경우 tg의 값을 사용해서 tg_ratio()를 호출하여
 * quota / period를 1M 정확도로 정수화 시켜 반환한다.
 *
 * 예) quota=5ms, period=20ms
 *     -> 256K (=실수 0.25)
 */

	if (tg == d->tg) {
		period = d->period;
		quota = d->quota;
	} else {
		period = tg_get_cfs_period(tg);
		quota = tg_get_cfs_quota(tg);
	}

	/* note: these should typically be equivalent */
	if (quota == RUNTIME_INF || quota == -1)
		return RUNTIME_INF;

	return to_ratio(period, quota);
}

static int tg_cfs_schedulable_down(struct task_group *tg, void *data)
{
	struct cfs_schedulable_data *d = data;
	struct cfs_bandwidth *cfs_b = &tg->cfs_bandwidth;
	s64 quota = 0, parent_quota = -1;

	if (!tg->parent) {
		quota = RUNTIME_INF;
	} else {

/* IAMROOT-12:
 * -------------
 * 순회 tg->cfs->b->hierarchical_quota = quota / period 정수화 비율(1M 정확도)
 *
 * 루트부터 순회하는 tg의 quota/period 비율을 정수화시킨다.(루트 제외)
 * 단 tg와 d->tg(사용자가 지정한)가 같은 경우는 새 설정 값 d->tg의 비율을
 * 정수화시킨다.
 *
 * quota가 설정되지 않은 경우 부모 quota 정수 비율을 사용한다.
 *
 * 각 child tg의 비율은 부모 tg의 비율을 초과할 수 없다.
 */
		struct cfs_bandwidth *parent_b = &tg->parent->cfs_bandwidth;

		quota = normalize_cfs_quota(tg, d);
		parent_quota = parent_b->hierarchical_quota;

		/*
		 * ensure max(child_quota) <= parent_quota, inherit when no
		 * limit is set
		 */
		if (quota == RUNTIME_INF)
			quota = parent_quota;
		else if (parent_quota != RUNTIME_INF && quota > parent_quota)
			return -EINVAL;
	}

/* IAMROOT-12:
 * -------------
 * 정수화 비율을 설정한다. 
 * (quota가 설정되지 않았었던 경우 부모의 비율을 사용한다.)
 */
	cfs_b->hierarchical_quota = quota;

	return 0;
}

static int __cfs_schedulable(struct task_group *tg, u64 period, u64 quota)
{
	int ret;

/* IAMROOT-12:
 * -------------
 * 인수 전달용
 */
	struct cfs_schedulable_data data = {
		.tg = tg,
		.period = period,
		.quota = quota,
	};


/* IAMROOT-12:
 * -------------
 * ns -> us단위로 변경
 */

	if (quota != RUNTIME_INF) {
		do_div(data.period, NSEC_PER_USEC);
		do_div(data.quota, NSEC_PER_USEC);
	}

	rcu_read_lock();

/* IAMROOT-12:
 * -------------
 * 루트 태스크 그룹부터 트리를 순환하면서 down 함수를 호출한다.
 * 이 때 루트부터 모든 트리의 tg에 대해 quota/periods 비율을 재설정한다.
 *
 * 지정된 하나의 tg에 대해 비율을 설정(상속 포함)할 때 부모보다 큰 비율을 
 * 지정할 수 없다.
 */
	ret = walk_tg_tree(tg_cfs_schedulable_down, tg_nop, &data);
	rcu_read_unlock();

	return ret;
}

static int cpu_stats_show(struct seq_file *sf, void *v)
{
	struct task_group *tg = css_tg(seq_css(sf));
	struct cfs_bandwidth *cfs_b = &tg->cfs_bandwidth;

	seq_printf(sf, "nr_periods %d\n", cfs_b->nr_periods);
	seq_printf(sf, "nr_throttled %d\n", cfs_b->nr_throttled);
	seq_printf(sf, "throttled_time %llu\n", cfs_b->throttled_time);

	return 0;
}
#endif /* CONFIG_CFS_BANDWIDTH */
#endif /* CONFIG_FAIR_GROUP_SCHED */

#ifdef CONFIG_RT_GROUP_SCHED
static int cpu_rt_runtime_write(struct cgroup_subsys_state *css,
				struct cftype *cft, s64 val)
{
	return sched_group_set_rt_runtime(css_tg(css), val);
}

static s64 cpu_rt_runtime_read(struct cgroup_subsys_state *css,
			       struct cftype *cft)
{
	return sched_group_rt_runtime(css_tg(css));
}

static int cpu_rt_period_write_uint(struct cgroup_subsys_state *css,
				    struct cftype *cftype, u64 rt_period_us)
{
	return sched_group_set_rt_period(css_tg(css), rt_period_us);
}

static u64 cpu_rt_period_read_uint(struct cgroup_subsys_state *css,
				   struct cftype *cft)
{
	return sched_group_rt_period(css_tg(css));
}
#endif /* CONFIG_RT_GROUP_SCHED */

static struct cftype cpu_files[] = {
#ifdef CONFIG_FAIR_GROUP_SCHED
	{
		.name = "shares",
		.read_u64 = cpu_shares_read_u64,
		.write_u64 = cpu_shares_write_u64,
	},
#endif
#ifdef CONFIG_CFS_BANDWIDTH
	{
		.name = "cfs_quota_us",
		.read_s64 = cpu_cfs_quota_read_s64,
		.write_s64 = cpu_cfs_quota_write_s64,
	},
	{
		.name = "cfs_period_us",
		.read_u64 = cpu_cfs_period_read_u64,
		.write_u64 = cpu_cfs_period_write_u64,
	},
	{
		.name = "stat",
		.seq_show = cpu_stats_show,
	},
#endif
#ifdef CONFIG_RT_GROUP_SCHED
	{
		.name = "rt_runtime_us",
		.read_s64 = cpu_rt_runtime_read,
		.write_s64 = cpu_rt_runtime_write,
	},
	{
		.name = "rt_period_us",
		.read_u64 = cpu_rt_period_read_uint,
		.write_u64 = cpu_rt_period_write_uint,
	},
#endif
	{ }	/* terminate */
};

struct cgroup_subsys cpu_cgrp_subsys = {
	.css_alloc	= cpu_cgroup_css_alloc,
	.css_free	= cpu_cgroup_css_free,
	.css_online	= cpu_cgroup_css_online,
	.css_offline	= cpu_cgroup_css_offline,
	.fork		= cpu_cgroup_fork,
	.can_attach	= cpu_cgroup_can_attach,
	.attach		= cpu_cgroup_attach,
	.exit		= cpu_cgroup_exit,
	.legacy_cftypes	= cpu_files,
	.early_init	= 1,
};

#endif	/* CONFIG_CGROUP_SCHED */

void dump_cpu_task(int cpu)
{
	pr_info("Task dump for CPU %d:\n", cpu);
	sched_show_task(cpu_curr(cpu));
}<|MERGE_RESOLUTION|>--- conflicted
+++ resolved
@@ -3044,19 +3044,16 @@
 	rq->clock_skip_update <<= 1; /* promote REQ to ACT */
 
 	switch_count = &prev->nivcsw;
-<<<<<<< HEAD
 	/* IAMROOT-12 fehead (2017-09-02):
 	 * --------------------------
 	 * schedule()함수에서 유일하게 PREEMPT_ACTIVE 없는 상태에서 호출됨
 	 */
-=======
 
 /* IAMROOT-12:
  * -------------
  * 락을 건 상태에서 다시 한 번 TASK_RUNNING 상태가 아니어야 하고,
  * schedule() 함수에서 호출한 경우이다.
  */
->>>>>>> fe2ee22b
 	if (prev->state && !(preempt_count() & PREEMPT_ACTIVE)) {
 
 /* IAMROOT-12:
