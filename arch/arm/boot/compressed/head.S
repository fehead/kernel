/*
 * IAMROOT Kernel 12차-A팀 (http://www.iamroot.org)
 * ===================================================
 * 시작일: 2015.07.11
 * 
 * 주석 단축기 <F9>를 사용하는 방법:
 *   - 홈디렉토리에 위치한 .vimrc 파일에 아래의 내용을 추가
 *     map <F9> <ESC>O<ESC>0i<CR><UP>/-<BS>*<SPACE>IAMROOT-12A:<CR>------------<CR><CR>/<UP><SPACE>
 *
 * 참여자:
 *     문영일-jakeisname@gmail.com
 *     이벽산-lbyeoksan@gmail.com
 *     junghaesung - jhs01291@gmail.com
<<<<<<< HEAD
 *     한대근 - dev.daegeunhan@gmail.com
=======
 *     koodongsoo - cloudevops@naver.com
>>>>>>> 78f9b40b
 */

/*
 *  linux/arch/arm/boot/compressed/head.S
 *
 *  Copyright (C) 1996-2002 Russell King
 *  Copyright (C) 2004 Hyok S. Choi (MPU support)
 *
 * This program is free software; you can redistribute it and/or modify
 * it under the terms of the GNU General Public License version 2 as
 * published by the Free Software Foundation.
 */
#include <linux/linkage.h>
#include <asm/assembler.h>
	
/* IAMROOT-12A:
 * ------------
 * assembler에게 CPU 아키텍처가 armv7-a라고 인식시킨다. 
 */
.arch	armv7-a
/*
 * Debugging stuff
 *
 * Note that these macros must not contain any code which is not
 * 100% relocatable.  Any attempt to do so will result in a crash.
 * Please select one of the following when turning on debugging.
 */

/* IAMROOT-12A:
 * ------------
 * 임베디드 장치가 완전히 테스트되어 양산으로 들어갈 때엔 커널 사이즈와
 * 속도를 위해 DEBUG 옵션을 disable해야 하는 것을 추천한다. 
 */
#ifdef DEBUG

/* IAMROOT-12A:
 * ------------
 * ARM 하드웨어 디버거로 보통 하드웨어에 있는 JTAG 단자에 연결하여 디버깅을
 * 할 수 있다. 물론 라즈베리파이에도 JTAG 단자가 준비되어 있다.
 */
#if defined(CONFIG_DEBUG_ICEDCC)

/* IAMROOT-12A:
 * ------------
 * 라즈베리파이2의 경우 CONFIG_CPU_V7이 true로 정의되어 있다. 
 * 일단 현프로젝트 분석에는 하드웨어 디버거 장비를 사용하지 않으므로
 * 아래 하드웨어 디버거를 이용하는 코드는 분석을 건너뛴다.
 */
#if defined(CONFIG_CPU_V6) || defined(CONFIG_CPU_V6K) || defined(CONFIG_CPU_V7)
		.macro	loadsp, rb, tmp
		.endm
		.macro	writeb, ch, rb
		mcr	p14, 0, \ch, c0, c5, 0
		.endm
#elif defined(CONFIG_CPU_XSCALE)
		.macro	loadsp, rb, tmp
		.endm
		.macro	writeb, ch, rb
		mcr	p14, 0, \ch, c8, c0, 0
		.endm
#else
		.macro	loadsp, rb, tmp
		.endm
		.macro	writeb, ch, rb
		mcr	p14, 0, \ch, c1, c0, 0
		.endm
#endif

#else

/* IAMROOT-12A:
 * ------------
 * CONFIG_DEBUG_LL_INCLUDE는 Low Level Debugging을 할 수 있는 코드가 담긴 화일을
 * 의미하며, 라즈베리파이의 경우 "debug/pl01x.S" 문자열이 담김.
 *
 * Low Level 디버깅은 대부분 UART 포트를 사용하여 printk등의 본격적인 디버깅 코드를 
 * 사용할 수 없는 초기에 사용된다. 
 * 물론 커널이 아직 초기화 되지 않아 일반적인 커널 함수를 사용할 수 있는 상태가
 * 되면 printk등의 디버깅 코드를 사용할 수 있음.
 *
 * 라즈베리파이의 SoC 내부에 uart 인터페이스가 2개가 있고, 하나는 SoC 내부 통신
 * 용도로 사용되어 외부로 사용할 수 없게 하였고, 나머지 하나만 사용자가 사용할 수
 * 있게 하였다.
 *
 * 라즈베리파이가 사용하는 addruart, senduart, waituwart, busyuart의 매크로는
 * 다음 화일에 정의되어 있음.
 * (arch/arm/include/debug/pl01x.S)
 */
#include CONFIG_DEBUG_LL_INCLUDE

/* IAMROOT-12A:
 * ------------
 * writeb 매크로 정의하여 uart 포트를 통해 바이트를 출력.
 */
		.macro	writeb,	ch, rb
		senduart \ch, \rb
		.endm

#if defined(CONFIG_ARCH_SA1100)
		.macro	loadsp, rb, tmp
		mov	\rb, #0x80000000	@ physical base address
#ifdef CONFIG_DEBUG_LL_SER3
		add	\rb, \rb, #0x00050000	@ Ser3
#else
		add	\rb, \rb, #0x00010000	@ Ser1
#endif
		.endm
#else

/* IAMROOT-12A:
 * ------------
 * loadsp 매크로는 uart 통신을 하기위해 uart 관련 레지스터의 
 * 물리 및 가상 BASE 주소를 알아온다. 
 */
		.macro	loadsp,	rb, tmp
		addruart \rb, \tmp
		.endm
#endif
#endif
#endif

/* IAMROOT-12A:
 * ------------
 * kputc 매크로는 NULL로 끝나는 문자열을 출력한다.
 */
		.macro	kputc,val
		mov	r0, \val
		bl	putc
		.endm

/* IAMROOT-12A:
 * ------------
 * kphex 매크로는 16진수 형태로 요구한 길이 만큼 덤프한다.
 */
		.macro	kphex,val,len
		mov	r0, \val
		mov	r1, #\len
		bl	phex
		.endm

/* IAMROOT-12A:
 * ------------
 * debug_reloc_start 매크로는 각종 정보를 출력한다.
 */
		.macro	debug_reloc_start
#ifdef DEBUG
		kputc	#'\n'
		kphex	r6, 8		/* processor id */
		kputc	#':'
		kphex	r7, 8		/* architecture id */
#ifdef CONFIG_CPU_CP15
		kputc	#':'
		mrc	p15, 0, r0, c1, c0
		kphex	r0, 8		/* control reg */
#endif
		kputc	#'\n'
		kphex	r5, 8		/* decompressed kernel start */
		kputc	#'-'
		kphex	r9, 8		/* decompressed kernel end  */
		kputc	#'>'
		kphex	r4, 8		/* kernel execution address */
		kputc	#'\n'
#endif
		.endm


/* IAMROOT-12A:
 * ------------
 * debug_reloc_end 매크로는 커널의 끝 주소를 출력하고 
 * 커널 시작 부분 256 바이트의 메모리를 덤프한다. 
 */
		.macro	debug_reloc_end
#ifdef DEBUG
		kphex	r5, 8		/* end of kernel */
		kputc	#'\n'
		mov	r0, r4
		bl	memdump		/* dump 256 bytes at start of kernel */
#endif
		.endm

/* IAMROOT-12A:
 * ------------
 * .start 섹션을 선언하고 이 안에 메모리를 할당할 수 있고 실행가능코드라 지정
 */

		.section ".start", #alloc, #execinstr
/*
 * sort out different calling conventions
 */

/* IAMROOT-12A:
 * ------------
 * .align은 디폴트로 해당 아키텍처가 최적화된 바이트 단위로 코드와 데이터를
 *  정렬하게 한다.
 * ARM 32bit CPU들은 디폴트로 모두 4바이트이다. 64비트 CPU들은 8일까? 
 *
 * 코드와 데이터를 4바이트 단위로 정렬하여야 메모리로 부터 데이터를 읽을 때
 * 별도의 추가 코드 없이 또는 instruction clock cycle이 가장 빠른 코드를
 * 사용하게 할 수 있다.
 */
		.align
		.arm				@ Always enter in ARM state

start:

/* IAMROOT-12A:
 * ------------
 * ELF 화일을 start 레이블을 함수로 인식할 수 있도록 한다.
 * 참고: https://sourceware.org/binutils/docs/as/Type.html#Type
 *	 http://bit.ly/1M1pyWY 
 */
		.type	start,#function

/* IAMROOT-12A:
 * ------------
 * Russell King 말로 어느 오래된 부트로더 하나가 0x20번째 주소로 점프를 하는
 * 관계로 커널은 호환성을 갖기위해 아무일도 하지않는 코드를 사용할 수 밖에
 * 없었다고 함.
 *
 * 참고: www.simtec.co.uk/products/SWLINUX/files/booting_article.html
 */
		.rept	7
		mov	r0, r0
		.endr

/* IAMROOT-12A:
 * ------------
 * ARM 매크로와 THUMB 매크로는 CONFIG_THUMB2_KERNEL 옵션에 따라 둘 중
 * 하나로만 사용될 수 있다.
 *
 * ARM코드로 만들어진 부트로더가 동작중인 경우 커널도 ARM코드로 시작하는 것이
 * 올바르기 때문에 커널 빌드를 ARM 코드로 해야 함. 만일 특수하게 만든 
 * 부트로더가 THUMB2코드로 동작하고 커널로 넘어오게 된 경우를 고려하여
 * 이 때는 커널 빌드 시 THUMB2 모드를 사용할 수 있게 해야 함.
 *
 * THUMB 코드는 2바이트이지만 THUMB2 코드는 4바이트임.
 *
 * b 1f -> 이 의미는 branch 1 forward라는 의미로 전진방향으로 1이라는
 * 레이블을 찾아 이동하라는 의미임
 *
 * BSYM 매크로는 THUMB2 코드로 진행되는 경우 레이블 1: + 1을 가리킨다.
 * bx 명령어에서는 레이블 주소의 하위 비트(LSB)가 1이면 THUMB 모드로
 * 전환하고 0이면 ARM 모드로 전환한다.
 */
   ARM(		mov	r0, r0		)
   ARM(		b	1f		)
 THUMB(		adr	r12, BSYM(1f)	)
 THUMB(		bx	r12		)

/* IAMROOT-12A:
 * ------------
 * start에 위치한 시작 코드:
 *   -0x00~0x1f: 그냥 노는(?) 코드 
 *   -0x20: brach code (b 1f)
 *   -0x24: zImage magic number (0x016f2818)
 *   -0x28: zImage 시작 주소    (rp ex: 0x00000000)
 *   -0x2c: zImage 끝 주소      (rp ex: 0x003cca28)
 *   -0x30: 엔디안 식별 코드
 */ 
		.word	_magic_sig	@ Magic numbers to help the loader
		.word	_magic_start	@ absolute load/run zImage address
		.word	_magic_end	@ zImage end address
		.word	0x04030201	@ endianness flag

 THUMB(		.thumb			)
1:

/* IAMROOT-12A:
 * ------------
 * ARMv6 및 ARMv7 아키텍처가 BIG ENDIAN을 지원함.
 * ARM_BE8은 BIG ENDIAN을 지원하는 경우 BIG ENDIAN 모드로 동작하게 함
 * 참고로 라즈베리 파이 2는 ARMv7 이므로 BIG ENDIAN을 지원함
 */
 ARM_BE8(	setend	be )			@ go BE8 if compiled for BE8
		mrs	r9, cpsr

/* IAMROOT-12A:
 * ------------
 * CONFIG_ARM_VIRT_EXT은 가상화 기술로 ARMv7 아키텍처가 지원함.
 */
#ifdef CONFIG_ARM_VIRT_EXT
		bl	__hyp_stub_install	@ get into SVC mode, reversibly
#endif
		mov	r7, r1			@ save architecture ID
		mov	r8, r2			@ save atags pointer

		/*
		 * Booting from Angel - need to enter SVC mode and disable
		 * FIQs/IRQs (numeric definitions from angel arm.h source).
		 * We only do this if we were in user mode on entry.
		 */

/* IAMROOT-12A:
 * ------------
 * cpsr 레지스터를 읽어와서 bit0과 bit1이 모두 0인 경우는 usr 모드
 * tst 명령으로 플래그를 판단하여 usr 모드가 아닌경우 not_angel 레이블로 이동
 * 
 * r0에 0x17을 갖고 소프트웨어 인터럽트 0x123456를 호출하면 엔젤 부트로더에
 * 있는 루틴에서 Svc모드로 바꿀거라 예상됨. THUMB2 코드가 지원되는 경우
 * swi 대신 THUMB2용 소프트웨어 인터럽트를 호출한다.
 */
		mrs	r2, cpsr		@ get current mode
		tst	r2, #3			@ not user?
		bne	not_angel
		mov	r0, #0x17		@ angel_SWIreason_EnterSVC
 ARM(		swi	0x123456	)	@ angel_SWI_ARM
 THUMB(		svc	0xab		)	@ angel_SWI_THUMB

not_angel:

/* IAMROOT-12A:
 * ------------
 * 서비스 모드로 진입하기 위한 매크로 (arch/arm/include/asm/assembler.h)
 */
		safe_svcmode_maskall r0
		msr	spsr_cxsf, r9		@ Save the CPU boot mode in
						@ SPSR		 
		/* 
		 * Note that some cache flushing and other stuff may
		 * be needed here - is there an Angel SWI call for this?
		 */

		/*
		 * some architecture specific code can be inserted
		 * by the linker here, but it should preserve r7, r8, and r9.
		 */

		.text

/* IAMROOT-12A:
 * ------------
 * CONFIG_AUTO_ZRELADDR 옵션이 사용될 경우 코드(head.o~압축된커널)가 
 * 시작할 위치 영역을 자동계산한다.
 *
 * r4 = BASE_ADDR + 0x00008000(라즈베리파이의 #TEXT_OFFSET)
 * Base address의 align은 128M 간격으로 설정됨.
 */
#ifdef CONFIG_AUTO_ZRELADDR
		@ determine final kernel image address
		mov	r4, pc
		and	r4, r4, #0xf8000000
		add	r4, r4, #TEXT_OFFSET
#else
		ldr	r4, =zreladdr
#endif

		/*
		 * Set up a page table only if it won't overwrite ourself.
		 * That means r4 < pc || r4 - 16k page directory > &_end.
		 * Given that r4 > &_end is most unfrequent, we add a rough
		 * additional 1MB of room for a possible appended DTB.
		 */

/* IAMROOT-12A:
 * ------------
 * 목적: 현재 실행되는 zImage가 설치될 커널 즉 TEXT_OFFSET보다 하위에서 실행되는
 * 경우 영역이 중복이 되어 코드 재배치를 해야 하는데 캐시를 설정하는 과정에서
 * 문제가 있다고 판단하여 캐시 사용을 유보한다. (linux-3.11.0 부터 추가된 코드)
 *
 * decompress될 커널의 그 바로 아래 주소 영역은 PTE가 위치할 영역으로 그 영역이
 * 현재 실행되는 이미지의 영역과 겹치는 경우 cache_on 함수를 호출하게 되면
 * cache_on 함수 내에서 PTE 영역을 초기화하면서 현재 실행되는 이미지에 
 * 손상을 입힐 가능성이 있다.
 *
 * 아래 두 줄: 사용할 타겟(decompressed)커널 영역과 현재 실행되고 있는 이미지의
 * 실행 위치를 확인하여 실행 위치(pc)가 윗쪽에 위치하면 캐시 사용에 문제가 없어
 * 캐시를 on.
 *
 * 라즈베리파이2 같은 경우 zImage와 decompressed kernel의 주소가 같아(0x8000) 
 * 캐시를 on하여 진행한다.
 */
		mov	r0, pc
		cmp	r0, r4

/* IAMROOT-12A:
 * ------------
 * r0(중복 체크를 위해 계산된 이미지의 끝부분) <= r4(zreladdr)이면 
 * 영역이 겹치지 않는다고 판단하여 캐시를 on.
 */
		ldrcc	r0, LC0+32
		addcc	r0, r0, pc
		cmpcc	r4, r0

/* IAMROOT-12A:
 * ------------
 * 캐시 사용을 유보한 사실을 r4의 LSB 1비트를 사용하여 보관하여 나중에
 * decompress 루틴을 실행하기 전에 유보된 캐시를 on 시킴.
 * (0=cache on status, 1 =cache off status-캐시 설정이 유보된 상태)
 */
		orrcc	r4, r4, #1		@ remember we skipped cache_on
		blcs	cache_on

/* IAMROOT-12A:
 * ------------
 * restart: 이 위치는 압축이 풀려지는 위치와 현재 압축된 커널의 공간이 중복
 * 되는 경우 현재의 코드(압축된커널 + 재배치코드(restart-끝))를 이동시킨 후
 * 다시 restart 이 위치로 점프된다. 
 */

restart:	adr	r0, LC0
		ldmia	r0, {r1, r2, r3, r6, r10, r11, r12}

/* IAMROOT-12A:
 * ------------
 * 스택을 설정한다. sp <- L_user_stack_end(stack + 4K)
 */

		ldr	sp, [r0, #28]

		/*
		 * We might be running at a different address.  We need
		 * to fix up various pointers.
		 */

/* IAMROOT-12A:
 * ------------
 * r0에 현재 실행되는 상태의 LC0의 주소 값이 담기고,
 * r1은 처음 이미지가 만들어질 때 당시의 주소 값(0을 기준으로)이 담겨 있고
 * 이 둘의 차이 값이 r0(delta) 값이 된다.이 델타 값으로 Image의 위치를
 * 가리키는 레지스터들을 보정하는데 사용한다.
 *
 * 코드가 재배치가 이루어진 후 이곳으로 재진입하게 되면 또 한 번 delta가
 * 바뀌고 이 때에도 바뀐 주소로인해 관련 레지스터들의 주소를 교정한다.
 *
 * -r6 = _edata + delta
 * -r10 = _input_data_end-4 + delta
 *
 *  _input_data_end-4 = 압축된 커널(piggy)의 마지막 어드레스를 의미함.
 *                      데이터 내용은 압축된 커널의 길이.
 */
		sub	r0, r0, r1		@ calculate the delta offset
		add	r6, r6, r0		@ _edata
		add	r10, r10, r0		@ inflated kernel size location

		/*
		 * The kernel build system appends the size of the
		 * decompressed kernel at the end of the compressed data
		 * in little-endian form.
		 */

/* IAMROOT-12A:
 * ------------
 * 커널 길이(decompress kernel)
 * 커널의 길이가 기록될 때 리틀엔디안으로 기록이되며 이를 엔디안과 관계 없이 알아온다.
 * (r10(리틀엔디안으로 길이가 저장된 주소) -> r9(커널길이)
 *
 * 예) 길이=0x44332211 (리틀엔디안형식으로 기록된 저장소: 11 22 33 44)
 *		0x00000011 <- 처음 바이트만 r9에 가져옮
 *		0x00000022 <- 두번째 바이트를 lr에 가져옮
 *		0x00002211 <- lr레지스터 내용을 8회 shift후 r9 레지스터와 or 연산
 *		0x00000033 <- 세번째 바이트를 lr에 가져옮
 *		0x00000044 <- 네번째 바이트를 r10에 가져옮
 *		0x00332211 <- lr레지스터 내용을 16회 shift후 r9 레지스터와 or 연산
 *		0x44332211 <- r10레지스터 내용을 24회 shift후 or r9 레지스터와 연산
 *
 * 만일 SoC가 리틀엔디안으로 구동되고 있는 경우 변환전과 변환후가 동일.
 * 만일 SoC가 빅엔디안으로 구동되고 있는 경우 변환전과 변환후가 다름.
 */
		ldrb	r9, [r10, #0]
		ldrb	lr, [r10, #1]
		orr	r9, r9, lr, lsl #8
		ldrb	lr, [r10, #2] 
		ldrb	r10, [r10, #3]
		orr	r9, r9, lr, lsl #16
		orr	r9, r9, r10, lsl #24

/* IAMROOT-12A:
 * ------------
 * CONFIG_ZBOOT_ROM: ROM이나 플래쉬에 있는 이미지를 RAM으로복사하지 않고
 * 직접 구동하여 사용하려고 할 때 사용.
 * (라즈베리파이는 각 패키징 업체가 준비해 놓은 설정을 사용하는데 특정
 * 패키징을 사용하지 않고 다운로드한 라즈베리파이 원 소스의 기본 설정으로
 * 빌드하였을 때 이 옵션은 사용하지 않는 것으로 되어 있음.
 * 라즈베리안이라는 기본 패키징도 마찬가지로 이 옵션을 사용하지 않음)
 */

#ifndef CONFIG_ZBOOT_ROM
		/* malloc space is above the relocated stack (64k max) */


/* IAMROOT-12A:
 * ------------
 * RAM에서 구동하는 경우
 * 기존에 설정한 스택 주소를 delta만큼 재조정
 * r10에 64K의 버퍼 마지막을 저장(delta 재조정된 스택 + 64K)
 */
		add	sp, sp, r0
		add	r10, sp, #0x10000
#else


/* IAMROOT-12A:
 * ------------
 * 부트롬 또는 플래쉬에서 이미지 코드를 직접 동작시킨 경우 r10(이미지의 끝)에 
 * r6(_edata)를 대입한다.
 */
		/*
		 * With ZBOOT_ROM the bss/stack is non relocatable,
		 * but someone could still run this code from RAM,
		 * in which case our reference is _edata.
		 */
		mov	r10, r6
#endif

		mov	r5, #0			@ init dtb size to 0
#ifdef CONFIG_ARM_APPENDED_DTB
/*
 *   r0  = delta
 *   r2  = BSS start
 *   r3  = BSS end
 *   r4  = final kernel address (possibly with LSB set)
 *   r5  = appended dtb size (still unknown)
 *   r6  = _edata
 *   r7  = architecture ID
 *   r8  = atags/device tree pointer
 *   r9  = size of decompressed image
 *   r10 = end of this image, including  bss/stack/malloc space if non XIP
 *   r11 = GOT start
 *   r12 = GOT end
 *   sp  = stack pointer
 *
 * if there are device trees (dtb) appended to zImage, advance r10 so that the
 * dtb data will get relocated along with the kernel if necessary.
 */

/* IAMROOT-12A:
 * ------------
 * DTB(Device Tree Blob)이 존재하는지 확인한다
 * r6(_edata = _bss_start)가 가리키는 곳에 0xd00dfeed라는 DTB magic number)가 
 * 있는지 확인하여 없으면 dtb_check_done으로 이동
 */

		ldr	lr, [r6, #0]
#ifndef __ARMEB__
		ldr	r1, =0xedfe0dd0		@ sig is 0xd00dfeed big endian
#else
		ldr	r1, =0xd00dfeed
#endif
		cmp	lr, r1
		bne	dtb_check_done		@ not found

#ifdef CONFIG_ARM_ATAG_DTB_COMPAT
		/*
		 * OK... Let's do some funky business here.
		 * If we do have a DTB appended to zImage, and we do have
		 * an ATAG list around, we want the later to be translated
		 * and folded into the former here. No GOT fixup has occurred
		 * yet, but none of the code we're about to call uses any
		 * global variable.
		*/

/* IAMROOT-12A:
 * ------------
 * r5 <- DTB size를 저장 (fdt_header->dt_total_size(fdt_size))
 */

		/* Get the initial DTB size */
		ldr	r5, [r6, #4]
#ifndef __ARMEB__


/* IAMROOT-12A:
 * ------------
 * 시스템이 리틀엔디안으로 동작하는 경우 사이즈(기존 빅엔디안으로 저장된)를
 * 리틀엔디안으로 변환.
 *
 *         r5          A    B    C    D
 *              ror    C    D    A    B
 *              eor   A^C  B^D  C^A  D^B
 *              bic   A^C   0   C^A  D^B
 *              ror    D    A    B    C       
 *              lsr    0   A^C   0   C^A
 *         r5          D    C    B    A
 */
		/* convert to little endian */
		eor	r1, r5, r5, ror #16
		bic	r1, r1, #0x00ff0000
		mov	r5, r5, ror #8
		eor	r5, r5, r1, lsr #8
#endif

/* IAMROOT-12A:
 * ------------
 * DTB 사이즈를 50% 증가. (r5 += shift to right) 증가시킨다.
 */

		/* 50% DTB growth should be good enough */
		add	r5, r5, r5, lsr #1

/* IAMROOT-12A:
 * ------------
 * 사이즈를 64비트 align 하기위해 7바이트를 추가
 * 이렇게 7바이트를 더해놔야 마지막 데이터를 안전하게(8바이트) 꺼낼 수 있다.
 */
		/* preserve 64-bit alignment */
		add	r5, r5, #7
		bic	r5, r5, #7

/* IAMROOT-12A:
 * ------------
 * DTB사이즈가 32KB보다 작으면 32K로 설정, 1M보다 크면 1M로 제한한다.
 */

		/* clamp to 32KB min and 1MB max */
		cmp	r5, #(1 << 15)
		movlo	r5, #(1 << 15)
		cmp	r5, #(1 << 20)
		movhi	r5, #(1 << 20)

/* IAMROOT-12A:
 * ------------
 * 스택을 임시적으로 DTB 데이터 작업 영역 위로 설정한다. 
 */
		/* temporarily relocate the stack past the DTB work space */
		add	sp, sp, r5

/* IAMROOT-12A:
 * ------------
 * stmfd = full descending = decrement before
 * r8=atags/device tree pointer
 * r6=_edata
 * r5=dtb size
 * int atags_to_fdt(void *atag_list, void *fdt, int total_space)
 *
 * TODO: atags_to_fdt 함수는 리로케이션 분석 후 예정.
 *
 */
		stmfd	sp!, {r0-r3, ip, lr}
		mov	r0, r8
		mov	r1, r6
		mov	r2, r5
		bl	atags_to_fdt

		/*
		 * If returned value is 1, there is no ATAG at the location
		 * pointed by r8.  Try the typical 0x100 offset from start
		 * of RAM and hope for the best.
		 */
/* IAMROOT-12A:
 * ------------
 * 만일 설정된 장소에서 ATAG를 발견하지 못하면 1이 리턴되는데, 
 * 이 때 다시 한 번 시작램+0x100에서 ATAG 발견을 시도한다.
 * 물론 리눅스는 ATAG를 시작램(물리메모리)+0x100에 위치하도록
 * 추천함.
 * r4=final kernel address 
 */
		cmp	r0, #1
		sub	r0, r4, #TEXT_OFFSET
		bic	r0, r0, #1
		add	r0, r0, #0x100
		mov	r1, r6
		mov	r2, r5
		bleq	atags_to_fdt

		ldmfd	sp!, {r0-r3, ip, lr}
		sub	sp, sp, r5
#endif

		mov	r8, r6			@ use the appended device tree

/* IAMROOT-12A:
 * ------------
 * decompressed 커널이 사용해야 하는 bss의 사이즈를 r5에 로드
 * (라즈베리파이2:0x000bd75c)
 * r1에 kernel bss size - zImage 대부분(_edata - addr(wont_overwrite))을
 * 구한 후 양수이면 r9에(target kernel size)에 그값을 더한다.
 */

		/*
		 * Make sure that the DTB doesn't end up in the final
		 * kernel's .bss area. To do so, we adjust the decompressed
		 * kernel size to compensate if that .bss size is larger
		 * than the relocated code.
		 */
		ldr	r5, =_kernel_bss_size
		adr	r1, wont_overwrite
		sub	r1, r6, r1
		subs	r1, r5, r1
		addhi	r9, r9, r1

/* IAMROOT-12A:
 * ------------
 * DTB 사이즈를 다시 r5에 로드한다.
 */

		/* Get the current DTB size */
		ldr	r5, [r6, #4]
#ifndef __ARMEB__
		/* convert r5 (dtb size) to little endian */
		eor	r1, r5, r5, ror #16
		bic	r1, r1, #0x00ff0000
		mov	r5, r5, ror #8
		eor	r5, r5, r1, lsr #8
#endif

		/* preserve 64-bit alignment */
		add	r5, r5, #7
		bic	r5, r5, #7

		/* relocate some pointers past the appended dtb */
		add	r6, r6, r5
		add	r10, r10, r5
		add	sp, sp, r5
dtb_check_done:
#endif


/* IAMROOT-12A:
 * ------------
 * 이 루틴은 현재 동작되는 이미지 영역과 final 커널의 경계 영역이 중복되는지 체크
 *
 * final kernel address 밑의 PTE 공간이 zImage의 상부와 겹치는지 확인하려고
 * r10(end of this image + delta)에 16K를 더한다.
 * r4(final kernel address)가 r10(end of this image + delta)보다
 * 크거나 같으면 wont_overwrite(영역이 중복되지 않음)로 이동하라는
 * 
 * final kernel address가 현재 수행되는 이미지보다 충분히 위에 있어 중복되지
 * 않다고 판단하였기에 이 경우 리로케이션이 필요 없다.
 *
 * final kernel은 대부분 SDRAM의 물리 영역 처음 + offset(0x8000 등)에 위치한다.
 *                               TEXT_BASE + TEXT_OFFSEET : 시스템마다 다름.
 * 그렇기에 final kernal 주소보다 더 아래에 zImage가 위치한 경우는 보통 플래쉬나
 * ROM이 SDRAM 보다 물리메모리의 하위에 배치되었고 이주소에서 zImage가
 * 직접 실행된 경우 이 조건을 만족시킨다. 상당 수의 임베디드 장치들은 zImage가
 * SDRAM으로 옮겨지지 않고 이렇게 동작하여 wont_overwrite로 이동된다.
 */

/*
 * Check to see if we will overwrite ourselves.
 *   r4  = final kernel address (possibly with LSB set)
 *   r9  = size of decompressed image
 *   r10 = end of this image, including  bss/stack/malloc space if non XIP
 * We basically want:
 *   r4 - 16k page directory >= r10 -> OK
 *   r4 + image length <= address of wont_overwrite -> OK
 * Note: the possible LSB in r4 is harmless here.
 */
		add	r10, r10, #16384
		cmp	r4, r10
		bhs	wont_overwrite


/* IAMROOT-12A:
 * ------------
 * r10 = r4(final kernel address) + r9(decompressed 커널의 사이즈)
 * if r10 <= r9(wont_overwrite)인 경우 wont_overwrite로 이동하라는
 * 
 * decompressed될 커널의 끝 주소가 현재 동작중인 코드위치보다 아래에 있어
 * 중복되지 않을 때 wont_overwrite로 이동.
 *
 * 이 케이스는 u-boot 같은 부트로더와 zImage가 SDRAM의 상부에 배치되고
 * final kernael image가 SDRAM의 최하부에 배치되어 실행될 때 이러한 경우를
 * 접하게 되며, SDRAM보다 높은 주소에 배치된 ROM이나 플래쉬에서 zImage가
 * 직접 실행하게 되면 역시 이와 같은 조건으로 wont_overwrite로 이동된다.
 * 역시 상당 수의 임베디드 장치들도 이렇게 재배치 없이 decompressed 루틴으로
 * 진입하여 이용되곤 한다.
 */

		add	r10, r4, r9
		adr	r9, wont_overwrite
		cmp	r10, r9
		bls	wont_overwrite

/*
 * Relocate ourselves past the end of the decompressed kernel.
 *   r6  = _edata
 *   r10 = end of the decompressed kernel
 * Because we always copy ahead, we need to do it from the end and go
 * backward in case the source and destination overlap.
 */
		/*
		 * Bump to the next 256-byte boundary with the size of
		 * the relocation code added. This avoids overwriting
		 * ourself when the offset is small.
		 */

/* IAMROOT-12A:
 * ------------
 * 이 루틴부터 리로케이션 시작
 *
 * restart부터 시작되는 리로케이션 관련 코드는 압축풀릴 커널의 끝을 기준으로
 * 추가 계산된 리로케이션코드 크기에 256바이트 단위로 trim을 한 주소가
 * 리로케이션 코드 영역이다.
 *
 * 왜 빈 공간을 256바이트로 두었을까???
 *
 * 라즈베리파이 예)
 * r10 += 0x900 (0x928 - 0xc0 + 0x100) & 0xffffff00
 * r10 &= 0xffffff00
 */

		add	r10, r10, #((reloc_code_end - restart + 256) & ~255)
		bic	r10, r10, #255

/* IAMROOT-12A:
 * ------------
 * r5에 restart의 위치 0xffffffe0 (뒤 5비트를 잘라냄) <- 0xc0
 */

		/* Get start of code we want to copy and align it down. */
		adr	r5, restart
		bic	r5, r5, #31

/* Relocate the hyp vector base if necessary */
#ifdef CONFIG_ARM_VIRT_EXT
		mrs	r0, spsr
		and	r0, r0, #MODE_MASK
		cmp	r0, #HYP_MODE
		bne	1f

		bl	__hyp_get_vectors
		sub	r0, r0, r5
		add	r0, r0, r10
		bl	__hyp_set_vectors
1:
#endif

/* IAMROOT-12A:
 * ------------
 * r9=사본 재배치 코드 주소의 끝을 계산한다.
 * 0~4번 비트를 clear하는 이유는 코드를 복사할 때 32바이트씩 복사하기 위해
 * 주소의 align을 32로 한다. 그리고 잘리는 바이트가 없도록 그 전에 31바이트를
 * 미리 더해준다.
 */

		sub	r9, r6, r5		@ size to copy
		add	r9, r9, #31		@ rounded up to a multiple
		bic	r9, r9, #31		@ ... of 32 bytes
		add	r6, r9, r5
		add	r9, r9, r10

/* IAMROOT-12A:
 * ------------
 * 복사할 주소의 상위 메모리로부터 하위로 32바이트 단위 Copy (for cache line)
 * r6(원본 재배치 코드 주소의 끝)가 가리키는 주소의 값 바로 아래부터
 * 8개의 레지스터에 로드
 * r9(사본재배치 코드 주소의 끝)이 가리키는 주소 바로 아래부터 8개의
 * 레지스터값을 기록될
 * if r6 > r5(0xc0) 이면 반복
 */

1:		ldmdb	r6!, {r0 - r3, r10 - r12, lr}
		cmp	r6, r5
		stmdb	r9!, {r0 - r3, r10 - r12, lr}
		bhi	1b

/* IAMROOT-12A:
 * ------------
 * r6에는 offset이 담긴다.
 * 이 offset을 이용하여 잠시 뒤 재배치된 restart 루틴으로 점프해야 할
 * 때 사용된다.
 */

		/* Preserve offset to relocated code. */
		sub	r6, r9, r6

#ifndef CONFIG_ZBOOT_ROM
		/* cache_clean_flush may use the stack, so relocate it */

/* IAMROOT-12A:
 * ------------
 * 캐시 클린 플러쉬 루틴을 이용하려면 스택이 필요해서 재배치 코드의 위쪽으로
 * 스택을 설정한다.
 */
		add	sp, sp, r6
#endif

		bl	cache_clean_flush

/* IAMROOT-12A:
 * ------------
 * 리로케이트된 코드가 있는 곳의 restart:로 점프
 */

		adr	r0, BSYM(restart)
		add	r0, r0, r6
		mov	pc, r0

/* IAMROOT-12A:
 * ------------
 * 압축된 커널 이미지를 포함하는 코드가 decompress된 커널과 중복되지
 * 않았다고 판단되면 이 루틴으로 들어오게된다.
 * 이 루틴 이하에서는 본격적으로 압축을 풀고 커널 시작(start_kernel)
 * 으로 가기위한 준비를 한다.
 */

wont_overwrite:
/*
 * If delta is zero, we are running at the address we were linked at.
 *   r0  = delta
 *   r2  = BSS start
 *   r3  = BSS end
 *   r4  = kernel execution address (possibly with LSB set)
 *   r5  = appended dtb size (0 if not present)
 *   r7  = architecture ID
 *   r8  = atags pointer
 *   r11 = GOT start
 *   r12 = GOT end
 *   sp  = stack pointer
 */

/* IAMROOT-12A:
 * ------------
 * if (delta = 0) & (r5(dtb size) = 0)
 * delta가 0이면서 dtb_size도 0이면 BSS 및 GOT 영역들의 위치가 바뀔 필요가
 * 없으므로 리로케이션 로직을 수행하지 않았던 경우이다.
 */
		orrs	r1, r0, r5
		beq	not_relocated

/* IAMROOT-12A:
 * ------------
 * GOT 영역을 알리는 시작과 끝에 delta를 더해 교정함.
 */
		add	r11, r11, r0
		add	r12, r12, r0

#ifndef CONFIG_ZBOOT_ROM
		/*
		 * If we're running fully PIC === CONFIG_ZBOOT_ROM = n,
		 * we need to fix up pointers into the BSS region.
		 * Note that the stack pointer has already been fixed up.
		 */

/* IAMROOT-12A:
 * ------------
 * BSS 영역을 알리는 시작과 끝에 delta를 더해 교정함.
 */
		add	r2, r2, r0
		add	r3, r3, r0

/* IAMROOT-12A:
 * ------------
 * GOT 엔트리는 재배치가 일어나면 연결된 주소가 다 엉뚱한 곳을 가리키기 때문에
 * 링크가 존재하는 모든 엔트리들은 delta 및 dtb size 만큼 더해서 교정해야 한다.
 * 엔트리들은 PLT를 가리킬 수도 있고, 외부 함수를 가리킬 수 있다.
 * 그러나 zImage는 외부함수가 연결될 가능성은 없고 내부에서 BSS 영역에 존재하는
 * 관련 함수등이 있을거라 예상된다.
 *
 * r11(GOT start) 주소에서 GOT 엔트리를 읽어 r1에 대입
 * r1(엔트리) += delta로 교정
 * dtb size 만큼 추가로 교정할지 판단
 * 4바이트 만큼 이동하여 다음 엔트리 주소가 마지막이 아니면 다시 레이블 1로 루프.
 */

		/*
		 * Relocate all entries in the GOT table.
		 * Bump bss entries to _edata + dtb size
		 */
1:		ldr	r1, [r11, #0]		@ relocate entries in the GOT
		add	r1, r1, r0		@ This fixes up C references
		cmp	r1, r2			@ if entry >= bss_start &&
		cmphs	r3, r1			@       bss_end > entry
		addhi	r1, r1, r5		@    entry += dtb size
		str	r1, [r11], #4		@ next entry
		cmp	r11, r12
		blo	1b

/* IAMROOT-12A:
 * ------------
 * BSS 영역을 알리는 시작과 끝에 DTB 사이즈만큼 추가 교정(delta는 이미 추가하였었음)
 */

		/* bump our bss pointers too */
		add	r2, r2, r5
		add	r3, r3, r5

#else

		/*
		 * Relocate entries in the GOT table.  We only relocate
		 * the entries that are outside the (relocated) BSS region.
		 */

/* IAMROOT-12A:
 * ------------
 * ROM또는 플래쉬에서 직접 수행되는 경우
 * TODO: 언제 이 영역이 리로케이션 되었는지 확인 필요....
 *
 * r11(GOT start)주소에서 GOT엔트리를 읽어 r1에 대입
 * if r1(엔트리) < r2(bss_start) ||
 *    r3(_end) < r1(엔트리)
 *       r1 += r0(delta)
 *
 * 직역)
 *		if r1 >= r2 then 
 *		    if r3 < r1 then
 *		       r1 += r0
 *		else
 *		    r1 += r0
 */

1:		ldr	r1, [r11, #0]		@ relocate entries in the GOT
		cmp	r1, r2			@ entry < bss_start ||
		cmphs	r3, r1			@ _end < entry
		addlo	r1, r1, r0		@ table.  This fixes up the
		str	r1, [r11], #4		@ C references.
		cmp	r11, r12
		blo	1b
#endif


/* IAMROOT-12A:
 * ------------
 * BSS 영역 데이터를0x00으로 초기화 한다.
 * (라즈베리파이2: BSS 공간이 0x1c개 만큼인데 일부 over해서 초기화 함
 * 그래도 됨? -- 사실 16바이트 align을 기대하고 readelf로 분석을 해보니
 * 해당 공간은 8바이트 align 상태여서 뭔가 맞지 않는다는느낌이다.
 * 어쨋든 그 최대 파괴되는 일부 바이트가 위치한 공간은 스택 중 가장 아래에
 * 위치한 공간이고 확실히 아직 스택을 많이 사용한 적이 없으므로 전혀 상관
 * 없다고 함. 다나 Russel king이 우리들 코드 분석하는데 애 좀 먹도록 이 부분
 * 주석도 없이 그냥 사용했다는 것이.....
 * 캐시가 on된 상태에서 캐시라인을 충분히 사용하므로 4번의 Word를 연속 저장하여
 * 성능을 높이려는 것은 충분히 이해가 가는데 왜 어찌 일부 초과한 상태라도 
 * 이해 바란다는 주석이 없을까?
 *
 * 참고: .align
 * default align은 32비트 시스템은 4바이트, 64비트 시스템은 8바이트
 * .align 지시자는 인수의 해석을 시스템에 따라 달리한다.
 * 어떤 시스템에서는 n 바이트 단위로 지정을 하고, 또 다른 시스템에서는
 * 2^n 바이트 단위로 동작한다.
 * - n 바이트 단위: 
 *    a29k, hppa, m68k, sparc, Xtensa, Renesas / SuperH SH, i386 using ELF format
 * - 2^n 바이트 단위: 
 *    i386 using a.out (old format), arm, strong ARMv3
 * 대문자로 표현된 ALIGN(8)과 같은 매크로는 8바이트를 의미.
 */

not_relocated:	mov	r0, #0
1:		str	r0, [r2], #4		@ clear bss
		str	r0, [r2], #4
		str	r0, [r2], #4
		str	r0, [r2], #4
		cmp	r2, r3
		blo	1b

/* IAMROOT-12A:
 * ------------
 * 유보된 캐시(LSB 0 in r4)가 있는 경우 cache_on을 호출
 * r4 레지스터는 커널 시작 주소로 계속 사용되어야 하므로 하위 1비트를
 * 다른 용도로 잠시 사용하였던 것을 없애기 위해 clear 해야 한다.
 *
 * 주의: blne 명령전에 사용했던 tst는 cmp 명령과 서로 다른 결과를 갖는다.
 * 아래 tst 명령은 r4와 #1을 and 연산한 결과가 0이 아닌경우 cache_on을 호출
 */
		/*
		 * Did we skip the cache setup earlier?
		 * That is indicated by the LSB in r4.
		 * Do it now if so.
		 */
		tst	r4, #1
		bic	r4, r4, #1
		blne	cache_on

/*
 * The C runtime environment should now be setup sufficiently.
 * Set up some pointers, and start decompressing.
 *   r4  = kernel execution address
 *   r7  = architecture ID
 *   r8  = atags pointer
 */

/* IAMROOT-12A:
 * ------------
 * decompress_kernel(kernel execution address, sp, sp+0x10000, architecture ID) 호출
 */
		mov	r0, r4
		mov	r1, sp			@ malloc space above stack
		add	r2, sp, #0x10000	@ 64k max
		mov	r3, r7
		bl	decompress_kernel

/* IAMROOT-12A:
 * ------------
 * decompress가 끝났으면 커널 설정을 하러가기 전에 캐쉬를 클린 +플러쉬 + off 한다.
 */

		bl	cache_clean_flush
		bl	cache_off

		mov	r1, r7			@ restore architecture number
		mov	r2, r8			@ restore atags pointer

#ifdef CONFIG_ARM_VIRT_EXT
		mrs	r0, spsr		@ Get saved CPU boot mode
		and	r0, r0, #MODE_MASK
		cmp	r0, #HYP_MODE		@ if not booted in HYP mode...
		bne	__enter_kernel		@ boot kernel directly

		adr	r12, .L__hyp_reentry_vectors_offset
		ldr	r0, [r12]
		add	r0, r0, r12

		bl	__hyp_set_vectors
		__HVC(0)			@ otherwise bounce to hyp mode

		b	.			@ should never be reached

		.align	2
.L__hyp_reentry_vectors_offset:	.long	__hyp_reentry_vectors - .
#else


/* IAMROOT-12A:
 * ------------
 * 한 번 가면 다시 돌아올일 없음.
 */

		b	__enter_kernel
#endif

/* IAMROOT-12A:
 * .size <- .(현재) - LC0가 object의 크기로 정의됨. (for ELF)
 * _end <- bss의 끝(bss영역은 compressed-zImage 바로 상위)
 */

		.align	2
		.type	LC0, #object
LC0:		.word	LC0			@ r1
		.word	__bss_start		@ r2
		.word	_end			@ r3
		.word	_edata			@ r6
		.word	input_data_end - 4	@ r10 (inflated size location)
		.word	_got_start		@ r11
		.word	_got_end		@ ip
		.word	.L_user_stack_end	@ sp
		.word	_end - restart + 16384 + 1024*1024
		.size	LC0, . - LC0

/* IAMROOT-12A:
 * ------------
 * RIskPC인 경우에만 사용.
 */

#ifdef CONFIG_ARCH_RPC
		.globl	params
params:		ldr	r0, =0x10000100		@ params_phys for RPC
		mov	pc, lr
		.ltorg
		.align
#endif

/*
 * Turn on the cache.  We need to setup some page tables so that we
 * can have both the I and D caches on.
 *
 * We place the page tables 16k down from the kernel execution address,
 * and we hope that nothing else is using it.  If we're using it, we
 * will go pop!
 *
 * On entry,
 *  r4 = kernel execution address
 *  r7 = architecture number
 *  r8 = atags pointer
 * On exit,
 *  r0, r1, r2, r3, r9, r10, r12 corrupted
 * This routine must preserve:
 *  r4, r7, r8
 */
		.align	5
cache_on:	mov	r3, #8			@ cache_on function
		b	call_cache_fn

/*
 * Initialize the highest priority protection region, PR7
 * to cover all 32bit address and cacheable and bufferable.
 */
__armv4_mpu_cache_on:
		mov	r0, #0x3f		@ 4G, the whole
		mcr	p15, 0, r0, c6, c7, 0	@ PR7 Area Setting
		mcr 	p15, 0, r0, c6, c7, 1

		mov	r0, #0x80		@ PR7
		mcr	p15, 0, r0, c2, c0, 0	@ D-cache on
		mcr	p15, 0, r0, c2, c0, 1	@ I-cache on
		mcr	p15, 0, r0, c3, c0, 0	@ write-buffer on

		mov	r0, #0xc000
		mcr	p15, 0, r0, c5, c0, 1	@ I-access permission
		mcr	p15, 0, r0, c5, c0, 0	@ D-access permission

		mov	r0, #0
		mcr	p15, 0, r0, c7, c10, 4	@ drain write buffer
		mcr	p15, 0, r0, c7, c5, 0	@ flush(inval) I-Cache
		mcr	p15, 0, r0, c7, c6, 0	@ flush(inval) D-Cache
		mrc	p15, 0, r0, c1, c0, 0	@ read control reg
						@ ...I .... ..D. WC.M
		orr	r0, r0, #0x002d		@ .... .... ..1. 11.1
		orr	r0, r0, #0x1000		@ ...1 .... .... ....

		mcr	p15, 0, r0, c1, c0, 0	@ write control reg

		mov	r0, #0
		mcr	p15, 0, r0, c7, c5, 0	@ flush(inval) I-Cache
		mcr	p15, 0, r0, c7, c6, 0	@ flush(inval) D-Cache
		mov	pc, lr

__armv3_mpu_cache_on:
		mov	r0, #0x3f		@ 4G, the whole
		mcr	p15, 0, r0, c6, c7, 0	@ PR7 Area Setting

		mov	r0, #0x80		@ PR7
		mcr	p15, 0, r0, c2, c0, 0	@ cache on
		mcr	p15, 0, r0, c3, c0, 0	@ write-buffer on

		mov	r0, #0xc000
		mcr	p15, 0, r0, c5, c0, 0	@ access permission

		mov	r0, #0
		mcr	p15, 0, r0, c7, c0, 0	@ invalidate whole cache v3
		/*
		 * ?? ARMv3 MMU does not allow reading the control register,
		 * does this really work on ARMv3 MPU?
		 */
		mrc	p15, 0, r0, c1, c0, 0	@ read control reg
						@ .... .... .... WC.M
		orr	r0, r0, #0x000d		@ .... .... .... 11.1
		/* ?? this overwrites the value constructed above? */
		mov	r0, #0
		mcr	p15, 0, r0, c1, c0, 0	@ write control reg

		/* ?? invalidate for the second time? */
		mcr	p15, 0, r0, c7, c0, 0	@ invalidate whole cache v3
		mov	pc, lr

#ifdef CONFIG_CPU_DCACHE_WRITETHROUGH
#define CB_BITS 0x08
#else
#define CB_BITS 0x0c
#endif

__setup_mmu:	sub	r3, r4, #16384		@ Page directory size
		bic	r3, r3, #0xff		@ Align the pointer
		bic	r3, r3, #0x3f00
/*
 * Initialise the page tables, turning on the cacheable and bufferable
 * bits for the RAM area only.
 */
		mov	r0, r3
		mov	r9, r0, lsr #18
		mov	r9, r9, lsl #18		@ start of RAM
		add	r10, r9, #0x10000000	@ a reasonable RAM size
		mov	r1, #0x12		@ XN|U + section mapping
		orr	r1, r1, #3 << 10	@ AP=11
		add	r2, r3, #16384
1:		cmp	r1, r9			@ if virt > start of RAM
		cmphs	r10, r1			@   && end of RAM > virt
		bic	r1, r1, #0x1c		@ clear XN|U + C + B
		orrlo	r1, r1, #0x10		@ Set XN|U for non-RAM
		orrhs	r1, r1, r6		@ set RAM section settings
		str	r1, [r0], #4		@ 1:1 mapping
		add	r1, r1, #1048576
		teq	r0, r2
		bne	1b
/*
 * If ever we are running from Flash, then we surely want the cache
 * to be enabled also for our execution instance...  We map 2MB of it
 * so there is no map overlap problem for up to 1 MB compressed kernel.
 * If the execution is in RAM then we would only be duplicating the above.
 */
		orr	r1, r6, #0x04		@ ensure B is set for this
		orr	r1, r1, #3 << 10
		mov	r2, pc
		mov	r2, r2, lsr #20
		orr	r1, r1, r2, lsl #20
		add	r0, r3, r2, lsl #2
		str	r1, [r0], #4
		add	r1, r1, #1048576
		str	r1, [r0]
		mov	pc, lr
ENDPROC(__setup_mmu)

@ Enable unaligned access on v6, to allow better code generation
@ for the decompressor C code:
__armv6_mmu_cache_on:
		mrc	p15, 0, r0, c1, c0, 0	@ read SCTLR
		bic	r0, r0, #2		@ A (no unaligned access fault)
		orr	r0, r0, #1 << 22	@ U (v6 unaligned access model)
		mcr	p15, 0, r0, c1, c0, 0	@ write SCTLR
		b	__armv4_mmu_cache_on

__arm926ejs_mmu_cache_on:
#ifdef CONFIG_CPU_DCACHE_WRITETHROUGH
		mov	r0, #4			@ put dcache in WT mode
		mcr	p15, 7, r0, c15, c0, 0
#endif

__armv4_mmu_cache_on:
		mov	r12, lr
#ifdef CONFIG_MMU
		mov	r6, #CB_BITS | 0x12	@ U
		bl	__setup_mmu
		mov	r0, #0
		mcr	p15, 0, r0, c7, c10, 4	@ drain write buffer
		mcr	p15, 0, r0, c8, c7, 0	@ flush I,D TLBs
		mrc	p15, 0, r0, c1, c0, 0	@ read control reg
		orr	r0, r0, #0x5000		@ I-cache enable, RR cache replacement
		orr	r0, r0, #0x0030
 ARM_BE8(	orr	r0, r0, #1 << 25 )	@ big-endian page tables
		bl	__common_mmu_cache_on
		mov	r0, #0
		mcr	p15, 0, r0, c8, c7, 0	@ flush I,D TLBs
#endif
		mov	pc, r12

__armv7_mmu_cache_on:
		mov	r12, lr
#ifdef CONFIG_MMU
		mrc	p15, 0, r11, c0, c1, 4	@ read ID_MMFR0
		tst	r11, #0xf		@ VMSA
		movne	r6, #CB_BITS | 0x02	@ !XN
		blne	__setup_mmu
		mov	r0, #0
		mcr	p15, 0, r0, c7, c10, 4	@ drain write buffer
		tst	r11, #0xf		@ VMSA
		mcrne	p15, 0, r0, c8, c7, 0	@ flush I,D TLBs
#endif
		mrc	p15, 0, r0, c1, c0, 0	@ read control reg
		bic	r0, r0, #1 << 28	@ clear SCTLR.TRE
		orr	r0, r0, #0x5000		@ I-cache enable, RR cache replacement
		orr	r0, r0, #0x003c		@ write buffer
		bic	r0, r0, #2		@ A (no unaligned access fault)
		orr	r0, r0, #1 << 22	@ U (v6 unaligned access model)
						@ (needed for ARM1176)
#ifdef CONFIG_MMU
 ARM_BE8(	orr	r0, r0, #1 << 25 )	@ big-endian page tables
		mrcne   p15, 0, r6, c2, c0, 2   @ read ttb control reg
		orrne	r0, r0, #1		@ MMU enabled
		movne	r1, #0xfffffffd		@ domain 0 = client
		bic     r6, r6, #1 << 31        @ 32-bit translation system
		bic     r6, r6, #3 << 0         @ use only ttbr0
		mcrne	p15, 0, r3, c2, c0, 0	@ load page table pointer
		mcrne	p15, 0, r1, c3, c0, 0	@ load domain access control
		mcrne   p15, 0, r6, c2, c0, 2   @ load ttb control
#endif
		mcr	p15, 0, r0, c7, c5, 4	@ ISB
		mcr	p15, 0, r0, c1, c0, 0	@ load control register
		mrc	p15, 0, r0, c1, c0, 0	@ and read it back
		mov	r0, #0
		mcr	p15, 0, r0, c7, c5, 4	@ ISB
		mov	pc, r12

__fa526_cache_on:
		mov	r12, lr
		mov	r6, #CB_BITS | 0x12	@ U
		bl	__setup_mmu
		mov	r0, #0
		mcr	p15, 0, r0, c7, c7, 0	@ Invalidate whole cache
		mcr	p15, 0, r0, c7, c10, 4	@ drain write buffer
		mcr	p15, 0, r0, c8, c7, 0	@ flush UTLB
		mrc	p15, 0, r0, c1, c0, 0	@ read control reg
		orr	r0, r0, #0x1000		@ I-cache enable
		bl	__common_mmu_cache_on
		mov	r0, #0
		mcr	p15, 0, r0, c8, c7, 0	@ flush UTLB
		mov	pc, r12

__common_mmu_cache_on:
#ifndef CONFIG_THUMB2_KERNEL
#ifndef DEBUG
		orr	r0, r0, #0x000d		@ Write buffer, mmu
#endif
		mov	r1, #-1
		mcr	p15, 0, r3, c2, c0, 0	@ load page table pointer
		mcr	p15, 0, r1, c3, c0, 0	@ load domain access control
		b	1f
		.align	5			@ cache line aligned
1:		mcr	p15, 0, r0, c1, c0, 0	@ load control register
		mrc	p15, 0, r0, c1, c0, 0	@ and read it back to
		sub	pc, lr, r0, lsr #32	@ properly flush pipeline
#endif

#define PROC_ENTRY_SIZE (4*5)

/*
 * Here follow the relocatable cache support functions for the
 * various processors.  This is a generic hook for locating an
 * entry and jumping to an instruction at the specified offset
 * from the start of the block.  Please note this is all position
 * independent code.
 *
 *  r1  = corrupted
 *  r2  = corrupted
 *  r3  = block offset
 *  r9  = corrupted
 *  r12 = corrupted
 */

call_cache_fn:	adr	r12, proc_types
#ifdef CONFIG_CPU_CP15
		mrc	p15, 0, r9, c0, c0	@ get processor ID
#else
		ldr	r9, =CONFIG_PROCESSOR_ID
#endif
1:		ldr	r1, [r12, #0]		@ get value
		ldr	r2, [r12, #4]		@ get mask
		eor	r1, r1, r9		@ (real ^ match)
		tst	r1, r2			@       & mask
 ARM(		addeq	pc, r12, r3		) @ call cache function
 THUMB(		addeq	r12, r3			)
 THUMB(		moveq	pc, r12			) @ call cache function
		add	r12, r12, #PROC_ENTRY_SIZE
		b	1b

/*
 * Table for cache operations.  This is basically:
 *   - CPU ID match
 *   - CPU ID mask
 *   - 'cache on' method instruction
 *   - 'cache off' method instruction
 *   - 'cache flush' method instruction
 *
 * We match an entry using: ((real_id ^ match) & mask) == 0
 *
 * Writethrough caches generally only need 'on' and 'off'
 * methods.  Writeback caches _must_ have the flush method
 * defined.
 */
		.align	2
		.type	proc_types,#object
proc_types:
		.word	0x41000000		@ old ARM ID
		.word	0xff00f000
		mov	pc, lr
 THUMB(		nop				)
		mov	pc, lr
 THUMB(		nop				)
		mov	pc, lr
 THUMB(		nop				)

		.word	0x41007000		@ ARM7/710
		.word	0xfff8fe00
		mov	pc, lr
 THUMB(		nop				)
		mov	pc, lr
 THUMB(		nop				)
		mov	pc, lr
 THUMB(		nop				)

		.word	0x41807200		@ ARM720T (writethrough)
		.word	0xffffff00
		W(b)	__armv4_mmu_cache_on
		W(b)	__armv4_mmu_cache_off
		mov	pc, lr
 THUMB(		nop				)

		.word	0x41007400		@ ARM74x
		.word	0xff00ff00
		W(b)	__armv3_mpu_cache_on
		W(b)	__armv3_mpu_cache_off
		W(b)	__armv3_mpu_cache_flush
		
		.word	0x41009400		@ ARM94x
		.word	0xff00ff00
		W(b)	__armv4_mpu_cache_on
		W(b)	__armv4_mpu_cache_off
		W(b)	__armv4_mpu_cache_flush

		.word	0x41069260		@ ARM926EJ-S (v5TEJ)
		.word	0xff0ffff0
		W(b)	__arm926ejs_mmu_cache_on
		W(b)	__armv4_mmu_cache_off
		W(b)	__armv5tej_mmu_cache_flush

		.word	0x00007000		@ ARM7 IDs
		.word	0x0000f000
		mov	pc, lr
 THUMB(		nop				)
		mov	pc, lr
 THUMB(		nop				)
		mov	pc, lr
 THUMB(		nop				)

		@ Everything from here on will be the new ID system.

		.word	0x4401a100		@ sa110 / sa1100
		.word	0xffffffe0
		W(b)	__armv4_mmu_cache_on
		W(b)	__armv4_mmu_cache_off
		W(b)	__armv4_mmu_cache_flush

		.word	0x6901b110		@ sa1110
		.word	0xfffffff0
		W(b)	__armv4_mmu_cache_on
		W(b)	__armv4_mmu_cache_off
		W(b)	__armv4_mmu_cache_flush

		.word	0x56056900
		.word	0xffffff00		@ PXA9xx
		W(b)	__armv4_mmu_cache_on
		W(b)	__armv4_mmu_cache_off
		W(b)	__armv4_mmu_cache_flush

		.word	0x56158000		@ PXA168
		.word	0xfffff000
		W(b)	__armv4_mmu_cache_on
		W(b)	__armv4_mmu_cache_off
		W(b)	__armv5tej_mmu_cache_flush

		.word	0x56050000		@ Feroceon
		.word	0xff0f0000
		W(b)	__armv4_mmu_cache_on
		W(b)	__armv4_mmu_cache_off
		W(b)	__armv5tej_mmu_cache_flush

#ifdef CONFIG_CPU_FEROCEON_OLD_ID
		/* this conflicts with the standard ARMv5TE entry */
		.long	0x41009260		@ Old Feroceon
		.long	0xff00fff0
		b	__armv4_mmu_cache_on
		b	__armv4_mmu_cache_off
		b	__armv5tej_mmu_cache_flush
#endif

		.word	0x66015261		@ FA526
		.word	0xff01fff1
		W(b)	__fa526_cache_on
		W(b)	__armv4_mmu_cache_off
		W(b)	__fa526_cache_flush

		@ These match on the architecture ID

		.word	0x00020000		@ ARMv4T
		.word	0x000f0000
		W(b)	__armv4_mmu_cache_on
		W(b)	__armv4_mmu_cache_off
		W(b)	__armv4_mmu_cache_flush

		.word	0x00050000		@ ARMv5TE
		.word	0x000f0000
		W(b)	__armv4_mmu_cache_on
		W(b)	__armv4_mmu_cache_off
		W(b)	__armv4_mmu_cache_flush

		.word	0x00060000		@ ARMv5TEJ
		.word	0x000f0000
		W(b)	__armv4_mmu_cache_on
		W(b)	__armv4_mmu_cache_off
		W(b)	__armv5tej_mmu_cache_flush

		.word	0x0007b000		@ ARMv6
		.word	0x000ff000
		W(b)	__armv6_mmu_cache_on
		W(b)	__armv4_mmu_cache_off
		W(b)	__armv6_mmu_cache_flush

		.word	0x000f0000		@ new CPU Id
		.word	0x000f0000
		W(b)	__armv7_mmu_cache_on
		W(b)	__armv7_mmu_cache_off
		W(b)	__armv7_mmu_cache_flush

		.word	0			@ unrecognised type
		.word	0
		mov	pc, lr
 THUMB(		nop				)
		mov	pc, lr
 THUMB(		nop				)
		mov	pc, lr
 THUMB(		nop				)

		.size	proc_types, . - proc_types

		/*
		 * If you get a "non-constant expression in ".if" statement"
		 * error from the assembler on this line, check that you have
		 * not accidentally written a "b" instruction where you should
		 * have written W(b).
		 */
		.if (. - proc_types) % PROC_ENTRY_SIZE != 0
		.error "The size of one or more proc_types entries is wrong."
		.endif

/*
 * Turn off the Cache and MMU.  ARMv3 does not support
 * reading the control register, but ARMv4 does.
 *
 * On exit,
 *  r0, r1, r2, r3, r9, r12 corrupted
 * This routine must preserve:
 *  r4, r7, r8
 */
		.align	5
cache_off:	mov	r3, #12			@ cache_off function
		b	call_cache_fn

__armv4_mpu_cache_off:
		mrc	p15, 0, r0, c1, c0
		bic	r0, r0, #0x000d
		mcr	p15, 0, r0, c1, c0	@ turn MPU and cache off
		mov	r0, #0
		mcr	p15, 0, r0, c7, c10, 4	@ drain write buffer
		mcr	p15, 0, r0, c7, c6, 0	@ flush D-Cache
		mcr	p15, 0, r0, c7, c5, 0	@ flush I-Cache
		mov	pc, lr

__armv3_mpu_cache_off:
		mrc	p15, 0, r0, c1, c0
		bic	r0, r0, #0x000d
		mcr	p15, 0, r0, c1, c0, 0	@ turn MPU and cache off
		mov	r0, #0
		mcr	p15, 0, r0, c7, c0, 0	@ invalidate whole cache v3
		mov	pc, lr

__armv4_mmu_cache_off:
#ifdef CONFIG_MMU
		mrc	p15, 0, r0, c1, c0
		bic	r0, r0, #0x000d
		mcr	p15, 0, r0, c1, c0	@ turn MMU and cache off
		mov	r0, #0
		mcr	p15, 0, r0, c7, c7	@ invalidate whole cache v4
		mcr	p15, 0, r0, c8, c7	@ invalidate whole TLB v4
#endif
		mov	pc, lr

__armv7_mmu_cache_off:
		mrc	p15, 0, r0, c1, c0
#ifdef CONFIG_MMU
		bic	r0, r0, #0x000d
#else
		bic	r0, r0, #0x000c
#endif
		mcr	p15, 0, r0, c1, c0	@ turn MMU and cache off
		mov	r12, lr
		bl	__armv7_mmu_cache_flush
		mov	r0, #0
#ifdef CONFIG_MMU
		mcr	p15, 0, r0, c8, c7, 0	@ invalidate whole TLB
#endif
		mcr	p15, 0, r0, c7, c5, 6	@ invalidate BTC
		mcr	p15, 0, r0, c7, c10, 4	@ DSB
		mcr	p15, 0, r0, c7, c5, 4	@ ISB
		mov	pc, r12

/*
 * Clean and flush the cache to maintain consistency.
 *
 * On exit,
 *  r1, r2, r3, r9, r10, r11, r12 corrupted
 * This routine must preserve:
 *  r4, r6, r7, r8
 */
		.align	5
cache_clean_flush:
		mov	r3, #16
		b	call_cache_fn

__armv4_mpu_cache_flush:
		tst	r4, #1
		movne	pc, lr
		mov	r2, #1
		mov	r3, #0
		mcr	p15, 0, ip, c7, c6, 0	@ invalidate D cache
		mov	r1, #7 << 5		@ 8 segments
1:		orr	r3, r1, #63 << 26	@ 64 entries
2:		mcr	p15, 0, r3, c7, c14, 2	@ clean & invalidate D index
		subs	r3, r3, #1 << 26
		bcs	2b			@ entries 63 to 0
		subs 	r1, r1, #1 << 5
		bcs	1b			@ segments 7 to 0

		teq	r2, #0
		mcrne	p15, 0, ip, c7, c5, 0	@ invalidate I cache
		mcr	p15, 0, ip, c7, c10, 4	@ drain WB
		mov	pc, lr
		
__fa526_cache_flush:
		tst	r4, #1
		movne	pc, lr
		mov	r1, #0
		mcr	p15, 0, r1, c7, c14, 0	@ clean and invalidate D cache
		mcr	p15, 0, r1, c7, c5, 0	@ flush I cache
		mcr	p15, 0, r1, c7, c10, 4	@ drain WB
		mov	pc, lr

__armv6_mmu_cache_flush:
		mov	r1, #0
		tst	r4, #1
		mcreq	p15, 0, r1, c7, c14, 0	@ clean+invalidate D
		mcr	p15, 0, r1, c7, c5, 0	@ invalidate I+BTB
		mcreq	p15, 0, r1, c7, c15, 0	@ clean+invalidate unified
		mcr	p15, 0, r1, c7, c10, 4	@ drain WB
		mov	pc, lr

__armv7_mmu_cache_flush:
		tst	r4, #1
		bne	iflush
		mrc	p15, 0, r10, c0, c1, 5	@ read ID_MMFR1
		tst	r10, #0xf << 16		@ hierarchical cache (ARMv7)
		mov	r10, #0
		beq	hierarchical
		mcr	p15, 0, r10, c7, c14, 0	@ clean+invalidate D
		b	iflush
hierarchical:
		mcr	p15, 0, r10, c7, c10, 5	@ DMB
		stmfd	sp!, {r0-r7, r9-r11}
		mrc	p15, 1, r0, c0, c0, 1	@ read clidr
		ands	r3, r0, #0x7000000	@ extract loc from clidr
		mov	r3, r3, lsr #23		@ left align loc bit field
		beq	finished		@ if loc is 0, then no need to clean
		mov	r10, #0			@ start clean at cache level 0
loop1:
		add	r2, r10, r10, lsr #1	@ work out 3x current cache level
		mov	r1, r0, lsr r2		@ extract cache type bits from clidr
		and	r1, r1, #7		@ mask of the bits for current cache only
		cmp	r1, #2			@ see what cache we have at this level
		blt	skip			@ skip if no cache, or just i-cache
		mcr	p15, 2, r10, c0, c0, 0	@ select current cache level in cssr
		mcr	p15, 0, r10, c7, c5, 4	@ isb to sych the new cssr&csidr
		mrc	p15, 1, r1, c0, c0, 0	@ read the new csidr
		and	r2, r1, #7		@ extract the length of the cache lines
		add	r2, r2, #4		@ add 4 (line length offset)
		ldr	r4, =0x3ff
		ands	r4, r4, r1, lsr #3	@ find maximum number on the way size
		clz	r5, r4			@ find bit position of way size increment
		ldr	r7, =0x7fff
		ands	r7, r7, r1, lsr #13	@ extract max number of the index size
loop2:
		mov	r9, r4			@ create working copy of max way size
loop3:
 ARM(		orr	r11, r10, r9, lsl r5	) @ factor way and cache number into r11
 ARM(		orr	r11, r11, r7, lsl r2	) @ factor index number into r11
 THUMB(		lsl	r6, r9, r5		)
 THUMB(		orr	r11, r10, r6		) @ factor way and cache number into r11
 THUMB(		lsl	r6, r7, r2		)
 THUMB(		orr	r11, r11, r6		) @ factor index number into r11
		mcr	p15, 0, r11, c7, c14, 2	@ clean & invalidate by set/way
		subs	r9, r9, #1		@ decrement the way
		bge	loop3
		subs	r7, r7, #1		@ decrement the index
		bge	loop2
skip:
		add	r10, r10, #2		@ increment cache number
		cmp	r3, r10
		bgt	loop1
finished:
		ldmfd	sp!, {r0-r7, r9-r11}
		mov	r10, #0			@ swith back to cache level 0
		mcr	p15, 2, r10, c0, c0, 0	@ select current cache level in cssr
iflush:
		mcr	p15, 0, r10, c7, c10, 4	@ DSB
		mcr	p15, 0, r10, c7, c5, 0	@ invalidate I+BTB
		mcr	p15, 0, r10, c7, c10, 4	@ DSB
		mcr	p15, 0, r10, c7, c5, 4	@ ISB
		mov	pc, lr

__armv5tej_mmu_cache_flush:
		tst	r4, #1
		movne	pc, lr
1:		mrc	p15, 0, r15, c7, c14, 3	@ test,clean,invalidate D cache
		bne	1b
		mcr	p15, 0, r0, c7, c5, 0	@ flush I cache
		mcr	p15, 0, r0, c7, c10, 4	@ drain WB
		mov	pc, lr

__armv4_mmu_cache_flush:
		tst	r4, #1
		movne	pc, lr
		mov	r2, #64*1024		@ default: 32K dcache size (*2)
		mov	r11, #32		@ default: 32 byte line size
		mrc	p15, 0, r3, c0, c0, 1	@ read cache type
		teq	r3, r9			@ cache ID register present?
		beq	no_cache_id
		mov	r1, r3, lsr #18
		and	r1, r1, #7
		mov	r2, #1024
		mov	r2, r2, lsl r1		@ base dcache size *2
		tst	r3, #1 << 14		@ test M bit
		addne	r2, r2, r2, lsr #1	@ +1/2 size if M == 1
		mov	r3, r3, lsr #12
		and	r3, r3, #3
		mov	r11, #8
		mov	r11, r11, lsl r3	@ cache line size in bytes
no_cache_id:
		mov	r1, pc
		bic	r1, r1, #63		@ align to longest cache line
		add	r2, r1, r2
1:
 ARM(		ldr	r3, [r1], r11		) @ s/w flush D cache
 THUMB(		ldr     r3, [r1]		) @ s/w flush D cache
 THUMB(		add     r1, r1, r11		)
		teq	r1, r2
		bne	1b

		mcr	p15, 0, r1, c7, c5, 0	@ flush I cache
		mcr	p15, 0, r1, c7, c6, 0	@ flush D cache
		mcr	p15, 0, r1, c7, c10, 4	@ drain WB
		mov	pc, lr

__armv3_mmu_cache_flush:
__armv3_mpu_cache_flush:
		tst	r4, #1
		movne	pc, lr
		mov	r1, #0
		mcr	p15, 0, r1, c7, c0, 0	@ invalidate whole cache v3
		mov	pc, lr

/*
 * Various debugging routines for printing hex characters and
 * memory, which again must be relocatable.
 */
#ifdef DEBUG
		.align	2
		.type	phexbuf,#object
phexbuf:	.space	12
		.size	phexbuf, . - phexbuf

@ phex corrupts {r0, r1, r2, r3}
phex:		adr	r3, phexbuf
		mov	r2, #0
		strb	r2, [r3, r1]
1:		subs	r1, r1, #1
		movmi	r0, r3
		bmi	puts
		and	r2, r0, #15
		mov	r0, r0, lsr #4
		cmp	r2, #10
		addge	r2, r2, #7
		add	r2, r2, #'0'
		strb	r2, [r3, r1]
		b	1b

@ puts corrupts {r0, r1, r2, r3}
puts:		loadsp	r3, r1
1:		ldrb	r2, [r0], #1
		teq	r2, #0
		moveq	pc, lr
2:		writeb	r2, r3
		mov	r1, #0x00020000
3:		subs	r1, r1, #1
		bne	3b
		teq	r2, #'\n'
		moveq	r2, #'\r'
		beq	2b
		teq	r0, #0
		bne	1b
		mov	pc, lr
@ putc corrupts {r0, r1, r2, r3}
putc:
		mov	r2, r0
		mov	r0, #0
		loadsp	r3, r1
		b	2b

@ memdump corrupts {r0, r1, r2, r3, r10, r11, r12, lr}
memdump:	mov	r12, r0
		mov	r10, lr
		mov	r11, #0
2:		mov	r0, r11, lsl #2
		add	r0, r0, r12
		mov	r1, #8
		bl	phex
		mov	r0, #':'
		bl	putc
1:		mov	r0, #' '
		bl	putc
		ldr	r0, [r12, r11, lsl #2]
		mov	r1, #8
		bl	phex
		and	r0, r11, #7
		teq	r0, #3
		moveq	r0, #' '
		bleq	putc
		and	r0, r11, #7
		add	r11, r11, #1
		teq	r0, #7
		bne	1b
		mov	r0, #'\n'
		bl	putc
		cmp	r11, #64
		blt	2b
		mov	pc, r10
#endif

		.ltorg

#ifdef CONFIG_ARM_VIRT_EXT
.align 5
__hyp_reentry_vectors:
		W(b)	.			@ reset
		W(b)	.			@ undef
		W(b)	.			@ svc
		W(b)	.			@ pabort
		W(b)	.			@ dabort
		W(b)	__enter_kernel		@ hyp
		W(b)	.			@ irq
		W(b)	.			@ fiq
#endif /* CONFIG_ARM_VIRT_EXT */

__enter_kernel:
		mov	r0, #0			@ must be 0
 ARM(		mov	pc, r4	)		@ call kernel
 THUMB(		bx	r4	)		@ entry point is always ARM

reloc_code_end:

		.align
		.section ".stack", "aw", %nobits
.L_user_stack:	.space	4096
.L_user_stack_end:<|MERGE_RESOLUTION|>--- conflicted
+++ resolved
@@ -11,11 +11,8 @@
  *     문영일-jakeisname@gmail.com
  *     이벽산-lbyeoksan@gmail.com
  *     junghaesung - jhs01291@gmail.com
-<<<<<<< HEAD
  *     한대근 - dev.daegeunhan@gmail.com
-=======
  *     koodongsoo - cloudevops@naver.com
->>>>>>> 78f9b40b
  */
 
 /*
