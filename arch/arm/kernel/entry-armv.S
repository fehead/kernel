/*
 *  linux/arch/arm/kernel/entry-armv.S
 *
 *  Copyright (C) 1996,1997,1998 Russell King.
 *  ARM700 fix by Matthew Godbolt (linux-user@willothewisp.demon.co.uk)
 *  nommu support by Hyok S. Choi (hyok.choi@samsung.com)
 *
 * This program is free software; you can redistribute it and/or modify
 * it under the terms of the GNU General Public License version 2 as
 * published by the Free Software Foundation.
 *
 *  Low-level vector interface routines
 *
 *  Note:  there is a StrongARM bug in the STMIA rn, {regs}^ instruction
 *  that causes it to save wrong values...  Be aware!
 */

#include <asm/assembler.h>
#include <asm/memory.h>
#include <asm/glue-df.h>
#include <asm/glue-pf.h>
#include <asm/vfpmacros.h>
#ifndef CONFIG_MULTI_IRQ_HANDLER
#include <mach/entry-macro.S>
#endif
#include <asm/thread_notify.h>
#include <asm/unwind.h>
#include <asm/unistd.h>
#include <asm/tls.h>
#include <asm/system_info.h>

#include "entry-header.S"
#include <asm/entry-macro-multi.S>
#include <asm/probes.h>

/*
 * Interrupt handling.
 */
	.macro	irq_handler
#ifdef CONFIG_MULTI_IRQ_HANDLER
	ldr	r1, =handle_arch_irq
	mov	r0, sp
	adr	lr, BSYM(9997f)
	ldr	pc, [r1]
#else
	arch_irq_handler_default
#endif
9997:
	.endm

	.macro	pabt_helper
	@ PABORT handler takes pt_regs in r2, fault address in r4 and psr in r5
#ifdef MULTI_PABORT
/* IAMROOT-12:
 * -------------
 * 컴파일 타임에 결정하지 않고 런타임에 아키텍처가 결정되는 경우에 사용된다.
 * (Device Tree를 사용해야 하는 경우에는 무조건 이러한 방법을 사용한다.)
 *
 * 전역 processor (processor 구조체) 포인터 -> ip에 저장
 */
	ldr	ip, .LCprocfns
	mov	lr, pc

/* IAMROOT-12:
 * -------------
 * processor->_prefetch_abort() 함수로 jump한다.
 */

	ldr	pc, [ip, #PROCESSOR_PABT_FUNC]
#else
<<<<<<< HEAD
/* IAMROOT-12 fehead (2017-02-25):
 * --------------------------
 * #define CPU_PABORT_HANDLER v7_pabort
=======
/* IAMROOT-12:
 * -------------
 * rpi2: ARMv7 코드로 고정되어 컴파일되므로 아래 루틴이 동작한다.
 * (arch/arm/mm/pabort-v7.S - v7_pabort 엔트리 수행)
>>>>>>> e8005fbe
 */
	bl	CPU_PABORT_HANDLER
#endif
	.endm

	.macro	dabt_helper

	@
	@ Call the processor-specific abort handler:
	@
	@  r2 - pt_regs
	@  r4 - aborted context pc
	@  r5 - aborted context psr
	@
	@ The abort handler must return the aborted address in r0, and
	@ the fault status register in r1.  r9 must be preserved.
	@
#ifdef MULTI_DABORT
	ldr	ip, .LCprocfns
	mov	lr, pc
	ldr	pc, [ip, #PROCESSOR_DABT_FUNC]
#else
	bl	CPU_DABORT_HANDLER
#endif
	.endm

#ifdef CONFIG_KPROBES
	.section	.kprobes.text,"ax",%progbits
#else
	.text
#endif

/*
 * Invalid mode handlers
 */
	.macro	inv_entry, reason
	sub	sp, sp, #S_FRAME_SIZE
 ARM(	stmib	sp, {r1 - lr}		)
 THUMB(	stmia	sp, {r0 - r12}		)
 THUMB(	str	sp, [sp, #S_SP]		)
 THUMB(	str	lr, [sp, #S_LR]		)
	mov	r1, #\reason
	.endm

__pabt_invalid:
	inv_entry BAD_PREFETCH
	b	common_invalid
ENDPROC(__pabt_invalid)

__dabt_invalid:
	inv_entry BAD_DATA
	b	common_invalid
ENDPROC(__dabt_invalid)

__irq_invalid:
	inv_entry BAD_IRQ
	b	common_invalid
ENDPROC(__irq_invalid)

__und_invalid:
	inv_entry BAD_UNDEFINSTR

	@
	@ XXX fall through to common_invalid
	@

@
@ common_invalid - generic code for failed exception (re-entrant version of handlers)
@
common_invalid:
	zero_fp

	ldmia	r0, {r4 - r6}
	add	r0, sp, #S_PC		@ here for interlock avoidance
	mov	r7, #-1			@  ""   ""    ""        ""
	str	r4, [sp]		@ save preserved r0
	stmia	r0, {r5 - r7}		@ lr_<exception>,
					@ cpsr_<exception>, "old_r0"

	mov	r0, sp
	b	bad_mode
ENDPROC(__und_invalid)

/*
 * SVC mode handlers
 */

#if defined(CONFIG_AEABI) && (__LINUX_ARM_ARCH__ >= 5)
#define SPFIX(code...) code
#else
#define SPFIX(code...)
#endif

	.macro	svc_entry, stack_hole=0, trace=1
 UNWIND(.fnstart		)
 UNWIND(.save {r0 - pc}		)
	sub	sp, sp, #(S_FRAME_SIZE + \stack_hole - 4)
#ifdef CONFIG_THUMB2_KERNEL
 SPFIX(	str	r0, [sp]	)	@ temporarily saved
 SPFIX(	mov	r0, sp		)
 SPFIX(	tst	r0, #4		)	@ test original stack alignment
 SPFIX(	ldr	r0, [sp]	)	@ restored
#else
 SPFIX(	tst	sp, #4		)
#endif
 SPFIX(	subeq	sp, sp, #4	)
	stmia	sp, {r1 - r12}

	ldmia	r0, {r3 - r5}
	add	r7, sp, #S_SP - 4	@ here for interlock avoidance
	mov	r6, #-1			@  ""  ""      ""       ""
	add	r2, sp, #(S_FRAME_SIZE + \stack_hole - 4)
 SPFIX(	addeq	r2, r2, #4	)
	str	r3, [sp, #-4]!		@ save the "real" r0 copied
					@ from the exception stack

	mov	r3, lr

	@
	@ We are now ready to fill in the remaining blanks on the stack:
	@
	@  r2 - sp_svc
	@  r3 - lr_svc
	@  r4 - lr_<exception>, already fixed up for correct return/restart
	@  r5 - spsr_<exception>
	@  r6 - orig_r0 (see pt_regs definition in ptrace.h)
	@
	stmia	r7, {r2 - r6}

	.if \trace
#ifdef CONFIG_TRACE_IRQFLAGS
	bl	trace_hardirqs_off
#endif
	.endif
	.endm

	.align	5
__dabt_svc:
	svc_entry
	mov	r2, sp
	dabt_helper
 THUMB(	ldr	r5, [sp, #S_PSR]	)	@ potentially updated CPSR
	svc_exit r5				@ return from exception
 UNWIND(.fnend		)
ENDPROC(__dabt_svc)

	.align	5
__irq_svc:
	svc_entry
	irq_handler

#ifdef CONFIG_PREEMPT
	get_thread_info tsk
	ldr	r8, [tsk, #TI_PREEMPT]		@ get preempt count
	ldr	r0, [tsk, #TI_FLAGS]		@ get flags
	teq	r8, #0				@ if preempt count != 0
	movne	r0, #0				@ force flags to 0
	tst	r0, #_TIF_NEED_RESCHED
	blne	svc_preempt
#endif

	svc_exit r5, irq = 1			@ return from exception
 UNWIND(.fnend		)
ENDPROC(__irq_svc)

	.ltorg

#ifdef CONFIG_PREEMPT
svc_preempt:
	mov	r8, lr
1:	bl	preempt_schedule_irq		@ irq en/disable is done inside
	ldr	r0, [tsk, #TI_FLAGS]		@ get new tasks TI_FLAGS
	tst	r0, #_TIF_NEED_RESCHED
	reteq	r8				@ go again
	b	1b
#endif

__und_fault:
	@ Correct the PC such that it is pointing at the instruction
	@ which caused the fault.  If the faulting instruction was ARM
	@ the PC will be pointing at the next instruction, and have to
	@ subtract 4.  Otherwise, it is Thumb, and the PC will be
	@ pointing at the second half of the Thumb instruction.  We
	@ have to subtract 2.
	ldr	r2, [r0, #S_PC]
	sub	r2, r2, r1
	str	r2, [r0, #S_PC]
	b	do_undefinstr
ENDPROC(__und_fault)

	.align	5
__und_svc:
#ifdef CONFIG_KPROBES
	@ If a kprobe is about to simulate a "stmdb sp..." instruction,
	@ it obviously needs free stack space which then will belong to
	@ the saved context.
	svc_entry MAX_STACK_SIZE
#else
	svc_entry
#endif
	@
	@ call emulation code, which returns using r9 if it has emulated
	@ the instruction, or the more conventional lr if we are to treat
	@ this as a real undefined instruction
	@
	@  r0 - instruction
	@
#ifndef CONFIG_THUMB2_KERNEL
	ldr	r0, [r4, #-4]
#else
	mov	r1, #2
	ldrh	r0, [r4, #-2]			@ Thumb instruction at LR - 2
	cmp	r0, #0xe800			@ 32-bit instruction if xx >= 0
	blo	__und_svc_fault
	ldrh	r9, [r4]			@ bottom 16 bits
	add	r4, r4, #2
	str	r4, [sp, #S_PC]
	orr	r0, r9, r0, lsl #16
#endif
	adr	r9, BSYM(__und_svc_finish)
	mov	r2, r4
	bl	call_fpe

	mov	r1, #4				@ PC correction to apply
__und_svc_fault:
	mov	r0, sp				@ struct pt_regs *regs
	bl	__und_fault

__und_svc_finish:
	ldr	r5, [sp, #S_PSR]		@ Get SVC cpsr
	svc_exit r5				@ return from exception
 UNWIND(.fnend		)
ENDPROC(__und_svc)

	.align	5
__pabt_svc:
	svc_entry
	mov	r2, sp				@ regs
	pabt_helper
	svc_exit r5				@ return from exception
 UNWIND(.fnend		)
ENDPROC(__pabt_svc)

	.align	5
__fiq_svc:
	svc_entry trace=0
	mov	r0, sp				@ struct pt_regs *regs
	bl	handle_fiq_as_nmi
	svc_exit_via_fiq
 UNWIND(.fnend		)
ENDPROC(__fiq_svc)

	.align	5

/* IAMROOT-12:
 * -------------
 * cr_alignment 주소를 가리킨다.
 */
.LCcralign:
	.word	cr_alignment
#ifdef MULTI_DABORT
.LCprocfns:
<<<<<<< HEAD
/* IAMROOT-12 fehead (2017-02-25):
 * --------------------------
 * kernel/setup.c processor
=======

/* IAMROOT-12:
 * -------------
 * 전역 processor (processor 구조체)를 가리키는 포인터
>>>>>>> e8005fbe
 */
	.word	processor
#endif
.LCfp:
	.word	fp_enter

/*
 * Abort mode handlers
 */

@
@ Taking a FIQ in abort mode is similar to taking a FIQ in SVC mode
@ and reuses the same macros. However in abort mode we must also
@ save/restore lr_abt and spsr_abt to make nested aborts safe.
@
	.align 5
__fiq_abt:
	svc_entry trace=0

 ARM(	msr	cpsr_c, #ABT_MODE | PSR_I_BIT | PSR_F_BIT )
 THUMB( mov	r0, #ABT_MODE | PSR_I_BIT | PSR_F_BIT )
 THUMB( msr	cpsr_c, r0 )
	mov	r1, lr		@ Save lr_abt
	mrs	r2, spsr	@ Save spsr_abt, abort is now safe
 ARM(	msr	cpsr_c, #SVC_MODE | PSR_I_BIT | PSR_F_BIT )
 THUMB( mov	r0, #SVC_MODE | PSR_I_BIT | PSR_F_BIT )
 THUMB( msr	cpsr_c, r0 )
	stmfd	sp!, {r1 - r2}

	add	r0, sp, #8			@ struct pt_regs *regs
	bl	handle_fiq_as_nmi

	ldmfd	sp!, {r1 - r2}
 ARM(	msr	cpsr_c, #ABT_MODE | PSR_I_BIT | PSR_F_BIT )
 THUMB( mov	r0, #ABT_MODE | PSR_I_BIT | PSR_F_BIT )
 THUMB( msr	cpsr_c, r0 )
	mov	lr, r1		@ Restore lr_abt, abort is unsafe
	msr	spsr_cxsf, r2	@ Restore spsr_abt
 ARM(	msr	cpsr_c, #SVC_MODE | PSR_I_BIT | PSR_F_BIT )
 THUMB( mov	r0, #SVC_MODE | PSR_I_BIT | PSR_F_BIT )
 THUMB( msr	cpsr_c, r0 )

	svc_exit_via_fiq
 UNWIND(.fnend		)
ENDPROC(__fiq_abt)

/*
 * User mode handlers
 *
 * EABI note: sp_svc is always 64-bit aligned here, so should S_FRAME_SIZE
 */

#if defined(CONFIG_AEABI) && (__LINUX_ARM_ARCH__ >= 5) && (S_FRAME_SIZE & 7)
#error "sizeof(struct pt_regs) must be a multiple of 8"
#endif

	.macro	usr_entry, trace=1
 UNWIND(.fnstart	)
 UNWIND(.cantunwind	)	@ don't unwind the user space

/* IAMROOT-12:
 * -------------
 * stack을 pt_regs 구조체 사이즈 만큼 증가시키고 r1~r12를 백업한다.
 */
	sub	sp, sp, #S_FRAME_SIZE
 ARM(	stmib	sp, {r1 - r12}	)
 THUMB(	stmia	sp, {r0 - r12}	)

/* IAMROOT-12:
 * -------------
 * r7 <- SCTLR 
 * r8 <- cr_alignment 주소
 */
 ATRAP(	mrc	p15, 0, r7, c1, c0, 0)
 ATRAP(	ldr	r8, .LCcralign)

/* IAMROOT-12:
 * -------------
 * r3 ~ r5 <- [r0](이전 모드의 스택 - 3 word stack(r0_<old>, lr_<e>, spsr)
 */
	ldmia	r0, {r3 - r5}
	add	r0, sp, #S_PC		@ here for interlock avoidance
	mov	r6, #-1			@  ""  ""     ""        ""

/* IAMROOT-12:
 * -------------
 * pt_regs의 첫 번째 r0 위치에 r3(기존 r0)를 백업한다.
 */
	str	r3, [sp]		@ save the "real" r0 copied
					@ from the exception stack

/* IAMROOT-12:
 * -------------
 * r8 <- cr_alignment 값을 로드 
 */
 ATRAP(	ldr	r8, [r8, #0])

	@
	@ We are now ready to fill in the remaining blanks on the stack:
	@
	@  r4 - lr_<exception>, already fixed up for correct return/restart
	@  r5 - spsr_<exception>
	@  r6 - orig_r0 (see pt_regs definition in ptrace.h)
	@
	@ Also, separately save sp_usr and lr_usr
	@

/* IAMROOT-12:
 * -------------
 * stack에 위치한 pt_regs 값
 * ---------------------------
 *           old-r0 <- orig_r0 
 *           psr    <- spsr_<e>  
 *   r0 ->   pc     <- lr_<e>
 *           lr     <- lr
 *           sp     <- sp
 *           ....
 *   sp ->   r0 
 */
	stmia	r0, {r4 - r6}
 ARM(	stmdb	r0, {sp, lr}^			)
 THUMB(	store_user_sp_lr r0, r1, S_SP - S_PC	)

	@ Enable the alignment trap while in kernel mode

/* IAMROOT-12:
 * -------------
 * SCTLR 값을 읽어서 저장해두었던 cr_alignment값과 
 * exception되어 다시 SCTLR을 읽어서 비교하여 다른 경우 
 * cr_alignment -> SCTLR에 저장하여 설정한다.
 */
 ATRAP(	teq	r8, r7)
 ATRAP( mcrne	p15, 0, r8, c1, c0, 0)

	@
	@ Clear FP to mark the first stack frame
	@

/* IAMROOT-12:
 * -------------
 * back trace 등의 디버그 정보를 위해 CONFIG_FRAME_POINTER를 설정하고 
 * 사용한다. 이 옵션을 설정하지 않으면 frame pointer에 대한 정보를 
 * 사용하지 못해 디버그 정보가 상당히 제한된다.
 *
 * 추측: 이 시점 이전의 back trace는 추적을 못하므로 0으로 초기화한다.
 */
	zero_fp

	.if	\trace

/* IAMROOT-12:
 * -------------
 * hardirq tracing을 위한 코드
 */
#ifdef CONFIG_IRQSOFF_TRACER
	bl	trace_hardirqs_off
#endif
	ct_user_exit save = 0
	.endif
	.endm

	.macro	kuser_cmpxchg_check
#if !defined(CONFIG_CPU_32v6K) && defined(CONFIG_KUSER_HELPERS) && \
    !defined(CONFIG_NEEDS_SYSCALL_FOR_CMPXCHG)
#ifndef CONFIG_MMU
#warning "NPTL on non MMU needs fixing"
#else
	@ Make sure our user space atomic helper is restarted
	@ if it was interrupted in a critical region.  Here we
	@ perform a quick test inline since it should be false
	@ 99.9999% of the time.  The rest is done out of line.
	cmp	r4, #TASK_SIZE
	blhs	kuser_cmpxchg64_fixup
#endif
#endif
	.endm

	.align	5
__dabt_usr:
	usr_entry
	kuser_cmpxchg_check
	mov	r2, sp
	dabt_helper
	b	ret_from_exception
 UNWIND(.fnend		)
ENDPROC(__dabt_usr)

	.align	5
__irq_usr:
	usr_entry
	kuser_cmpxchg_check
	irq_handler
	get_thread_info tsk
	mov	why, #0
	b	ret_to_user_from_irq
 UNWIND(.fnend		)
ENDPROC(__irq_usr)

	.ltorg

	.align	5
__und_usr:
	usr_entry

	mov	r2, r4
	mov	r3, r5

	@ r2 = regs->ARM_pc, which is either 2 or 4 bytes ahead of the
	@      faulting instruction depending on Thumb mode.
	@ r3 = regs->ARM_cpsr
	@
	@ The emulation code returns using r9 if it has emulated the
	@ instruction, or the more conventional lr if we are to treat
	@ this as a real undefined instruction
	@
	adr	r9, BSYM(ret_from_exception)

	@ IRQs must be enabled before attempting to read the instruction from
	@ user space since that could cause a page/translation fault if the
	@ page table was modified by another CPU.
	enable_irq

	tst	r3, #PSR_T_BIT			@ Thumb mode?
	bne	__und_usr_thumb
	sub	r4, r2, #4			@ ARM instr at LR - 4
1:	ldrt	r0, [r4]
 ARM_BE8(rev	r0, r0)				@ little endian instruction

	@ r0 = 32-bit ARM instruction which caused the exception
	@ r2 = PC value for the following instruction (:= regs->ARM_pc)
	@ r4 = PC value for the faulting instruction
	@ lr = 32-bit undefined instruction function
	adr	lr, BSYM(__und_usr_fault_32)
	b	call_fpe

__und_usr_thumb:
	@ Thumb instruction
	sub	r4, r2, #2			@ First half of thumb instr at LR - 2
#if CONFIG_ARM_THUMB && __LINUX_ARM_ARCH__ >= 6 && CONFIG_CPU_V7
/*
 * Thumb-2 instruction handling.  Note that because pre-v6 and >= v6 platforms
 * can never be supported in a single kernel, this code is not applicable at
 * all when __LINUX_ARM_ARCH__ < 6.  This allows simplifying assumptions to be
 * made about .arch directives.
 */
#if __LINUX_ARM_ARCH__ < 7
/* If the target CPU may not be Thumb-2-capable, a run-time check is needed: */
#define NEED_CPU_ARCHITECTURE
	ldr	r5, .LCcpu_architecture
	ldr	r5, [r5]
	cmp	r5, #CPU_ARCH_ARMv7
	blo	__und_usr_fault_16		@ 16bit undefined instruction
/*
 * The following code won't get run unless the running CPU really is v7, so
 * coding round the lack of ldrht on older arches is pointless.  Temporarily
 * override the assembler target arch with the minimum required instead:
 */
	.arch	armv6t2
#endif
2:	ldrht	r5, [r4]
ARM_BE8(rev16	r5, r5)				@ little endian instruction
	cmp	r5, #0xe800			@ 32bit instruction if xx != 0
	blo	__und_usr_fault_16		@ 16bit undefined instruction
3:	ldrht	r0, [r2]
ARM_BE8(rev16	r0, r0)				@ little endian instruction
	add	r2, r2, #2			@ r2 is PC + 2, make it PC + 4
	str	r2, [sp, #S_PC]			@ it's a 2x16bit instr, update
	orr	r0, r0, r5, lsl #16
	adr	lr, BSYM(__und_usr_fault_32)
	@ r0 = the two 16-bit Thumb instructions which caused the exception
	@ r2 = PC value for the following Thumb instruction (:= regs->ARM_pc)
	@ r4 = PC value for the first 16-bit Thumb instruction
	@ lr = 32bit undefined instruction function

#if __LINUX_ARM_ARCH__ < 7
/* If the target arch was overridden, change it back: */
#ifdef CONFIG_CPU_32v6K
	.arch	armv6k
#else
	.arch	armv6
#endif
#endif /* __LINUX_ARM_ARCH__ < 7 */
#else /* !(CONFIG_ARM_THUMB && __LINUX_ARM_ARCH__ >= 6 && CONFIG_CPU_V7) */
	b	__und_usr_fault_16
#endif
 UNWIND(.fnend)
ENDPROC(__und_usr)

/*
 * The out of line fixup for the ldrt instructions above.
 */
	.pushsection .fixup, "ax"
	.align	2
4:	str     r4, [sp, #S_PC]			@ retry current instruction
	ret	r9
	.popsection
	.pushsection __ex_table,"a"
	.long	1b, 4b
#if CONFIG_ARM_THUMB && __LINUX_ARM_ARCH__ >= 6 && CONFIG_CPU_V7
	.long	2b, 4b
	.long	3b, 4b
#endif
	.popsection

/*
 * Check whether the instruction is a co-processor instruction.
 * If yes, we need to call the relevant co-processor handler.
 *
 * Note that we don't do a full check here for the co-processor
 * instructions; all instructions with bit 27 set are well
 * defined.  The only instructions that should fault are the
 * co-processor instructions.  However, we have to watch out
 * for the ARM6/ARM7 SWI bug.
 *
 * NEON is a special case that has to be handled here. Not all
 * NEON instructions are co-processor instructions, so we have
 * to make a special case of checking for them. Plus, there's
 * five groups of them, so we have a table of mask/opcode pairs
 * to check against, and if any match then we branch off into the
 * NEON handler code.
 *
 * Emulators may wish to make use of the following registers:
 *  r0  = instruction opcode (32-bit ARM or two 16-bit Thumb)
 *  r2  = PC value to resume execution after successful emulation
 *  r9  = normal "successful" return address
 *  r10 = this threads thread_info structure
 *  lr  = unrecognised instruction return address
 * IRQs enabled, FIQs enabled.
 */
	@
	@ Fall-through from Thumb-2 __und_usr
	@
#ifdef CONFIG_NEON
	get_thread_info r10			@ get current thread
	adr	r6, .LCneon_thumb_opcodes
	b	2f
#endif
call_fpe:
	get_thread_info r10			@ get current thread
#ifdef CONFIG_NEON
	adr	r6, .LCneon_arm_opcodes
2:	ldr	r5, [r6], #4			@ mask value
	ldr	r7, [r6], #4			@ opcode bits matching in mask
	cmp	r5, #0				@ end mask?
	beq	1f
	and	r8, r0, r5
	cmp	r8, r7				@ NEON instruction?
	bne	2b
	mov	r7, #1
	strb	r7, [r10, #TI_USED_CP + 10]	@ mark CP#10 as used
	strb	r7, [r10, #TI_USED_CP + 11]	@ mark CP#11 as used
	b	do_vfp				@ let VFP handler handle this
1:
#endif
	tst	r0, #0x08000000			@ only CDP/CPRT/LDC/STC have bit 27
	tstne	r0, #0x04000000			@ bit 26 set on both ARM and Thumb-2
	reteq	lr
	and	r8, r0, #0x00000f00		@ mask out CP number
 THUMB(	lsr	r8, r8, #8		)
	mov	r7, #1
	add	r6, r10, #TI_USED_CP
 ARM(	strb	r7, [r6, r8, lsr #8]	)	@ set appropriate used_cp[]
 THUMB(	strb	r7, [r6, r8]		)	@ set appropriate used_cp[]
#ifdef CONFIG_IWMMXT
	@ Test if we need to give access to iWMMXt coprocessors
	ldr	r5, [r10, #TI_FLAGS]
	rsbs	r7, r8, #(1 << 8)		@ CP 0 or 1 only
	movcss	r7, r5, lsr #(TIF_USING_IWMMXT + 1)
	bcs	iwmmxt_task_enable
#endif
 ARM(	add	pc, pc, r8, lsr #6	)
 THUMB(	lsl	r8, r8, #2		)
 THUMB(	add	pc, r8			)
	nop

	ret.w	lr				@ CP#0
	W(b)	do_fpe				@ CP#1 (FPE)
	W(b)	do_fpe				@ CP#2 (FPE)
	ret.w	lr				@ CP#3
#ifdef CONFIG_CRUNCH
	b	crunch_task_enable		@ CP#4 (MaverickCrunch)
	b	crunch_task_enable		@ CP#5 (MaverickCrunch)
	b	crunch_task_enable		@ CP#6 (MaverickCrunch)
#else
	ret.w	lr				@ CP#4
	ret.w	lr				@ CP#5
	ret.w	lr				@ CP#6
#endif
	ret.w	lr				@ CP#7
	ret.w	lr				@ CP#8
	ret.w	lr				@ CP#9
#ifdef CONFIG_VFP
	W(b)	do_vfp				@ CP#10 (VFP)
	W(b)	do_vfp				@ CP#11 (VFP)
#else
	ret.w	lr				@ CP#10 (VFP)
	ret.w	lr				@ CP#11 (VFP)
#endif
	ret.w	lr				@ CP#12
	ret.w	lr				@ CP#13
	ret.w	lr				@ CP#14 (Debug)
	ret.w	lr				@ CP#15 (Control)

#ifdef NEED_CPU_ARCHITECTURE
	.align	2
.LCcpu_architecture:
	.word	__cpu_architecture
#endif

#ifdef CONFIG_NEON
	.align	6

.LCneon_arm_opcodes:
	.word	0xfe000000			@ mask
	.word	0xf2000000			@ opcode

	.word	0xff100000			@ mask
	.word	0xf4000000			@ opcode

	.word	0x00000000			@ mask
	.word	0x00000000			@ opcode

.LCneon_thumb_opcodes:
	.word	0xef000000			@ mask
	.word	0xef000000			@ opcode

	.word	0xff100000			@ mask
	.word	0xf9000000			@ opcode

	.word	0x00000000			@ mask
	.word	0x00000000			@ opcode
#endif

do_fpe:
	ldr	r4, .LCfp
	add	r10, r10, #TI_FPSTATE		@ r10 = workspace
	ldr	pc, [r4]			@ Call FP module USR entry point

/*
 * The FP module is called with these registers set:
 *  r0  = instruction
 *  r2  = PC+4
 *  r9  = normal "successful" return address
 *  r10 = FP workspace
 *  lr  = unrecognised FP instruction return address
 */

	.pushsection .data
ENTRY(fp_enter)
	.word	no_fp
	.popsection

ENTRY(no_fp)
	ret	lr
ENDPROC(no_fp)

__und_usr_fault_32:
	mov	r1, #4
	b	1f
__und_usr_fault_16:
	mov	r1, #2
1:	mov	r0, sp
	adr	lr, BSYM(ret_from_exception)
	b	__und_fault
ENDPROC(__und_usr_fault_32)
ENDPROC(__und_usr_fault_16)

	.align	5
__pabt_usr:

/* IAMROOT-12:
 * -------------
 * 스택에 pt_regs 공간을 확보하고 레지스터들을 보관한다.
 */
	usr_entry
	mov	r2, sp				@ regs
	pabt_helper
 UNWIND(.fnend		)
	/* fall through */
/*
 * This is the return code to user mode for abort handlers
 */
ENTRY(ret_from_exception)
 UNWIND(.fnstart	)
 UNWIND(.cantunwind	)

/* IAMROOT-12:
 * -------------
 * arch/arm/include/asm/assembler.h
 * tsk: r9
 * why: r8
 */
	get_thread_info tsk
	mov	why, #0
	b	ret_to_user
 UNWIND(.fnend		)
ENDPROC(__pabt_usr)
ENDPROC(ret_from_exception)

	.align	5
__fiq_usr:
	usr_entry trace=0
	kuser_cmpxchg_check
	mov	r0, sp				@ struct pt_regs *regs
	bl	handle_fiq_as_nmi
	get_thread_info tsk
	restore_user_regs fast = 0, offset = 0
 UNWIND(.fnend		)
ENDPROC(__fiq_usr)

/*
 * Register switch for ARMv3 and ARMv4 processors
 * r0 = previous task_struct, r1 = previous thread_info, r2 = next thread_info
 * previous and next are guaranteed not to be the same.
 */
ENTRY(__switch_to)
 UNWIND(.fnstart	)
 UNWIND(.cantunwind	)
	add	ip, r1, #TI_CPU_SAVE
 ARM(	stmia	ip!, {r4 - sl, fp, sp, lr} )	@ Store most regs on stack
 THUMB(	stmia	ip!, {r4 - sl, fp}	   )	@ Store most regs on stack
 THUMB(	str	sp, [ip], #4		   )
 THUMB(	str	lr, [ip], #4		   )
	ldr	r4, [r2, #TI_TP_VALUE]
	ldr	r5, [r2, #TI_TP_VALUE + 4]
#ifdef CONFIG_CPU_USE_DOMAINS
	ldr	r6, [r2, #TI_CPU_DOMAIN]
#endif
	switch_tls r1, r4, r5, r3, r7
#if defined(CONFIG_CC_STACKPROTECTOR) && !defined(CONFIG_SMP)
	ldr	r7, [r2, #TI_TASK]
	ldr	r8, =__stack_chk_guard
	ldr	r7, [r7, #TSK_STACK_CANARY]
#endif
#ifdef CONFIG_CPU_USE_DOMAINS
	mcr	p15, 0, r6, c3, c0, 0		@ Set domain register
#endif
	mov	r5, r0
	add	r4, r2, #TI_CPU_SAVE
	ldr	r0, =thread_notify_head
	mov	r1, #THREAD_NOTIFY_SWITCH
	bl	atomic_notifier_call_chain
#if defined(CONFIG_CC_STACKPROTECTOR) && !defined(CONFIG_SMP)
	str	r7, [r8]
#endif
 THUMB(	mov	ip, r4			   )
	mov	r0, r5
 ARM(	ldmia	r4, {r4 - sl, fp, sp, pc}  )	@ Load all regs saved previously
 THUMB(	ldmia	ip!, {r4 - sl, fp}	   )	@ Load all regs saved previously
 THUMB(	ldr	sp, [ip], #4		   )
 THUMB(	ldr	pc, [ip]		   )
 UNWIND(.fnend		)
ENDPROC(__switch_to)

	__INIT

/*
 * User helpers.
 *
 * Each segment is 32-byte aligned and will be moved to the top of the high
 * vector page.  New segments (if ever needed) must be added in front of
 * existing ones.  This mechanism should be used only for things that are
 * really small and justified, and not be abused freely.
 *
 * See Documentation/arm/kernel_user_helpers.txt for formal definitions.
 */
 THUMB(	.arm	)

	.macro	usr_ret, reg
#ifdef CONFIG_ARM_THUMB
	bx	\reg
#else
	ret	\reg
#endif
	.endm

	.macro	kuser_pad, sym, size
	.if	(. - \sym) & 3
	.rept	4 - (. - \sym) & 3
	.byte	0
	.endr
	.endif
	.rept	(\size - (. - \sym)) / 4
	.word	0xe7fddef1
	.endr
	.endm

#ifdef CONFIG_KUSER_HELPERS
	.align	5
	.globl	__kuser_helper_start
__kuser_helper_start:

/*
 * Due to the length of some sequences, __kuser_cmpxchg64 spans 2 regular
 * kuser "slots", therefore 0xffff0f80 is not used as a valid entry point.
 */

__kuser_cmpxchg64:				@ 0xffff0f60

#if defined(CONFIG_NEEDS_SYSCALL_FOR_CMPXCHG)

	/*
	 * Poor you.  No fast solution possible...
	 * The kernel itself must perform the operation.
	 * A special ghost syscall is used for that (see traps.c).
	 */
	stmfd	sp!, {r7, lr}
	ldr	r7, 1f			@ it's 20 bits
	swi	__ARM_NR_cmpxchg64
	ldmfd	sp!, {r7, pc}
1:	.word	__ARM_NR_cmpxchg64

#elif defined(CONFIG_CPU_32v6K)

	stmfd	sp!, {r4, r5, r6, r7}
	ldrd	r4, r5, [r0]			@ load old val
	ldrd	r6, r7, [r1]			@ load new val
	smp_dmb	arm
1:	ldrexd	r0, r1, [r2]			@ load current val
	eors	r3, r0, r4			@ compare with oldval (1)
	eoreqs	r3, r1, r5			@ compare with oldval (2)
	strexdeq r3, r6, r7, [r2]		@ store newval if eq
	teqeq	r3, #1				@ success?
	beq	1b				@ if no then retry
	smp_dmb	arm
	rsbs	r0, r3, #0			@ set returned val and C flag
	ldmfd	sp!, {r4, r5, r6, r7}
	usr_ret	lr

#elif !defined(CONFIG_SMP)

#ifdef CONFIG_MMU

	/*
	 * The only thing that can break atomicity in this cmpxchg64
	 * implementation is either an IRQ or a data abort exception
	 * causing another process/thread to be scheduled in the middle of
	 * the critical sequence.  The same strategy as for cmpxchg is used.
	 */
	stmfd	sp!, {r4, r5, r6, lr}
	ldmia	r0, {r4, r5}			@ load old val
	ldmia	r1, {r6, lr}			@ load new val
1:	ldmia	r2, {r0, r1}			@ load current val
	eors	r3, r0, r4			@ compare with oldval (1)
	eoreqs	r3, r1, r5			@ compare with oldval (2)
2:	stmeqia	r2, {r6, lr}			@ store newval if eq
	rsbs	r0, r3, #0			@ set return val and C flag
	ldmfd	sp!, {r4, r5, r6, pc}

	.text
kuser_cmpxchg64_fixup:
	@ Called from kuser_cmpxchg_fixup.
	@ r4 = address of interrupted insn (must be preserved).
	@ sp = saved regs. r7 and r8 are clobbered.
	@ 1b = first critical insn, 2b = last critical insn.
	@ If r4 >= 1b and r4 <= 2b then saved pc_usr is set to 1b.
	mov	r7, #0xffff0fff
	sub	r7, r7, #(0xffff0fff - (0xffff0f60 + (1b - __kuser_cmpxchg64)))
	subs	r8, r4, r7
	rsbcss	r8, r8, #(2b - 1b)
	strcs	r7, [sp, #S_PC]
#if __LINUX_ARM_ARCH__ < 6
	bcc	kuser_cmpxchg32_fixup
#endif
	ret	lr
	.previous

#else
#warning "NPTL on non MMU needs fixing"
	mov	r0, #-1
	adds	r0, r0, #0
	usr_ret	lr
#endif

#else
#error "incoherent kernel configuration"
#endif

	kuser_pad __kuser_cmpxchg64, 64

__kuser_memory_barrier:				@ 0xffff0fa0
	smp_dmb	arm
	usr_ret	lr

	kuser_pad __kuser_memory_barrier, 32

__kuser_cmpxchg:				@ 0xffff0fc0

#if defined(CONFIG_NEEDS_SYSCALL_FOR_CMPXCHG)

	/*
	 * Poor you.  No fast solution possible...
	 * The kernel itself must perform the operation.
	 * A special ghost syscall is used for that (see traps.c).
	 */
	stmfd	sp!, {r7, lr}
	ldr	r7, 1f			@ it's 20 bits
	swi	__ARM_NR_cmpxchg
	ldmfd	sp!, {r7, pc}
1:	.word	__ARM_NR_cmpxchg

#elif __LINUX_ARM_ARCH__ < 6

#ifdef CONFIG_MMU

	/*
	 * The only thing that can break atomicity in this cmpxchg
	 * implementation is either an IRQ or a data abort exception
	 * causing another process/thread to be scheduled in the middle
	 * of the critical sequence.  To prevent this, code is added to
	 * the IRQ and data abort exception handlers to set the pc back
	 * to the beginning of the critical section if it is found to be
	 * within that critical section (see kuser_cmpxchg_fixup).
	 */
1:	ldr	r3, [r2]			@ load current val
	subs	r3, r3, r0			@ compare with oldval
2:	streq	r1, [r2]			@ store newval if eq
	rsbs	r0, r3, #0			@ set return val and C flag
	usr_ret	lr

	.text
kuser_cmpxchg32_fixup:
	@ Called from kuser_cmpxchg_check macro.
	@ r4 = address of interrupted insn (must be preserved).
	@ sp = saved regs. r7 and r8 are clobbered.
	@ 1b = first critical insn, 2b = last critical insn.
	@ If r4 >= 1b and r4 <= 2b then saved pc_usr is set to 1b.
	mov	r7, #0xffff0fff
	sub	r7, r7, #(0xffff0fff - (0xffff0fc0 + (1b - __kuser_cmpxchg)))
	subs	r8, r4, r7
	rsbcss	r8, r8, #(2b - 1b)
	strcs	r7, [sp, #S_PC]
	ret	lr
	.previous

#else
#warning "NPTL on non MMU needs fixing"
	mov	r0, #-1
	adds	r0, r0, #0
	usr_ret	lr
#endif

#else

	smp_dmb	arm
1:	ldrex	r3, [r2]
	subs	r3, r3, r0
	strexeq	r3, r1, [r2]
	teqeq	r3, #1
	beq	1b
	rsbs	r0, r3, #0
	/* beware -- each __kuser slot must be 8 instructions max */
	ALT_SMP(b	__kuser_memory_barrier)
	ALT_UP(usr_ret	lr)

#endif

	kuser_pad __kuser_cmpxchg, 32

__kuser_get_tls:				@ 0xffff0fe0
	ldr	r0, [pc, #(16 - 8)]	@ read TLS, set in kuser_get_tls_init
	usr_ret	lr
	mrc	p15, 0, r0, c13, c0, 3	@ 0xffff0fe8 hardware TLS code
	kuser_pad __kuser_get_tls, 16
	.rep	3
	.word	0			@ 0xffff0ff0 software TLS value, then
	.endr				@ pad up to __kuser_helper_version

__kuser_helper_version:				@ 0xffff0ffc
	.word	((__kuser_helper_end - __kuser_helper_start) >> 5)

	.globl	__kuser_helper_end
__kuser_helper_end:

#endif

 THUMB(	.thumb	)

/*
 * Vector stubs.
 *
 * This code is copied to 0xffff1000 so we can use branches in the
 * vectors, rather than ldr's.  Note that this code must not exceed
 * a page size.
 *
 * Common stub entry macro:
 *   Enter in IRQ mode, spsr = SVC/USR CPSR, lr = SVC/USR PC
 *
 * SP points to a minimal amount of processor-private memory, the address
 * of which is copied into r0 for the mode specific abort handler.
 */

/* IAMROOT-12AB:
 * -------------
 * 벡터는 다음 위치에 존재하고 벡터 스터브는 그 다음 페이지에 위치한다.
 *    - 0xffff_0000에 위치하는 high vector
 *    - 0x0000_0000에 이치하는 low vector 
 *
 * 몇 개의 인터럽트 핸들러가 사용하는 디스패처 매크로
 * name: 
 *	- irq 
 *	- dabt
 *	- pabt 
 *	- und 
 *	- fiq
 * mode:
 *	- ABT_MODE 
 *	- IRQ_MODE 
 *	- FIQ_MODE 
 *	- UND_MODE
 * correction:
 *	- 핸들러 처리 후 복귀할 주소 교정(0, 4, 8)
 */
/* IAMROOT-12 fehead (2017-02-18):
 * --------------------------
 * vector_pabt	vector_stub pabt, ABT_MODE, 4
 * vector_und	vector_stub und, UND_MODE
 * cpu_init 에서 각 모드 sp를 설정(stacks)하는 소스가 있다.
 */
	.macro	vector_stub, name, mode, correction=0
	.align	5

vector_\name:

/* IAMROOT-12:
 * -------------
 * vector_stub 매크로 
 *	12 byte의 임시 stack에 보관할 내용은 다음과 같다.
 *		- r0   (현재 모드 r0로 scratch되므로 백업해둔다)
 *		- lr   (exception되기 전 pc)
 *		- spsr (exception되기 전 cpsr)
 */
	.if \correction
	sub	lr, lr, #\correction
	.endif

	@
	@ Save r0, lr_<exception> (parent PC) and spsr_<exception>
	@ (parent CPSR)
	@

/* IAMROOT-12:
 * -------------
 * stack 증가 없이 r0, lr(기존 pc) 레지스터를 보관한다.
 *
 *            lr(기존 모드 pc)
 *	sp -> r0
 */
	stmia	sp, {r0, lr}		@ save r0, lr 

/* IAMROOT-12:
 * -------------
 * 기존 모드의 cpsr -> sp+8 위치에 보관
 * 현재 exception stub로 오기 전 cpsr->spsr로 복제되었었다.
 * (exception 발생 시 arm 아키텍처가 자동으로 수행)
 *
 *	      spsr(기존 모드 cpsr)
 *	      lr(기존 모드 pc)
 *	sp -> r0
 */
	mrs	lr, spsr
	str	lr, [sp, #8]		@ save spsr

	@
	@ Prepare for SVC32 mode.  IRQs remain disabled.
	@

/* IAMROOT-12:
 * -------------
 * 현재 모드를 svc 모드로 바꾼다. 
 *	(current mode(IRQ) ^ stub mode(IRQ) ^ mode(SVC) = mode SVC)
 *	     10010         ^    (    10010  ^    10011) = 
 *	     10010         ^    (        00001        ) = 10011
 *
 * 5 bit 비트클리어 명령 후 or 명령으로 5 bit를 더하면 2개의 
 * 인스트럭션이 사용되므로 1 개의 인스트럭션으로 처리하기 위해 
 * eor 명령을 사용하였다.
 *
 * exception 발생 시 arm 아키텍처가 irq, fiq 비트를 자동으로 cpsr에 mask 시킨다.
 */
	mrs	r0, cpsr
	eor	r0, r0, #(\mode ^ SVC_MODE | PSR_ISETSTATE)
	msr	spsr_cxsf, r0

	@
	@ the branch table must immediately follow this code
	@

/* IAMROOT-12:
 * -------------
 * spsr에서 mode 5bit 중 실제 사용하는 4bit만 사용하여 인덱스를 산출한다.
 * pc는 항상 instruction pipe에서 실행되는 위치 + 2 word (8 byte)위치를 
 * 가리키므로 이 매크로의 뒷 부분에는 항상 16개의 테이블이 있는 것을 
 * 보장하여야 한다.
 */
	and	lr, lr, #0x0f
 THUMB(	adr	r0, 1f			)
 THUMB(	ldr	lr, [r0, lr, lsl #2]	)
	mov	r0, sp
 ARM(	ldr	lr, [pc, lr, lsl #2]	)
	movs	pc, lr			@ branch to handler in SVC mode
ENDPROC(vector_\name)

	.align	2
	@ handler addresses follow this label
1:
	.endm

/* IAMROOT-12AB:
 * -------------
 * .stub 섹션에 처음에는 소프트인터럽트 핸들러의 주소가 위치한다.
 * 그 뒤로 8개의 exception 핸들러들이 위치한다.
 *	- SWI (jump만 존재하고 다른 소스에 위치)
 *	- 리셋 핸들러 
 *	- IRQ 디스패처 
 *	- Data Abort 디스패처
 *	- Prefetch 디스패처
 *	- Undefined Instruction 디스패처 
 *	- (Reserved)
 *	- FIQ 디스패처
 */
	.section .stubs, "ax", %progbits
__stubs_start:
	@ This must be the first word
	.word	vector_swi

vector_rst:

/* IAMROOT-12:
 * -------------
 * 리셋 exception이 발생한 경우 SYS_ERROR0 syscall을 호출한다.
 */

 ARM(	swi	SYS_ERROR0	)
 THUMB(	svc	#0		)
 THUMB(	nop			)
	b	vector_und

/*
 * Interrupt dispatcher
 */

/* IAMROOT-12AB:
 * -------------
 * IRQ 디스패처
 */
	vector_stub	irq, IRQ_MODE, 4

	.long	__irq_usr			@  0  (USR_26 / USR_32)
	.long	__irq_invalid			@  1  (FIQ_26 / FIQ_32)
	.long	__irq_invalid			@  2  (IRQ_26 / IRQ_32)
	.long	__irq_svc			@  3  (SVC_26 / SVC_32)
	.long	__irq_invalid			@  4
	.long	__irq_invalid			@  5
	.long	__irq_invalid			@  6
	.long	__irq_invalid			@  7
	.long	__irq_invalid			@  8
	.long	__irq_invalid			@  9
	.long	__irq_invalid			@  a
	.long	__irq_invalid			@  b
	.long	__irq_invalid			@  c
	.long	__irq_invalid			@  d
	.long	__irq_invalid			@  e
	.long	__irq_invalid			@  f

/*
 * Data abort dispatcher
 * Enter in ABT mode, spsr = USR CPSR, lr = USR PC
 */

/* IAMROOT-12AB:
 * -------------
 * Data Abort 디스패처
 */
	vector_stub	dabt, ABT_MODE, 8

	.long	__dabt_usr			@  0  (USR_26 / USR_32)
	.long	__dabt_invalid			@  1  (FIQ_26 / FIQ_32)
	.long	__dabt_invalid			@  2  (IRQ_26 / IRQ_32)
	.long	__dabt_svc			@  3  (SVC_26 / SVC_32)
	.long	__dabt_invalid			@  4
	.long	__dabt_invalid			@  5
	.long	__dabt_invalid			@  6
	.long	__dabt_invalid			@  7
	.long	__dabt_invalid			@  8
	.long	__dabt_invalid			@  9
	.long	__dabt_invalid			@  a
	.long	__dabt_invalid			@  b
	.long	__dabt_invalid			@  c
	.long	__dabt_invalid			@  d
	.long	__dabt_invalid			@  e
	.long	__dabt_invalid			@  f

/*
 * Prefetch abort dispatcher
 * Enter in ABT mode, spsr = USR CPSR, lr = USR PC
 */

/* IAMROOT-12:
 * -------------
 * pre-fetch abort exception stub 
 *	
 */
	vector_stub	pabt, ABT_MODE, 4

	.long	__pabt_usr			@  0 (USR_26 / USR_32)
	.long	__pabt_invalid			@  1 (FIQ_26 / FIQ_32)
	.long	__pabt_invalid			@  2 (IRQ_26 / IRQ_32)
	.long	__pabt_svc			@  3 (SVC_26 / SVC_32)
	.long	__pabt_invalid			@  4
	.long	__pabt_invalid			@  5
	.long	__pabt_invalid			@  6
	.long	__pabt_invalid			@  7
	.long	__pabt_invalid			@  8
	.long	__pabt_invalid			@  9
	.long	__pabt_invalid			@  a
	.long	__pabt_invalid			@  b
	.long	__pabt_invalid			@  c
	.long	__pabt_invalid			@  d
	.long	__pabt_invalid			@  e
	.long	__pabt_invalid			@  f

/*
 * Undef instr entry dispatcher
 * Enter in UND mode, spsr = SVC/USR CPSR, lr = SVC/USR PC
 */
	vector_stub	und, UND_MODE

	.long	__und_usr			@  0 (USR_26 / USR_32)
	.long	__und_invalid			@  1 (FIQ_26 / FIQ_32)
	.long	__und_invalid			@  2 (IRQ_26 / IRQ_32)
	.long	__und_svc			@  3 (SVC_26 / SVC_32)
	.long	__und_invalid			@  4
	.long	__und_invalid			@  5
	.long	__und_invalid			@  6
	.long	__und_invalid			@  7
	.long	__und_invalid			@  8
	.long	__und_invalid			@  9
	.long	__und_invalid			@  a
	.long	__und_invalid			@  b
	.long	__und_invalid			@  c
	.long	__und_invalid			@  d
	.long	__und_invalid			@  e
	.long	__und_invalid			@  f

	.align	5

/*=============================================================================
 * Address exception handler
 *-----------------------------------------------------------------------------
 * These aren't too critical.
 * (they're not supposed to happen, and won't happen in 32-bit data mode).
 */

vector_addrexcptn:
	b	vector_addrexcptn

/*=============================================================================
 * FIQ "NMI" handler
 *-----------------------------------------------------------------------------
 * Handle a FIQ using the SVC stack allowing FIQ act like NMI on x86
 * systems.
 */
	vector_stub	fiq, FIQ_MODE, 4

	.long	__fiq_usr			@  0  (USR_26 / USR_32)
	.long	__fiq_svc			@  1  (FIQ_26 / FIQ_32)
	.long	__fiq_svc			@  2  (IRQ_26 / IRQ_32)
	.long	__fiq_svc			@  3  (SVC_26 / SVC_32)
	.long	__fiq_svc			@  4
	.long	__fiq_svc			@  5
	.long	__fiq_svc			@  6
	.long	__fiq_abt			@  7
	.long	__fiq_svc			@  8
	.long	__fiq_svc			@  9
	.long	__fiq_svc			@  a
	.long	__fiq_svc			@  b
	.long	__fiq_svc			@  c
	.long	__fiq_svc			@  d
	.long	__fiq_svc			@  e
	.long	__fiq_svc			@  f

	.globl	vector_fiq_offset
	.equ	vector_fiq_offset, vector_fiq

/* IAMROOT-12AB:
 * -------------
 * 8개의 exception 벡터 중 소프트인터럽트의 핸들러는 원거리에 위치하므로
 * __vectors_start+0x1000에 위치한 주소(소프트인터럽트 핸들러 주소가 담긴)로
 * 이동하게 한다.
 *
 * 나머지 7개의 벡터는 branch 코드를 직접 사용하여 해당 핸들러로 jump 한다.
 * 해당 핸들러는 근거리(다음 페이지)에 위치한다. 
 *
 * 1) 리셋
 * 2) undefined instruction 
 * 3) swi 
 * 4) pre-fetch abort 
 * 5) data abort 
 * 6) n/a
 * 7) irq 
 * 8) fiq
 */
	.section .vectors, "ax", %progbits
__vectors_start:
	W(b)	vector_rst
	W(b)	vector_und
	W(ldr)	pc, __vectors_start + 0x1000
	W(b)	vector_pabt
	W(b)	vector_dabt
	W(b)	vector_addrexcptn
	W(b)	vector_irq
	W(b)	vector_fiq

	.data

/* IAMROOT-12:
 * -------------
 * 부트업 타임에 SCTLR 값이 저장된다.
 */
	.globl	cr_alignment
cr_alignment:
	.space	4

#ifdef CONFIG_MULTI_IRQ_HANDLER
	.globl	handle_arch_irq
handle_arch_irq:
	.space	4
#endif<|MERGE_RESOLUTION|>--- conflicted
+++ resolved
@@ -68,16 +68,14 @@
 
 	ldr	pc, [ip, #PROCESSOR_PABT_FUNC]
 #else
-<<<<<<< HEAD
 /* IAMROOT-12 fehead (2017-02-25):
  * --------------------------
  * #define CPU_PABORT_HANDLER v7_pabort
-=======
+ */
 /* IAMROOT-12:
  * -------------
  * rpi2: ARMv7 코드로 고정되어 컴파일되므로 아래 루틴이 동작한다.
  * (arch/arm/mm/pabort-v7.S - v7_pabort 엔트리 수행)
->>>>>>> e8005fbe
  */
 	bl	CPU_PABORT_HANDLER
 #endif
@@ -340,16 +338,14 @@
 	.word	cr_alignment
 #ifdef MULTI_DABORT
 .LCprocfns:
-<<<<<<< HEAD
+
 /* IAMROOT-12 fehead (2017-02-25):
  * --------------------------
  * kernel/setup.c processor
-=======
-
+ */
 /* IAMROOT-12:
  * -------------
  * 전역 processor (processor 구조체)를 가리키는 포인터
->>>>>>> e8005fbe
  */
 	.word	processor
 #endif
