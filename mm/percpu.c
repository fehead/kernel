/*
 * mm/percpu.c - percpu memory allocator
 *
 * Copyright (C) 2009		SUSE Linux Products GmbH
 * Copyright (C) 2009		Tejun Heo <tj@kernel.org>
 *
 * This file is released under the GPLv2.
 *
 * This is percpu allocator which can handle both static and dynamic
 * areas.  Percpu areas are allocated in chunks.  Each chunk is
 * consisted of boot-time determined number of units and the first
 * chunk is used for static percpu variables in the kernel image
 * (special boot time alloc/init handling necessary as these areas
 * need to be brought up before allocation services are running).
 * Unit grows as necessary and all units grow or shrink in unison.
 * When a chunk is filled up, another chunk is allocated.
 *
 *  c0                           c1                         c2
 *  -------------------          -------------------        ------------
 * | u0 | u1 | u2 | u3 |        | u0 | u1 | u2 | u3 |      | u0 | u1 | u
 *  -------------------  ......  -------------------  ....  ------------
 *
 * Allocation is done in offset-size areas of single unit space.  Ie,
 * an area of 512 bytes at 6k in c1 occupies 512 bytes at 6k of c1:u0,
 * c1:u1, c1:u2 and c1:u3.  On UMA, units corresponds directly to
 * cpus.  On NUMA, the mapping can be non-linear and even sparse.
 * Percpu access can be done by configuring percpu base registers
 * according to cpu to unit mapping and pcpu_unit_size.
 *
 * There are usually many small percpu allocations many of them being
 * as small as 4 bytes.  The allocator organizes chunks into lists
 * according to free size and tries to allocate from the fullest one.
 * Each chunk keeps the maximum contiguous area size hint which is
 * guaranteed to be equal to or larger than the maximum contiguous
 * area in the chunk.  This helps the allocator not to iterate the
 * chunk maps unnecessarily.
 *
 * Allocation state in each chunk is kept using an array of integers
 * on chunk->map.  A positive value in the map represents a free
 * region and negative allocated.  Allocation inside a chunk is done
 * by scanning this map sequentially and serving the first matching
 * entry.  This is mostly copied from the percpu_modalloc() allocator.
 * Chunks can be determined from the address using the index field
 * in the page struct. The index field contains a pointer to the chunk.
 *
 * To use this allocator, arch code should do the followings.
 *
 * - define __addr_to_pcpu_ptr() and __pcpu_ptr_to_addr() to translate
 *   regular address to percpu pointer and back if they need to be
 *   different from the default
 *
 * - use pcpu_setup_first_chunk() during percpu area initialization to
 *   setup the first chunk containing the kernel static percpu area
 */

#include <linux/bitmap.h>
#include <linux/bootmem.h>
#include <linux/err.h>
#include <linux/list.h>
#include <linux/log2.h>
#include <linux/mm.h>
#include <linux/module.h>
#include <linux/mutex.h>
#include <linux/percpu.h>
#include <linux/pfn.h>
#include <linux/slab.h>
#include <linux/spinlock.h>
#include <linux/vmalloc.h>
#include <linux/workqueue.h>
#include <linux/kmemleak.h>

#include <asm/cacheflush.h>
#include <asm/sections.h>
#include <asm/tlbflush.h>
#include <asm/io.h>

#define PCPU_SLOT_BASE_SHIFT		5	/* 1-31 shares the same slot */
#define PCPU_DFL_MAP_ALLOC		16	/* start a map with 16 ents */
#define PCPU_ATOMIC_MAP_MARGIN_LOW	32
#define PCPU_ATOMIC_MAP_MARGIN_HIGH	64
#define PCPU_EMPTY_POP_PAGES_LOW	2
#define PCPU_EMPTY_POP_PAGES_HIGH	4

#ifdef CONFIG_SMP
/* default addr <-> pcpu_ptr mapping, override in asm/percpu.h if necessary */
#ifndef __addr_to_pcpu_ptr
#define __addr_to_pcpu_ptr(addr)					\
	(void __percpu *)((unsigned long)(addr) -			\
			  (unsigned long)pcpu_base_addr	+		\
			  (unsigned long)__per_cpu_start)
#endif
#ifndef __pcpu_ptr_to_addr
#define __pcpu_ptr_to_addr(ptr)						\
	(void __force *)((unsigned long)(ptr) +				\
			 (unsigned long)pcpu_base_addr -		\
			 (unsigned long)__per_cpu_start)
#endif
#else	/* CONFIG_SMP */
/* on UP, it's always identity mapped */
#define __addr_to_pcpu_ptr(addr)	(void __percpu *)(addr)
#define __pcpu_ptr_to_addr(ptr)		(void __force *)(ptr)
#endif	/* CONFIG_SMP */

/* IAMROOT-12AB:
 * -------------
 * list:
 *	pcpu_slot에 이 구조체를 리스트로 등록할 때 사용 
 * free_size:
 *	이 chunk의 한 유닛을 기준으로 사용할 수 있는 total free 영역의 크기 
 *	(0 ~ unit_size 까지)
 * contig_hint:
 *	이 chunk의 한 유닛을 기준으로 연속된 max free 영역의 크기 
 *	(0 ~ unit_size 까지) 
 * base_addr:
 *	이 chunk가 사용하는 할당 공간 중 가장 낮은 주소 
 * map_used:
 *	사용한 맵 엔트리 수 
 * map_alloc:
 *	사용할 수 있는 최대 맵 엔트리 수
 *	(first chunk에서는 처음 128개로 시작, 그 이후 chunk는 16개부터 시작)
 * map:
 *	할당된 맵 영역 주소 
 *	맵 엔트리들은 offset | (lsb에 1=in-use/0=free를 구분)
 * map_extend_work
 *	비동기로 맵 확장시 사용할 work_struct 구조체
 * data:
 * first_free:
 *	엔트리 중 첫 free 맵 엔트리를 가리킨다.
 *	(처음에는 0으로 사용되고 나중에 할당 할 때마다 유지보수한다.)
 * immutable:
 *	population 및 nopopulation 금지
 *	(first chunk는 항상 population되어 있기 때문에 immutable은 항상 true)
 * nr_populated:
 *	populated된 페이지 수 
 *	(first chunk는 pcpu_unit_pages와 동일하고, 새로 만들어진 chunk는 0부터 시작)
 * populated[]
 *	unit내의 페이지 populated 상태를 관리하는 비트맵 
 *	(0=no alloc/no mapped, 1=alloc/mapped)
 */
struct pcpu_chunk {
	struct list_head	list;		/* linked to pcpu_slot lists */
	int			free_size;	/* free bytes in the chunk */
	int			contig_hint;	/* max contiguous size hint */
	void			*base_addr;	/* base address of this chunk */

	int			map_used;	/* # of map entries used before the sentry */
	int			map_alloc;	/* # of map entries allocated */
	int			*map;		/* allocation map */
	struct work_struct	map_extend_work;/* async ->map[] extension */

	void			*data;		/* chunk data */
	int			first_free;	/* no free below this */
	bool			immutable;	/* no [de]population allowed */
	int			nr_populated;	/* # of populated pages */
	unsigned long		populated[];	/* populated bitmap */
};

/* IAMROOT-12AB:
 * -------------
 * pcpu_unit_pages: 
 *	유닛 내의 페이지 수 
 *	(모든 유닛은 동일한 페이지 수를 갖는다)
 * pcpu_unit_size:
 *	유닛 크기 
 *	(모든 유닛은 동일한 유닛 크기를 갖는다)
 * pcpu_nr_units:
 *	chunk에 할당 받은 전체 유닛 수 
 *	(possible cpu 수와 다르다)
 * pcpu_atom_size:
 *	할당 최소 단위 (arm=4K)
 * pcpu_nr_slots:
 *	사용할 슬롯 수 
 *	(pcpu_unit_size에 의해 산출된다.)
 * pcpu_chunk_struct_size:
 *	chunk 구조체 + populated[]에 사용되는 비트맵 크기 
 */
static int pcpu_unit_pages __read_mostly;
static int pcpu_unit_size __read_mostly;
static int pcpu_nr_units __read_mostly;
static int pcpu_atom_size __read_mostly;
static int pcpu_nr_slots __read_mostly;
static size_t pcpu_chunk_struct_size __read_mostly;

/* cpus with the lowest and highest unit addresses */
static unsigned int pcpu_low_unit_cpu __read_mostly;
static unsigned int pcpu_high_unit_cpu __read_mostly;

/* the address of the first chunk which starts with the kernel static area */

/* IAMROOT-12AB:
 * -------------
 * pcpu_base_addr:
 *	할당 받은 first chunk의 가장 낮은 주소
 */
void *pcpu_base_addr __read_mostly;
EXPORT_SYMBOL_GPL(pcpu_base_addr);


/* IAMROOT-12AB:
 * -------------
 * pcpu_unit_map[]:
 *	cpu->unit 배열로 cpu별 유닛 번호 
 * pcpu_unit_offsets[]:
 *	cpu별 unit offset
 */
static const int *pcpu_unit_map __read_mostly;		/* cpu -> unit */
const unsigned long *pcpu_unit_offsets __read_mostly;	/* cpu -> unit offset */

/* group information, used for vm allocation */

/* IAMROOT-12AB:
 * -------------
 * pcpu_nr_groups:
 *	chunk를 할당할 노드(그룹) 수
 * pcpu_group_offset:
 *	각 그룹(노드)의 base_offset 
 * pcpu_group_sizes: 
 *	각 그룹(노드)의 할당 size
 */
static int pcpu_nr_groups __read_mostly;
static const unsigned long *pcpu_group_offsets __read_mostly;
static const size_t *pcpu_group_sizes __read_mostly;

/*
 * The first chunk which always exists.  Note that unlike other
 * chunks, this one can be allocated and mapped in several different
 * ways and thus often doesn't live in the vmalloc area.
 */

/* IAMROOT-12AB:
 * -------------
 * pcpu_first_chunk: 
 *	first chunk의 dynamic 영역을 관리
 */
static struct pcpu_chunk *pcpu_first_chunk;

/*
 * Optional reserved chunk.  This chunk reserves part of the first
 * chunk and serves it for reserved allocations.  The amount of
 * reserved offset is in pcpu_reserved_chunk_limit.  When reserved
 * area doesn't exist, the following variables contain NULL and 0
 * respectively.
 */

/* IAMROOT-12AB:
 * -------------
 * pcpu_reserved_chunk: 
 *	first chunk의 reserved 영역을 관리 
 *      모듈을 사용하지 않으면 NULL 
 *	모듈을 사용하는 경우 static chunk 구조체를 가리킴
 * pcpu_reserved_chunk_limit:
 *	static+reserved 영역을 더한 offset
 *	
 */
static struct pcpu_chunk *pcpu_reserved_chunk;
static int pcpu_reserved_chunk_limit;

static DEFINE_SPINLOCK(pcpu_lock);	/* all internal data structures */
static DEFINE_MUTEX(pcpu_alloc_mutex);	/* chunk create/destroy, [de]pop */

/* IAMROOT-12AB:
 * -------------
 * pcpu_slot:
 *	dynamic 공간을 관리하기 위해 만들어진 chunk들에 대해 
 *	남아 있는 공간(chunk->free_size)를 slot 번호로 변환하여 
 *	각 슬롯이 관리하는 리스트에 추가하여 관리한다.
 *	이 방법을 사용하여 각 chunk에서 할당받는 per-cpu 공간의 
 *	파편화를 최대한 줄여주게 설계한다.
 *	(할당할 때 가장 작은 slot 부터 위로 올라가며 빈 자리를 검색)
 */
static struct list_head *pcpu_slot __read_mostly; /* chunk list slots */

/*
 * The number of empty populated pages, protected by pcpu_lock.  The
 * reserved chunk doesn't contribute to the count.
 */

/* IAMROOT-12AB:
 * -------------
 * pcpu_nr_empty_pop_pages:
 *	chunk에서 populated되고 아직 사용하지 않은 빈 페이지의 총 수 
 *	(dynamic 영역에 대해 빈 페이지) 
 *	per-cpu에서 atomic하게 할당하게 하기 위해 미리 최소의 몇 개 
 *	여분의 비어있는 populated 페이지를 준비한다.
 *	(2 ~ 4개 준비)
 */
static int pcpu_nr_empty_pop_pages;

/*
 * Balance work is used to populate or destroy chunks asynchronously.  We
 * try to keep the number of populated free pages between
 * PCPU_EMPTY_POP_PAGES_LOW and HIGH for atomic allocations and at most one
 * empty chunk.
 */
static void pcpu_balance_workfn(struct work_struct *work);
static DECLARE_WORK(pcpu_balance_work, pcpu_balance_workfn);
static bool pcpu_async_enabled __read_mostly;
static bool pcpu_atomic_alloc_failed;

static void pcpu_schedule_balance_work(void)
{
	if (pcpu_async_enabled)
		schedule_work(&pcpu_balance_work);
}

static bool pcpu_addr_in_first_chunk(void *addr)
{
	void *first_start = pcpu_first_chunk->base_addr;

	return addr >= first_start && addr < first_start + pcpu_unit_size;
}

static bool pcpu_addr_in_reserved_chunk(void *addr)
{
	void *first_start = pcpu_first_chunk->base_addr;

	return addr >= first_start &&
		addr < first_start + pcpu_reserved_chunk_limit;
}

/* IAMROOT-12AB:
 * -------------
 * size에 따른 slot을 결정한다.
 * 4K  ~  8K-1 -> 10
 * 8K  ~ 16K-1 -> 11
 * 16K ~ 32K-1 -> 12
 * 32K ~ 64K-1 -> 13
 */
static int __pcpu_size_to_slot(int size)
{
	int highbit = fls(size);	/* size is in bytes */
	return max(highbit - PCPU_SLOT_BASE_SHIFT + 2, 1);
}

static int pcpu_size_to_slot(int size)
{
	if (size == pcpu_unit_size)
		return pcpu_nr_slots - 1;
	return __pcpu_size_to_slot(size);
}

static int pcpu_chunk_slot(const struct pcpu_chunk *chunk)
{
	if (chunk->free_size < sizeof(int) || chunk->contig_hint < sizeof(int))
		return 0;

	return pcpu_size_to_slot(chunk->free_size);
}

/* set the pointer to a chunk in a page struct */
static void pcpu_set_page_chunk(struct page *page, struct pcpu_chunk *pcpu)
{
	page->index = (unsigned long)pcpu;
}

/* obtain pointer to a chunk from a page struct */
static struct pcpu_chunk *pcpu_get_page_chunk(struct page *page)
{
	return (struct pcpu_chunk *)page->index;
}

static int __maybe_unused pcpu_page_idx(unsigned int cpu, int page_idx)
{
	return pcpu_unit_map[cpu] * pcpu_unit_pages + page_idx;
}

static unsigned long pcpu_chunk_addr(struct pcpu_chunk *chunk,
				     unsigned int cpu, int page_idx)
{
	return (unsigned long)chunk->base_addr + pcpu_unit_offsets[cpu] +
		(page_idx << PAGE_SHIFT);
}

static void __maybe_unused pcpu_next_unpop(struct pcpu_chunk *chunk,
					   int *rs, int *re, int end)
{
	*rs = find_next_zero_bit(chunk->populated, end, *rs);
	*re = find_next_bit(chunk->populated, end, *rs + 1);
}

static void __maybe_unused pcpu_next_pop(struct pcpu_chunk *chunk,
					 int *rs, int *re, int end)
{
	*rs = find_next_bit(chunk->populated, end, *rs);
	*re = find_next_zero_bit(chunk->populated, end, *rs + 1);
}

/*
 * (Un)populated page region iterators.  Iterate over (un)populated
 * page regions between @start and @end in @chunk.  @rs and @re should
 * be integer variables and will be set to start and end page index of
 * the current region.
 */
#define pcpu_for_each_unpop_region(chunk, rs, re, start, end)		    \
	for ((rs) = (start), pcpu_next_unpop((chunk), &(rs), &(re), (end)); \
	     (rs) < (re);						    \
	     (rs) = (re) + 1, pcpu_next_unpop((chunk), &(rs), &(re), (end)))

#define pcpu_for_each_pop_region(chunk, rs, re, start, end)		    \
	for ((rs) = (start), pcpu_next_pop((chunk), &(rs), &(re), (end));   \
	     (rs) < (re);						    \
	     (rs) = (re) + 1, pcpu_next_pop((chunk), &(rs), &(re), (end)))

/**
 * pcpu_mem_zalloc - allocate memory
 * @size: bytes to allocate
 *
 * Allocate @size bytes.  If @size is smaller than PAGE_SIZE,
 * kzalloc() is used; otherwise, vzalloc() is used.  The returned
 * memory is always zeroed.
 *
 * CONTEXT:
 * Does GFP_KERNEL allocation.
 *
 * RETURNS:
 * Pointer to the allocated area on success, NULL on failure.
 */
static void *pcpu_mem_zalloc(size_t size)
{
	if (WARN_ON_ONCE(!slab_is_available()))
		return NULL;

	if (size <= PAGE_SIZE)
		return kzalloc(size, GFP_KERNEL);
	else
		return vzalloc(size);
}

/**
 * pcpu_mem_free - free memory
 * @ptr: memory to free
 * @size: size of the area
 *
 * Free @ptr.  @ptr should have been allocated using pcpu_mem_zalloc().
 */
static void pcpu_mem_free(void *ptr, size_t size)
{
	if (size <= PAGE_SIZE)
		kfree(ptr);
	else
		vfree(ptr);
}

/**
 * pcpu_count_occupied_pages - count the number of pages an area occupies
 * @chunk: chunk of interest
 * @i: index of the area in question
 *
 * Count the number of pages chunk's @i'th area occupies.  When the area's
 * start and/or end address isn't aligned to page boundary, the straddled
 * page is included in the count iff the rest of the page is free.
 */
static int pcpu_count_occupied_pages(struct pcpu_chunk *chunk, int i)
{

/* IAMROOT-12AB:
 * -------------
 * first chunk의 dynamic 엔트리 맵의 시작 주소와 끝 주소를 알아온다.
 */
	int off = chunk->map[i] & ~1;
	int end = chunk->map[i + 1] & ~1;

	if (!PAGE_ALIGNED(off) && i > 0) {
		int prev = chunk->map[i - 1];

/* IAMROOT-12AB:
 * -------------
 * 그 전 엔트리가 free로 등록되어 있으면서 1 페이지 이상인 경우 
 * off를 1 페이지 만큼 round down 한다.
 */
		if (!(prev & 1) && prev <= round_down(off, PAGE_SIZE))
			off = round_down(off, PAGE_SIZE);
	}

/* IAMROOT-12AB:
 * -------------
 * 그 다음 엔트리가 free로 등록되어 있으면서 1 페이지 이상인 경우 
 * end를 1 페이지 만큼 round up 한다.
 *
 * 위 아래가 free 엔트리인 경우 가능하면 현재 계산되는 align되지 않은
 * off와 end에 대해 1 페이지씩 더 추가할 수 있게 한다.
 */
	if (!PAGE_ALIGNED(end) && i + 1 < chunk->map_used) {
		int next = chunk->map[i + 1];
		int nend = chunk->map[i + 2] & ~1;

		if (!(next & 1) && nend >= round_up(end, PAGE_SIZE))
			end = round_up(end, PAGE_SIZE);
	}

/* IAMROOT-12AB:
 * -------------
 * end - off 범위에서 온전한 페이지의 수를 반환한다.
 * (partial 페이지라도 위아래 엔트리가 free 이면서 1페이지 이상인 경우 
 * 위 아래의 paritial 페이지도 추가한다)
 */
	return max_t(int, PFN_DOWN(end) - PFN_UP(off), 0);
}

/**
 * pcpu_chunk_relocate - put chunk in the appropriate chunk slot
 * @chunk: chunk of interest
 * @oslot: the previous slot it was on
 *
 * This function is called after an allocation or free changed @chunk.
 * New slot according to the changed state is determined and @chunk is
 * moved to the slot.  Note that the reserved chunk is never put on
 * chunk slots.
 *
 * CONTEXT:
 * pcpu_lock.
 */
static void pcpu_chunk_relocate(struct pcpu_chunk *chunk, int oslot)
{

/* IAMROOT-12AB:
 * -------------
 * free 사이즈로 슬롯 번호를 구해온다.
 */
	int nslot = pcpu_chunk_slot(chunk);

/* IAMROOT-12AB:
 * -------------
 * reserved chunk가 아닌 경우(dynamic)이면서 슬롯이 변경된 경우
 * 현재 chunk를 새로운 슬롯으로 이동하는데 만일 new 슬롯이 작은 경우 
 * new 슬롯의 뒷 부분으로 추가한다.
 */
	if (chunk != pcpu_reserved_chunk && oslot != nslot) {
		if (oslot < nslot)
			list_move(&chunk->list, &pcpu_slot[nslot]);
		else
			list_move_tail(&chunk->list, &pcpu_slot[nslot]);
	}
}

/**
 * pcpu_need_to_extend - determine whether chunk area map needs to be extended
 * @chunk: chunk of interest
 * @is_atomic: the allocation context
 *
 * Determine whether area map of @chunk needs to be extended.  If
 * @is_atomic, only the amount necessary for a new allocation is
 * considered; however, async extension is scheduled if the left amount is
 * low.  If !@is_atomic, it aims for more empty space.  Combined, this
 * ensures that the map is likely to have enough available space to
 * accomodate atomic allocations which can't extend maps directly.
 *
 * CONTEXT:
 * pcpu_lock.
 *
 * RETURNS:
 * New target map allocation length if extension is necessary, 0
 * otherwise.
 */
static int pcpu_need_to_extend(struct pcpu_chunk *chunk, bool is_atomic)
{
	int margin, new_alloc;

/* IAMROOT-12AB:
 * -------------
 * is_atomic(wait, fs, io가 하나라도 없는 경우 true)인 경우 
 * slub 메모리 할당자가 동작할 때(async가 지원될 때) 맵에 32개의 여유가 부족한 경우 
 * map 확장을 스케쥴한다.
 *
 * margin을 3개로 하는 이유:
 *	- 마지막 엔트리 하나는 이미 사용하고 있고,
 *	- 두 개는 공간을 할당 시 map이 최대 2개 insert될 수 있다.
 *	  (align으로 인해 발생하는 head 공간과, 
 *	   size에 맞게 배치하고 남은 tail 공간)
 */
	if (is_atomic) {
		margin = 3;

/* IAMROOT-12AB:
 * -------------
 * pcpu_async_enabled은 서브시스템이 로드될 때 true가 된다.
 * 초기 부트업프로세스 중에는 false인 상태이다.
 *
 * 위와 같이 async가 준비가 된 상태에서 map 엔트리가 32개 여유가 없는 경우 
 * map_extend_work를 스케쥴한다. 
 * (async가 준비가 안된 경우에는 함수 외부의 조건으로 확장을 하지 않게 한다.)
 */
		if (chunk->map_alloc <
		    chunk->map_used + PCPU_ATOMIC_MAP_MARGIN_LOW &&
		    pcpu_async_enabled)
			schedule_work(&chunk->map_extend_work);
	} else {

/* IAMROOT-12AB:
 * -------------
 * 커널 요청 또는 map_extend_work가 다시 요청한 경우 64개의 margin을 확보하게 한다.
 */
		margin = PCPU_ATOMIC_MAP_MARGIN_HIGH;
	}

	if (chunk->map_alloc >= chunk->map_used + margin)
		return 0;

/* IAMROOT-12AB:
 * -------------
 * 새로 할당될 공간이 2배씩 map이 확장되도록 한다.
 */
	new_alloc = PCPU_DFL_MAP_ALLOC;
	while (new_alloc < chunk->map_used + margin)
		new_alloc *= 2;

	return new_alloc;
}

/**
 * pcpu_extend_area_map - extend area map of a chunk
 * @chunk: chunk of interest
 * @new_alloc: new target allocation length of the area map
 *
 * Extend area map of @chunk to have @new_alloc entries.
 *
 * CONTEXT:
 * Does GFP_KERNEL allocation.  Grabs and releases pcpu_lock.
 *
 * RETURNS:
 * 0 on success, -errno on failure.
 */
static int pcpu_extend_area_map(struct pcpu_chunk *chunk, int new_alloc)
{
	int *old = NULL, *new = NULL;
	size_t old_size = 0, new_size = new_alloc * sizeof(new[0]);
	unsigned long flags;

	new = pcpu_mem_zalloc(new_size);
/* IAMROOT-12AB:
 * -------------
 * slub이 준비되지 않거나 메모리가 부족한 경우 -ENOMEM으로 리턴
 */
	if (!new)
		return -ENOMEM;

	/* acquire pcpu_lock and switch to new area map */
	spin_lock_irqsave(&pcpu_lock, flags);

	if (new_alloc <= chunk->map_alloc)
		goto out_unlock;

/* IAMROOT-12AB:
 * -------------
 * 새로 할당 받은 object에 기존 map을 복사한다.
 */
	old_size = chunk->map_alloc * sizeof(chunk->map[0]);
	old = chunk->map;

	memcpy(new, old, old_size);

	chunk->map_alloc = new_alloc;
	chunk->map = new;
	new = NULL;

out_unlock:
	spin_unlock_irqrestore(&pcpu_lock, flags);

	/*
	 * pcpu_mem_free() might end up calling vfree() which uses
	 * IRQ-unsafe lock and thus can't be called under pcpu_lock.
	 */
	pcpu_mem_free(old, old_size);
	pcpu_mem_free(new, new_size);

	return 0;
}

static void pcpu_map_extend_workfn(struct work_struct *work)
{
	struct pcpu_chunk *chunk = container_of(work, struct pcpu_chunk,
						map_extend_work);
	int new_alloc;

	spin_lock_irq(&pcpu_lock);
	new_alloc = pcpu_need_to_extend(chunk, false);
	spin_unlock_irq(&pcpu_lock);

	if (new_alloc)
		pcpu_extend_area_map(chunk, new_alloc);
}

/**
 * pcpu_fit_in_area - try to fit the requested allocation in a candidate area
 * @chunk: chunk the candidate area belongs to
 * @off: the offset to the start of the candidate area
 * @this_size: the size of the candidate area
 * @size: the size of the target allocation
 * @align: the alignment of the target allocation
 * @pop_only: only allocate from already populated region
 *
 * We're trying to allocate @size bytes aligned at @align.  @chunk's area
 * at @off sized @this_size is a candidate.  This function determines
 * whether the target allocation fits in the candidate area and returns the
 * number of bytes to pad after @off.  If the target area doesn't fit, -1
 * is returned.
 *
 * If @pop_only is %true, this function only considers the already
 * populated part of the candidate area.
 */
static int pcpu_fit_in_area(struct pcpu_chunk *chunk, int off, int this_size,
			    int size, int align, bool pop_only)
{
	int cand_off = off;

/* IAMROOT-12AB:
 * -------------
 * 현재 버전의 커널 코드에서는 pop_only가 항상 false로 진입된다.
 *
 * 추후 pop_only가 true로 진입되는 case에서는 활성화된 페이지 내에서만
 * per-cpu 공간을 할당하게 된다. (비활성화된 페이지는 skip)
 */
	while (true) {
		int head = ALIGN(cand_off, align) - off;
		int page_start, page_end, rs, re;

		if (this_size < head + size)
			return -1;

		if (!pop_only)
			return head;

		/*
		 * If the first unpopulated page is beyond the end of the
		 * allocation, the whole allocation is populated;
		 * otherwise, retry from the end of the unpopulated area.
		 */
		page_start = PFN_DOWN(head + off);
		page_end = PFN_UP(head + off + size);

		rs = page_start;
		pcpu_next_unpop(chunk, &rs, &re, PFN_UP(off + this_size));
		if (rs >= page_end)
			return head;
		cand_off = re * PAGE_SIZE;
	}
}

/**
 * pcpu_alloc_area - allocate area from a pcpu_chunk
 * @chunk: chunk of interest
 * @size: wanted size in bytes
 * @align: wanted align
 * @pop_only: allocate only from the populated area
 * @occ_pages_p: out param for the number of pages the area occupies
 *
 * Try to allocate @size bytes area aligned at @align from @chunk.
 * Note that this function only allocates the offset.  It doesn't
 * populate or map the area.
 *
 * @chunk->map must have at least two free slots.
 *
 * CONTEXT:
 * pcpu_lock.
 *
 * RETURNS:
 * Allocated offset in @chunk on success, -1 if no matching area is
 * found.
 */
static int pcpu_alloc_area(struct pcpu_chunk *chunk, int size, int align,
			   bool pop_only, int *occ_pages_p)
{
	int oslot = pcpu_chunk_slot(chunk);
	int max_contig = 0;
	int i, off;
	bool seen_free = false;
	int *p;

/* IAMROOT-12AB:
 * -------------
 * chunk의 맵에서 첫 free 엔트리부터 마지막 맵 엔트리까지 루프를 돈다.
 */
	for (i = chunk->first_free, p = chunk->map + i; i < chunk->map_used; i++, p++) {
		int head, tail;
		int this_size;

		off = *p;
		if (off & 1)
			continue;

		this_size = (p[1] & ~1) - off;

/* IAMROOT-12AB:
 * -------------
 * 맵에서 사용가능한 공간을 찾아온다. (head=unit 내에서 찾은 공간의 offset)
 */
		head = pcpu_fit_in_area(chunk, off, this_size, size, align,
					pop_only);
		if (head < 0) {
			if (!seen_free) {
				chunk->first_free = i;
				seen_free = true;
			}
			max_contig = max(this_size, max_contig);
			continue;
		}

		/*
		 * If head is small or the previous block is free,
		 * merge'em.  Note that 'small' is defined as smaller
		 * than sizeof(int), which is very small but isn't too
		 * uncommon for percpu allocations.
		 */

/* IAMROOT-12AB:
 * -------------
 * 맵에서 적절한 free 공간을 찾았으면서 찾은 offset(head)가 첫 엔트리이거나 
 * 이전 엔트리가 free 인 경우
 */
		if (head && (head < sizeof(int) || !(p[-1] & 1))) {
			*p = off += head;
			if (p[-1] & 1)
				chunk->free_size -= head;
			else
				max_contig = max(*p - p[-1], max_contig);
			this_size -= head;
			head = 0;
		}

		/* if tail is small, just keep it around */
		tail = this_size - head - size;
		if (tail < sizeof(int)) {
			tail = 0;
			size = this_size - head;
		}

		/* split if warranted */

/* IAMROOT-12AB:
 * -------------
 * 찾은 map 공간에 align으로 인해 발생한 head 영역과 배치하고 남은 tail 영역에 대해 
 * map 엔트리를 최대 2개만큼 추가한다. 각각의 head와 tail 영역이 sizeof(int)보다 
 * 적을 경우에는 해당 엔트리를 만들지 않도록 한다.
 */
		if (head || tail) {
			int nr_extra = !!head + !!tail;

			/* insert new subblocks */
			memmove(p + nr_extra + 1, p + 1,
				sizeof(chunk->map[0]) * (chunk->map_used - i));
			chunk->map_used += nr_extra;

			if (head) {
				if (!seen_free) {
					chunk->first_free = i;
					seen_free = true;
				}
				*++p = off += head;
				++i;
				max_contig = max(head, max_contig);
			}
			if (tail) {
				p[1] = off + size;
				max_contig = max(tail, max_contig);
			}
		}

		if (!seen_free)
			chunk->first_free = i + 1;

		/* update hint and mark allocated */
		if (i + 1 == chunk->map_used)
			chunk->contig_hint = max_contig; /* fully scanned */
		else
			chunk->contig_hint = max(chunk->contig_hint,
						 max_contig);

		chunk->free_size -= size;
		*p |= 1;

/* IAMROOT-12AB:
 * -------------
 * 현재의 map 영역에서 온전한 페이지 수를 알아온다.
 * (다만 이전 map 영역이나 이후 map 영역이 1페이지 이상의 free 영역인 경우 
 *  partial 영역도 포함시킨다)
 */
		*occ_pages_p = pcpu_count_occupied_pages(chunk, i);

/* IAMROOT-12AB:
 * -------------
 * 할당 후 free_size가 변했으므로 이에 따라 적절한 slot을 찾아 이동한다.
 */
		pcpu_chunk_relocate(chunk, oslot);
		return off;
	}

	chunk->contig_hint = max_contig;	/* fully scanned */
	pcpu_chunk_relocate(chunk, oslot);

	/* tell the upper layer that this chunk has no matching area */
	return -1;
}

/**
 * pcpu_free_area - free area to a pcpu_chunk
 * @chunk: chunk of interest
 * @freeme: offset of area to free
 * @occ_pages_p: out param for the number of pages the area occupies
 *
 * Free area starting from @freeme to @chunk.  Note that this function
 * only modifies the allocation map.  It doesn't depopulate or unmap
 * the area.
 *
 * CONTEXT:
 * pcpu_lock.
 */
static void pcpu_free_area(struct pcpu_chunk *chunk, int freeme,
			   int *occ_pages_p)
{
	int oslot = pcpu_chunk_slot(chunk);
	int off = 0;
	unsigned i, j;
	int to_free = 0;
	int *p;

	freeme |= 1;	/* we are searching for <given offset, in use> pair */

	i = 0;
	j = chunk->map_used;
	while (i != j) {
		unsigned k = (i + j) / 2;
		off = chunk->map[k];
		if (off < freeme)
			i = k + 1;
		else if (off > freeme)
			j = k;
		else
			i = j = k;
	}
	BUG_ON(off != freeme);

	if (i < chunk->first_free)
		chunk->first_free = i;

	p = chunk->map + i;
	*p = off &= ~1;
	chunk->free_size += (p[1] & ~1) - off;

	*occ_pages_p = pcpu_count_occupied_pages(chunk, i);

	/* merge with next? */
	if (!(p[1] & 1))
		to_free++;
	/* merge with previous? */
	if (i > 0 && !(p[-1] & 1)) {
		to_free++;
		i--;
		p--;
	}
	if (to_free) {
		chunk->map_used -= to_free;
		memmove(p + 1, p + 1 + to_free,
			(chunk->map_used - i) * sizeof(chunk->map[0]));
	}

	chunk->contig_hint = max(chunk->map[i + 1] - chunk->map[i] - 1, chunk->contig_hint);
	pcpu_chunk_relocate(chunk, oslot);
}

static struct pcpu_chunk *pcpu_alloc_chunk(void)
{
	struct pcpu_chunk *chunk;

	chunk = pcpu_mem_zalloc(pcpu_chunk_struct_size);
	if (!chunk)
		return NULL;

	chunk->map = pcpu_mem_zalloc(PCPU_DFL_MAP_ALLOC *
						sizeof(chunk->map[0]));
	if (!chunk->map) {
		pcpu_mem_free(chunk, pcpu_chunk_struct_size);
		return NULL;
	}

	chunk->map_alloc = PCPU_DFL_MAP_ALLOC;
	chunk->map[0] = 0;
	chunk->map[1] = pcpu_unit_size | 1;
	chunk->map_used = 1;

	INIT_LIST_HEAD(&chunk->list);
	INIT_WORK(&chunk->map_extend_work, pcpu_map_extend_workfn);
	chunk->free_size = pcpu_unit_size;
	chunk->contig_hint = pcpu_unit_size;

	return chunk;
}

static void pcpu_free_chunk(struct pcpu_chunk *chunk)
{
	if (!chunk)
		return;
	pcpu_mem_free(chunk->map, chunk->map_alloc * sizeof(chunk->map[0]));
	pcpu_mem_free(chunk, pcpu_chunk_struct_size);
}

/**
 * pcpu_chunk_populated - post-population bookkeeping
 * @chunk: pcpu_chunk which got populated
 * @page_start: the start page
 * @page_end: the end page
 *
 * Pages in [@page_start,@page_end) have been populated to @chunk.  Update
 * the bookkeeping information accordingly.  Must be called after each
 * successful population.
 */
static void pcpu_chunk_populated(struct pcpu_chunk *chunk,
				 int page_start, int page_end)
{
	int nr = page_end - page_start;

	lockdep_assert_held(&pcpu_lock);

	bitmap_set(chunk->populated, page_start, nr);
	chunk->nr_populated += nr;
	pcpu_nr_empty_pop_pages += nr;
}

/**
 * pcpu_chunk_depopulated - post-depopulation bookkeeping
 * @chunk: pcpu_chunk which got depopulated
 * @page_start: the start page
 * @page_end: the end page
 *
 * Pages in [@page_start,@page_end) have been depopulated from @chunk.
 * Update the bookkeeping information accordingly.  Must be called after
 * each successful depopulation.
 */
static void pcpu_chunk_depopulated(struct pcpu_chunk *chunk,
				   int page_start, int page_end)
{
	int nr = page_end - page_start;

	lockdep_assert_held(&pcpu_lock);

	bitmap_clear(chunk->populated, page_start, nr);
	chunk->nr_populated -= nr;
	pcpu_nr_empty_pop_pages -= nr;
}

/*
 * Chunk management implementation.
 *
 * To allow different implementations, chunk alloc/free and
 * [de]population are implemented in a separate file which is pulled
 * into this file and compiled together.  The following functions
 * should be implemented.
 *
 * pcpu_populate_chunk		- populate the specified range of a chunk
 * pcpu_depopulate_chunk	- depopulate the specified range of a chunk
 * pcpu_create_chunk		- create a new chunk
 * pcpu_destroy_chunk		- destroy a chunk, always preceded by full depop
 * pcpu_addr_to_page		- translate address to physical address
 * pcpu_verify_alloc_info	- check alloc_info is acceptable during init
 */
static int pcpu_populate_chunk(struct pcpu_chunk *chunk, int off, int size);
static void pcpu_depopulate_chunk(struct pcpu_chunk *chunk, int off, int size);
static struct pcpu_chunk *pcpu_create_chunk(void);
static void pcpu_destroy_chunk(struct pcpu_chunk *chunk);
static struct page *pcpu_addr_to_page(void *addr);
static int __init pcpu_verify_alloc_info(const struct pcpu_alloc_info *ai);

#ifdef CONFIG_NEED_PER_CPU_KM
#include "percpu-km.c"
#else
#include "percpu-vm.c"
#endif

/**
 * pcpu_chunk_addr_search - determine chunk containing specified address
 * @addr: address for which the chunk needs to be determined.
 *
 * RETURNS:
 * The address of the found chunk.
 */
static struct pcpu_chunk *pcpu_chunk_addr_search(void *addr)
{
	/* is it in the first chunk? */
	if (pcpu_addr_in_first_chunk(addr)) {
		/* is it in the reserved area? */
		if (pcpu_addr_in_reserved_chunk(addr))
			return pcpu_reserved_chunk;
		return pcpu_first_chunk;
	}

	/*
	 * The address is relative to unit0 which might be unused and
	 * thus unmapped.  Offset the address to the unit space of the
	 * current processor before looking it up in the vmalloc
	 * space.  Note that any possible cpu id can be used here, so
	 * there's no need to worry about preemption or cpu hotplug.
	 */
	addr += pcpu_unit_offsets[raw_smp_processor_id()];
	return pcpu_get_page_chunk(pcpu_addr_to_page(addr));
}

/**
 * pcpu_alloc - the percpu allocator
 * @size: size of area to allocate in bytes
 * @align: alignment of area (max PAGE_SIZE)
 * @reserved: allocate from the reserved chunk if available
 * @gfp: allocation flags
 *
 * Allocate percpu area of @size bytes aligned at @align.  If @gfp doesn't
 * contain %GFP_KERNEL, the allocation is atomic.
 *
 * RETURNS:
 * Percpu pointer to the allocated area on success, NULL on failure.
 */
static void __percpu *pcpu_alloc(size_t size, size_t align, bool reserved,
				 gfp_t gfp)
{
	static int warn_limit = 10;
	struct pcpu_chunk *chunk;
	const char *err;

/* IAMROOT-12AB:
 * -------------
 * GFP_KERNEL 요청이 없는 경우 is_atomic을 true로 하여 매핑 공간이 부족한 경우 
 * async로 확장 가능하도록 한다.
 *
 * 보통 percpu 할당 함수에서는 gfp 인수로 GFP_KERNEL이 입력된다.
 * (is_atomic이 true가 되는 경우는 percpu_alloc_gfp() 호출에서만 가능하다.
 *
 * 다만 현재 커널 소스에서는 percpu_alloc_gfp() 함수를 호출 시 
 * GFP_KERNEL 옵션을 사용하지 않은 경우가 없고, 나중에 사용될 계획으로 남겨두었다
 */
	bool is_atomic = (gfp & GFP_KERNEL) != GFP_KERNEL;
	int occ_pages = 0;
	int slot, off, new_alloc, cpu, ret;
	unsigned long flags;
	void __percpu *ptr;

	/*
	 * We want the lowest bit of offset available for in-use/free
	 * indicator, so force >= 16bit alignment and make size even.
	 */

/* IAMROOT-12AB:
 * -------------
 * per-cpu 자료 길이는 항상 2바이트 단위로 align 한다.
 * (마지막 1비트를 in-use/free로 구분하여 사용한다.)
 */
	if (unlikely(align < 2))
		align = 2;

	size = ALIGN(size, 2);

/* IAMROOT-12AB:
 * -------------
 * size가 0이거나, PCPU_MIN_UNIT_SIZE(32K)를 초과하는 경우 또는 align이 PAGE_SIZE를 
 * 초과하는 경우 처리를 중단한다.
 */
	if (unlikely(!size || size > PCPU_MIN_UNIT_SIZE || align > PAGE_SIZE)) {
		WARN(true, "illegal size (%zu) or align (%zu) for "
		     "percpu allocation\n", size, align);
		return NULL;
	}

	spin_lock_irqsave(&pcpu_lock, flags);

	/* serve reserved allocations from the reserved chunk if available */
	if (reserved && pcpu_reserved_chunk) {
		chunk = pcpu_reserved_chunk;

		if (size > chunk->contig_hint) {
			err = "alloc from reserved chunk failed";
			goto fail_unlock;
		}

/* IAMROOT-12AB:
 * -------------
 * 부트업 프로세스가 아닌 경우에 한하여 맵이 부족해지는 경우 확장을 시도한다.
 */
		while ((new_alloc = pcpu_need_to_extend(chunk, is_atomic))) {
			spin_unlock_irqrestore(&pcpu_lock, flags);
			if (is_atomic ||
			    pcpu_extend_area_map(chunk, new_alloc) < 0) {
				err = "failed to extend area map of reserved chunk";
				goto fail;
			}
			spin_lock_irqsave(&pcpu_lock, flags);
		}

		off = pcpu_alloc_area(chunk, size, align, is_atomic,
				      &occ_pages);
		if (off >= 0)
			goto area_found;

		err = "alloc from reserved chunk failed";
		goto fail_unlock;
	}

restart:
	/* search through normal chunks */

/* IAMROOT-12AB:
 * -------------
 * loop1: size에 해당하는 슬롯부터 시작하여 마지막 슬롯까지 1씩 증가하며 검색한다.
 * loop2: 해당 슬롯에 등록된 chunk list에 등록된 chunk 엔트리 수 만큼
 */
	for (slot = pcpu_size_to_slot(size); slot < pcpu_nr_slots; slot++) {
		list_for_each_entry(chunk, &pcpu_slot[slot], list) {

/* IAMROOT-12AB:
 * -------------
 * size가 contig_hint보다 큰 경우 할당이 불가능하므로 다음 chunk로 skip
 * (contig_hint: chunk 내에서 max free size entry)
 */
			if (size > chunk->contig_hint)
				continue;

/* IAMROOT-12AB:
 * -------------
 * 부트업 프로세스가 아닌 경우에 한하여 맵이 부족해지는 경우 확장을 시도한다.
 * (현재 커널 코드에서 is_atomic은 false로 호출된다. 나중에 확장될 예정)
 */
			new_alloc = pcpu_need_to_extend(chunk, is_atomic);

/* IAMROOT-12AB:
 * -------------
 * is_atomic인 경우는 메모리 할당을 못하게 막고 다른 chunk로 skip한다.
 * (요청을 빠르게 처리하기 위해 맵이 부족한 맵확장 함수를 스케쥴시키고
 *  현재 태스크에서는 다음 chunk를 찾아 진행한다)
 */
			if (new_alloc) {
				if (is_atomic)
					continue;
				spin_unlock_irqrestore(&pcpu_lock, flags);
				if (pcpu_extend_area_map(chunk,
							 new_alloc) < 0) {
					err = "failed to extend area map";
					goto fail;
				}
				spin_lock_irqsave(&pcpu_lock, flags);
				/*
				 * pcpu_lock has been dropped, need to
				 * restart cpu_slot list walking.
				 */
/* IAMROOT-12AB:
 * -------------
 * 맵이 확장된 후에는 처음 즉, chunk 찾는 것부터 다시 시도.
 */
				goto restart;
			}

/* IAMROOT-12AB:
 * -------------
 * is_atomic은 현재 커널 코드에서 항상 false이고, 나중에 관련 루틴이 
 * 확장될 예정이다.
 */
			off = pcpu_alloc_area(chunk, size, align, is_atomic,
					      &occ_pages);
			if (off >= 0)
				goto area_found;
		}
	}

	spin_unlock_irqrestore(&pcpu_lock, flags);

	/*
	 * No space left.  Create a new chunk.  We don't want multiple
	 * tasks to create chunks simultaneously.  Serialize and create iff
	 * there's still no empty chunk after grabbing the mutex.
	 */
	if (is_atomic)
		goto fail;

	mutex_lock(&pcpu_alloc_mutex);

/* IAMROOT-12AB:
 * -------------
 * 마지막 slot은 empty chunk 전용이고 이 slot에 chunk가 없으면 chunk를 생성한다.
 */
	if (list_empty(&pcpu_slot[pcpu_nr_slots - 1])) {
		chunk = pcpu_create_chunk();
		if (!chunk) {
			mutex_unlock(&pcpu_alloc_mutex);
			err = "failed to allocate new chunk";
			goto fail;
		}

		spin_lock_irqsave(&pcpu_lock, flags);
		pcpu_chunk_relocate(chunk, -1);
	} else {
		spin_lock_irqsave(&pcpu_lock, flags);
	}

	mutex_unlock(&pcpu_alloc_mutex);
	goto restart;

area_found:
	spin_unlock_irqrestore(&pcpu_lock, flags);

	/* populate if not all pages are already there */
	if (!is_atomic) {
		int page_start, page_end, rs, re;

		mutex_lock(&pcpu_alloc_mutex);

		page_start = PFN_DOWN(off);
		page_end = PFN_UP(off + size);

/* IAMROOT-12AB:
 * -------------
 * 사용할 맵 공간에 대해 unpopulate된 페이지에 대해 모두 할당 받고 매핑한다.
 */
		pcpu_for_each_unpop_region(chunk, rs, re, page_start, page_end) {
			WARN_ON(chunk->immutable);

			ret = pcpu_populate_chunk(chunk, rs, re);

			spin_lock_irqsave(&pcpu_lock, flags);
			if (ret) {
				mutex_unlock(&pcpu_alloc_mutex);
				pcpu_free_area(chunk, off, &occ_pages);
				err = "failed to populate";
				goto fail_unlock;
			}

/* IAMROOT-12AB:
 * -------------
 * chunk->populated 비트맵에 해당 영역의 페이지를 set한다.
 */
			pcpu_chunk_populated(chunk, rs, re);
			spin_unlock_irqrestore(&pcpu_lock, flags);
		}

		mutex_unlock(&pcpu_alloc_mutex);
	}

	if (chunk != pcpu_reserved_chunk)
		pcpu_nr_empty_pop_pages -= occ_pages;

/* IAMROOT-12AB:
 * -------------
 * atomic 할당을 위해 비어있는 populate 페이지가 2 페이지 미만으로 떨어지는 경우 
 * 최대 4 페이지 까지 비어있는 populate 페이지를 준비하도록 스케쥴한다.
 */
	if (pcpu_nr_empty_pop_pages < PCPU_EMPTY_POP_PAGES_LOW)
		pcpu_schedule_balance_work();

	/* clear the areas and return address relative to base address */

/* IAMROOT-12AB:
 * -------------
 * cpu 수 만큼 할당 받은 dynamic per cpu 영역을 0으로 초기화한다.
 */
	for_each_possible_cpu(cpu)
		memset((void *)pcpu_chunk_addr(chunk, cpu, 0) + off, 0, size);

	ptr = __addr_to_pcpu_ptr(chunk->base_addr + off);
	kmemleak_alloc_percpu(ptr, size);
	return ptr;

fail_unlock:
	spin_unlock_irqrestore(&pcpu_lock, flags);
fail:
	if (!is_atomic && warn_limit) {
		pr_warning("PERCPU: allocation failed, size=%zu align=%zu atomic=%d, %s\n",
			   size, align, is_atomic, err);
		dump_stack();
		if (!--warn_limit)
			pr_info("PERCPU: limit reached, disable warning\n");
	}
	if (is_atomic) {
		/* see the flag handling in pcpu_blance_workfn() */
		pcpu_atomic_alloc_failed = true;
		pcpu_schedule_balance_work();
	}
	return NULL;
}

/**
 * __alloc_percpu_gfp - allocate dynamic percpu area
 * @size: size of area to allocate in bytes
 * @align: alignment of area (max PAGE_SIZE)
 * @gfp: allocation flags
 *
 * Allocate zero-filled percpu area of @size bytes aligned at @align.  If
 * @gfp doesn't contain %GFP_KERNEL, the allocation doesn't block and can
 * be called from any context but is a lot more likely to fail.
 *
 * RETURNS:
 * Percpu pointer to the allocated area on success, NULL on failure.
 */
void __percpu *__alloc_percpu_gfp(size_t size, size_t align, gfp_t gfp)
{
	return pcpu_alloc(size, align, false, gfp);
}
EXPORT_SYMBOL_GPL(__alloc_percpu_gfp);

/**
 * __alloc_percpu - allocate dynamic percpu area
 * @size: size of area to allocate in bytes
 * @align: alignment of area (max PAGE_SIZE)
 *
 * Equivalent to __alloc_percpu_gfp(size, align, %GFP_KERNEL).
 */
void __percpu *__alloc_percpu(size_t size, size_t align)
{
	return pcpu_alloc(size, align, false, GFP_KERNEL);
}
EXPORT_SYMBOL_GPL(__alloc_percpu);

/**
 * __alloc_reserved_percpu - allocate reserved percpu area
 * @size: size of area to allocate in bytes
 * @align: alignment of area (max PAGE_SIZE)
 *
 * Allocate zero-filled percpu area of @size bytes aligned at @align
 * from reserved percpu area if arch has set it up; otherwise,
 * allocation is served from the same dynamic area.  Might sleep.
 * Might trigger writeouts.
 *
 * CONTEXT:
 * Does GFP_KERNEL allocation.
 *
 * RETURNS:
 * Percpu pointer to the allocated area on success, NULL on failure.
 */
void __percpu *__alloc_reserved_percpu(size_t size, size_t align)
{

/* IAMROOT-12AB:
 * -------------
 * GFP_KERNEL: wait, io, fs 가능
 */
	return pcpu_alloc(size, align, true, GFP_KERNEL);
}

/**
 * pcpu_balance_workfn - manage the amount of free chunks and populated pages
 * @work: unused
 *
 * Reclaim all fully free chunks except for the first one.
 */
static void pcpu_balance_workfn(struct work_struct *work)
{
	LIST_HEAD(to_free);
	struct list_head *free_head = &pcpu_slot[pcpu_nr_slots - 1];
	struct pcpu_chunk *chunk, *next;
	int slot, nr_to_pop, ret;

	/*
	 * There's no reason to keep around multiple unused chunks and VM
	 * areas can be scarce.  Destroy all free chunks except for one.
	 */
	mutex_lock(&pcpu_alloc_mutex);
	spin_lock_irq(&pcpu_lock);

/* IAMROOT-12AB:
 * -------------
 * empty chunk 리스트에서 처음 chunk를 제외하고 모두 임시 리스트 to_free에 추가한다.
 */
	list_for_each_entry_safe(chunk, next, free_head, list) {
		WARN_ON(chunk->immutable);

		/* spare the first one */
		if (chunk == list_first_entry(free_head, struct pcpu_chunk, list))
			continue;

		list_move(&chunk->list, &to_free);
	}

	spin_unlock_irq(&pcpu_lock);

/* IAMROOT-12AB:
 * -------------
 * to_free 리스트에 있는 모든 chunk를 모두 unpoplate시키고 chunk를 destroy 한다.
 */
	list_for_each_entry_safe(chunk, next, &to_free, list) {
		int rs, re;

		pcpu_for_each_pop_region(chunk, rs, re, 0, pcpu_unit_pages) {
			pcpu_depopulate_chunk(chunk, rs, re);
			spin_lock_irq(&pcpu_lock);
			pcpu_chunk_depopulated(chunk, rs, re);
			spin_unlock_irq(&pcpu_lock);
		}
		pcpu_destroy_chunk(chunk);
	}

	/*
	 * Ensure there are certain number of free populated pages for
	 * atomic allocs.  Fill up from the most packed so that atomic
	 * allocs don't increase fragmentation.  If atomic allocation
	 * failed previously, always populate the maximum amount.  This
	 * should prevent atomic allocs larger than PAGE_SIZE from keeping
	 * failing indefinitely; however, large atomic allocs are not
	 * something we support properly and can be highly unreliable and
	 * inefficient.
	 */
retry_pop:

/* IAMROOT-12AB:
 * -------------
 * nr_to_pop: 이 번에 populate 시킬 페이지 수를 결정하는데 전에 할당이 실패한 적이 
 * 있으면 max 4개 페이지로 설정하고 그렇지 않은 경우 0 ~ 4 범위내에서 설정한다.
 */
	if (pcpu_atomic_alloc_failed) {
		nr_to_pop = PCPU_EMPTY_POP_PAGES_HIGH;
		/* best effort anyway, don't worry about synchronization */
		pcpu_atomic_alloc_failed = false;
	} else {
		nr_to_pop = clamp(PCPU_EMPTY_POP_PAGES_HIGH -
				  pcpu_nr_empty_pop_pages,
				  0, PCPU_EMPTY_POP_PAGES_HIGH);
	}

/* IAMROOT-12AB:
 * -------------
 * 페이지 단위로 population을 해야 하기 때문에 PAGE_SIZE 이상을 사용하는 slot에서
 * 부터 검색을 해서 unpopulat된 페이지를 찾아서 nr_to_pop만큼 populate 시킨다.
 */
	for (slot = pcpu_size_to_slot(PAGE_SIZE); slot < pcpu_nr_slots; slot++) {
		int nr_unpop = 0, rs, re;

		if (!nr_to_pop)
			break;

		spin_lock_irq(&pcpu_lock);
		list_for_each_entry(chunk, &pcpu_slot[slot], list) {
			nr_unpop = pcpu_unit_pages - chunk->nr_populated;
			if (nr_unpop)
				break;
		}
		spin_unlock_irq(&pcpu_lock);

		if (!nr_unpop)
			continue;

		/* @chunk can't go away while pcpu_alloc_mutex is held */

/* IAMROOT-12AB:
 * -------------
 * nr_to_pop 수 만큼 unpopulate된 페이지들을 찾아서 populate 한다.
 */
		pcpu_for_each_unpop_region(chunk, rs, re, 0, pcpu_unit_pages) {
			int nr = min(re - rs, nr_to_pop);

			ret = pcpu_populate_chunk(chunk, rs, rs + nr);
			if (!ret) {
				nr_to_pop -= nr;
				spin_lock_irq(&pcpu_lock);
				pcpu_chunk_populated(chunk, rs, rs + nr);
				spin_unlock_irq(&pcpu_lock);
			} else {
				nr_to_pop = 0;
			}

			if (!nr_to_pop)
				break;
		}
	}

/* IAMROOT-12AB:
 * -------------
 * 슬롯에서 nr_to_pop 수 만큼의 페이지를 다 populate 시키지 못한 경우(모자르기 때문)
 * chunk를 생성하고 다시 계속하여 populate 시킨다.
 */
	if (nr_to_pop) {
		/* ran out of chunks to populate, create a new one and retry */
		chunk = pcpu_create_chunk();
		if (chunk) {
			spin_lock_irq(&pcpu_lock);
			pcpu_chunk_relocate(chunk, -1);
			spin_unlock_irq(&pcpu_lock);
			goto retry_pop;
		}
	}

	mutex_unlock(&pcpu_alloc_mutex);
}

/**
 * free_percpu - free percpu area
 * @ptr: pointer to area to free
 *
 * Free percpu area @ptr.
 *
 * CONTEXT:
 * Can be called from atomic context.
 */
void free_percpu(void __percpu *ptr)
{
	void *addr;
	struct pcpu_chunk *chunk;
	unsigned long flags;
	int off, occ_pages;

	if (!ptr)
		return;

	kmemleak_free_percpu(ptr);

	addr = __pcpu_ptr_to_addr(ptr);

	spin_lock_irqsave(&pcpu_lock, flags);

	chunk = pcpu_chunk_addr_search(addr);
	off = addr - chunk->base_addr;

	pcpu_free_area(chunk, off, &occ_pages);

	if (chunk != pcpu_reserved_chunk)
		pcpu_nr_empty_pop_pages += occ_pages;

	/* if there are more than one fully free chunks, wake up grim reaper */
	if (chunk->free_size == pcpu_unit_size) {
		struct pcpu_chunk *pos;

		list_for_each_entry(pos, &pcpu_slot[pcpu_nr_slots - 1], list)
			if (pos != chunk) {
				pcpu_schedule_balance_work();
				break;
			}
	}

	spin_unlock_irqrestore(&pcpu_lock, flags);
}
EXPORT_SYMBOL_GPL(free_percpu);

/**
 * is_kernel_percpu_address - test whether address is from static percpu area
 * @addr: address to test
 *
 * Test whether @addr belongs to in-kernel static percpu area.  Module
 * static percpu areas are not considered.  For those, use
 * is_module_percpu_address().
 *
 * RETURNS:
 * %true if @addr is from in-kernel static percpu area, %false otherwise.
 */
bool is_kernel_percpu_address(unsigned long addr)
{
#ifdef CONFIG_SMP
	const size_t static_size = __per_cpu_end - __per_cpu_start;
	void __percpu *base = __addr_to_pcpu_ptr(pcpu_base_addr);
	unsigned int cpu;

	for_each_possible_cpu(cpu) {
		void *start = per_cpu_ptr(base, cpu);

		if ((void *)addr >= start && (void *)addr < start + static_size)
			return true;
        }
#endif
	/* on UP, can't distinguish from other static vars, always false */
	return false;
}

/**
 * per_cpu_ptr_to_phys - convert translated percpu address to physical address
 * @addr: the address to be converted to physical address
 *
 * Given @addr which is dereferenceable address obtained via one of
 * percpu access macros, this function translates it into its physical
 * address.  The caller is responsible for ensuring @addr stays valid
 * until this function finishes.
 *
 * percpu allocator has special setup for the first chunk, which currently
 * supports either embedding in linear address space or vmalloc mapping,
 * and, from the second one, the backing allocator (currently either vm or
 * km) provides translation.
 *
 * The addr can be tranlated simply without checking if it falls into the
 * first chunk. But the current code reflects better how percpu allocator
 * actually works, and the verification can discover both bugs in percpu
 * allocator itself and per_cpu_ptr_to_phys() callers. So we keep current
 * code.
 *
 * RETURNS:
 * The physical address for @addr.
 */
phys_addr_t per_cpu_ptr_to_phys(void *addr)
{
	void __percpu *base = __addr_to_pcpu_ptr(pcpu_base_addr);
	bool in_first_chunk = false;
	unsigned long first_low, first_high;
	unsigned int cpu;

	/*
	 * The following test on unit_low/high isn't strictly
	 * necessary but will speed up lookups of addresses which
	 * aren't in the first chunk.
	 */
	first_low = pcpu_chunk_addr(pcpu_first_chunk, pcpu_low_unit_cpu, 0);
	first_high = pcpu_chunk_addr(pcpu_first_chunk, pcpu_high_unit_cpu,
				     pcpu_unit_pages);
	if ((unsigned long)addr >= first_low &&
	    (unsigned long)addr < first_high) {
		for_each_possible_cpu(cpu) {
			void *start = per_cpu_ptr(base, cpu);

			if (addr >= start && addr < start + pcpu_unit_size) {
				in_first_chunk = true;
				break;
			}
		}
	}

	if (in_first_chunk) {
		if (!is_vmalloc_addr(addr))
			return __pa(addr);
		else
			return page_to_phys(vmalloc_to_page(addr)) +
			       offset_in_page(addr);
	} else
		return page_to_phys(pcpu_addr_to_page(addr)) +
		       offset_in_page(addr);
}

/**
 * pcpu_alloc_alloc_info - allocate percpu allocation info
 * @nr_groups: the number of groups
 * @nr_units: the number of units
 *
 * Allocate ai which is large enough for @nr_groups groups containing
 * @nr_units units.  The returned ai's groups[0].cpu_map points to the
 * cpu_map array which is long enough for @nr_units and filled with
 * NR_CPUS.  It's the caller's responsibility to initialize cpu_map
 * pointer of other groups.
 *
 * RETURNS:
 * Pointer to the allocated pcpu_alloc_info on success, NULL on
 * failure.
 */
struct pcpu_alloc_info * __init pcpu_alloc_alloc_info(int nr_groups,
						      int nr_units)
{
	struct pcpu_alloc_info *ai;
	size_t base_size, ai_size;
	void *ptr;
	int unit;

/* IAMROOT-12AB:
 * -------------
 * pcpu_alloc_info 구조체와 그 서브 구조체인 pcpu_group_info[]의 사이즈를 구한다.
 */
	base_size = ALIGN(sizeof(*ai) + nr_groups * sizeof(ai->groups[0]),
			  __alignof__(ai->groups[0].cpu_map[0]));

/* IAMROOT-12AB:
 * -------------
 * cpu_map에 대한 공간을 nr_units 수 만큼 추가한다.
 */
	ai_size = base_size + nr_units * sizeof(ai->groups[0].cpu_map[0]);

/* IAMROOT-12AB:
 * -------------
 * 산출된 공간을 할당한다.
 */
	ptr = memblock_virt_alloc_nopanic(PFN_ALIGN(ai_size), 0);
	if (!ptr)
		return NULL;
	ai = ptr;
	ptr += base_size;

	ai->groups[0].cpu_map = ptr;

/* IAMROOT-12AB:
 * -------------
 * cpu_map[]에 초기값 NR_CPUS를 대입한다.
 */
	for (unit = 0; unit < nr_units; unit++)
		ai->groups[0].cpu_map[unit] = NR_CPUS;

	ai->nr_groups = nr_groups;
	ai->__ai_size = PFN_ALIGN(ai_size);

	return ai;
}

/**
 * pcpu_free_alloc_info - free percpu allocation info
 * @ai: pcpu_alloc_info to free
 *
 * Free @ai which was allocated by pcpu_alloc_alloc_info().
 */
void __init pcpu_free_alloc_info(struct pcpu_alloc_info *ai)
{
	memblock_free_early(__pa(ai), ai->__ai_size);
}

/**
 * pcpu_dump_alloc_info - print out information about pcpu_alloc_info
 * @lvl: loglevel
 * @ai: allocation info to dump
 *
 * Print out information about @ai using loglevel @lvl.
 */
static void pcpu_dump_alloc_info(const char *lvl,
				 const struct pcpu_alloc_info *ai)
{
	int group_width = 1, cpu_width = 1, width;
	char empty_str[] = "--------";
	int alloc = 0, alloc_end = 0;
	int group, v;
	int upa, apl;	/* units per alloc, allocs per line */

	v = ai->nr_groups;
	while (v /= 10)
		group_width++;

	v = num_possible_cpus();
	while (v /= 10)
		cpu_width++;
	empty_str[min_t(int, cpu_width, sizeof(empty_str) - 1)] = '\0';

	upa = ai->alloc_size / ai->unit_size;
	width = upa * (cpu_width + 1) + group_width + 3;
	apl = rounddown_pow_of_two(max(60 / width, 1));

	printk("%spcpu-alloc: s%zu r%zu d%zu u%zu alloc=%zu*%zu",
	       lvl, ai->static_size, ai->reserved_size, ai->dyn_size,
	       ai->unit_size, ai->alloc_size / ai->atom_size, ai->atom_size);

	for (group = 0; group < ai->nr_groups; group++) {
		const struct pcpu_group_info *gi = &ai->groups[group];
		int unit = 0, unit_end = 0;

		BUG_ON(gi->nr_units % upa);
		for (alloc_end += gi->nr_units / upa;
		     alloc < alloc_end; alloc++) {
			if (!(alloc % apl)) {
				printk(KERN_CONT "\n");
				printk("%spcpu-alloc: ", lvl);
			}
			printk(KERN_CONT "[%0*d] ", group_width, group);

			for (unit_end += upa; unit < unit_end; unit++)
				if (gi->cpu_map[unit] != NR_CPUS)
					printk(KERN_CONT "%0*d ", cpu_width,
					       gi->cpu_map[unit]);
				else
					printk(KERN_CONT "%s ", empty_str);
		}
	}
	printk(KERN_CONT "\n");
}

/**
 * pcpu_setup_first_chunk - initialize the first percpu chunk
 * @ai: pcpu_alloc_info describing how to percpu area is shaped
 * @base_addr: mapped address
 *
 * Initialize the first percpu chunk which contains the kernel static
 * perpcu area.  This function is to be called from arch percpu area
 * setup path.
 *
 * @ai contains all information necessary to initialize the first
 * chunk and prime the dynamic percpu allocator.
 *
 * @ai->static_size is the size of static percpu area.
 *
 * @ai->reserved_size, if non-zero, specifies the amount of bytes to
 * reserve after the static area in the first chunk.  This reserves
 * the first chunk such that it's available only through reserved
 * percpu allocation.  This is primarily used to serve module percpu
 * static areas on architectures where the addressing model has
 * limited offset range for symbol relocations to guarantee module
 * percpu symbols fall inside the relocatable range.
 *
 * @ai->dyn_size determines the number of bytes available for dynamic
 * allocation in the first chunk.  The area between @ai->static_size +
 * @ai->reserved_size + @ai->dyn_size and @ai->unit_size is unused.
 *
 * @ai->unit_size specifies unit size and must be aligned to PAGE_SIZE
 * and equal to or larger than @ai->static_size + @ai->reserved_size +
 * @ai->dyn_size.
 *
 * @ai->atom_size is the allocation atom size and used as alignment
 * for vm areas.
 *
 * @ai->alloc_size is the allocation size and always multiple of
 * @ai->atom_size.  This is larger than @ai->atom_size if
 * @ai->unit_size is larger than @ai->atom_size.
 *
 * @ai->nr_groups and @ai->groups describe virtual memory layout of
 * percpu areas.  Units which should be colocated are put into the
 * same group.  Dynamic VM areas will be allocated according to these
 * groupings.  If @ai->nr_groups is zero, a single group containing
 * all units is assumed.
 *
 * The caller should have mapped the first chunk at @base_addr and
 * copied static data to each unit.
 *
 * If the first chunk ends up with both reserved and dynamic areas, it
 * is served by two chunks - one to serve the core static and reserved
 * areas and the other for the dynamic area.  They share the same vm
 * and page map but uses different area allocation map to stay away
 * from each other.  The latter chunk is circulated in the chunk slots
 * and available for dynamic allocation like any other chunks.
 *
 * RETURNS:
 * 0 on success, -errno on failure.
 */
int __init pcpu_setup_first_chunk(const struct pcpu_alloc_info *ai,
				  void *base_addr)
{
	static int smap[PERCPU_DYNAMIC_EARLY_SLOTS] __initdata;
	static int dmap[PERCPU_DYNAMIC_EARLY_SLOTS] __initdata;
	size_t dyn_size = ai->dyn_size;
	size_t size_sum = ai->static_size + ai->reserved_size + dyn_size;
	struct pcpu_chunk *schunk, *dchunk = NULL;
	unsigned long *group_offsets;
	size_t *group_sizes;
	unsigned long *unit_off;
	unsigned int cpu;
	int *unit_map;
	int group, unit, i;

#define PCPU_SETUP_BUG_ON(cond)	do {					\
	if (unlikely(cond)) {						\
		pr_emerg("PERCPU: failed to initialize, %s", #cond);	\
		pr_emerg("PERCPU: cpu_possible_mask=%*pb\n",		\
			 cpumask_pr_args(cpu_possible_mask));		\
		pcpu_dump_alloc_info(KERN_EMERG, ai);			\
		BUG();							\
	}								\
} while (0)

	/* sanity checks */
	PCPU_SETUP_BUG_ON(ai->nr_groups <= 0);
#ifdef CONFIG_SMP
	PCPU_SETUP_BUG_ON(!ai->static_size);
	PCPU_SETUP_BUG_ON((unsigned long)__per_cpu_start & ~PAGE_MASK);
#endif
	PCPU_SETUP_BUG_ON(!base_addr);
	PCPU_SETUP_BUG_ON((unsigned long)base_addr & ~PAGE_MASK);
	PCPU_SETUP_BUG_ON(ai->unit_size < size_sum);
	PCPU_SETUP_BUG_ON(ai->unit_size & ~PAGE_MASK);
	PCPU_SETUP_BUG_ON(ai->unit_size < PCPU_MIN_UNIT_SIZE);
	PCPU_SETUP_BUG_ON(ai->dyn_size < PERCPU_DYNAMIC_EARLY_SIZE);
	PCPU_SETUP_BUG_ON(pcpu_verify_alloc_info(ai) < 0);

	/* process group information and build config tables accordingly */

/* IAMROOT-12AB:
 * -------------
 * group_offsets[nr_groups] 할당 
 * group_sizes[nr_groups] 할당
 * unit_map[nr_cpu_ids] 할당
 * unit_off[nr_cpu_ids] 할당
 */
	group_offsets = memblock_virt_alloc(ai->nr_groups *
					     sizeof(group_offsets[0]), 0);
	group_sizes = memblock_virt_alloc(ai->nr_groups *
					   sizeof(group_sizes[0]), 0);
	unit_map = memblock_virt_alloc(nr_cpu_ids * sizeof(unit_map[0]), 0);
	unit_off = memblock_virt_alloc(nr_cpu_ids * sizeof(unit_off[0]), 0);

/* IAMROOT-12AB:
 * -------------
 * 
 */
	for (cpu = 0; cpu < nr_cpu_ids; cpu++)
		unit_map[cpu] = UINT_MAX;

	pcpu_low_unit_cpu = NR_CPUS;
	pcpu_high_unit_cpu = NR_CPUS;

	for (group = 0, unit = 0; group < ai->nr_groups; group++, unit += i) {
		const struct pcpu_group_info *gi = &ai->groups[group];

		group_offsets[group] = gi->base_offset;
		group_sizes[group] = gi->nr_units * ai->unit_size;

/* IAMROOT-12AB:
 * -------------
 * unit->cpu 매핑되어 있는 cpu_map[]을 사용하여 cpu->unit 매핑을 구성
 */
		for (i = 0; i < gi->nr_units; i++) {
			cpu = gi->cpu_map[i];
			if (cpu == NR_CPUS)
				continue;

			PCPU_SETUP_BUG_ON(cpu >= nr_cpu_ids);
			PCPU_SETUP_BUG_ON(!cpu_possible(cpu));
			PCPU_SETUP_BUG_ON(unit_map[cpu] != UINT_MAX);
/* IAMROOT-12AB:
 * -------------
 * cpu->unit 매핑 구성
 */
			unit_map[cpu] = unit + i;
			unit_off[cpu] = gi->base_offset + i * ai->unit_size;

			/* determine low/high unit_cpu */

/* IAMROOT-12AB:
 * -------------
 * pcpu_low_unit_cpu: offset가 가장 낮은 cpu id 
 * pcpu_high_unit_cpu: offset가 가장 높은 cpu id
 */
			if (pcpu_low_unit_cpu == NR_CPUS ||
			    unit_off[cpu] < unit_off[pcpu_low_unit_cpu])
				pcpu_low_unit_cpu = cpu;
			if (pcpu_high_unit_cpu == NR_CPUS ||
			    unit_off[cpu] > unit_off[pcpu_high_unit_cpu])
				pcpu_high_unit_cpu = cpu;
		}
	}

/* IAMROOT-12AB:
 * -------------
 * pcpu_nr_units는 cpu수와 다를 수 있다.
 * (사용하지 않는 unit를 포함한 수)
 */
	pcpu_nr_units = unit;

	for_each_possible_cpu(cpu)
		PCPU_SETUP_BUG_ON(unit_map[cpu] == UINT_MAX);

	/* we're done parsing the input, undefine BUG macro and dump config */
#undef PCPU_SETUP_BUG_ON
	pcpu_dump_alloc_info(KERN_DEBUG, ai);

/* IAMROOT-12AB:
 * -------------
 * 그룹 배열 정보와 cpu->unit 매핑 정보를 전역 변수가 가리키게 한다.
 */
	pcpu_nr_groups = ai->nr_groups;
	pcpu_group_offsets = group_offsets;
	pcpu_group_sizes = group_sizes;
	pcpu_unit_map = unit_map;
	pcpu_unit_offsets = unit_off;

	/* determine basic parameters */
	pcpu_unit_pages = ai->unit_size >> PAGE_SHIFT;
	pcpu_unit_size = pcpu_unit_pages << PAGE_SHIFT;
	pcpu_atom_size = ai->atom_size;

/* IAMROOT-12AB:
 * -------------
 * pcpu_chunk 구조체 + unit 페이지 수만큼의 비트맵(단위: 워드)
 *                     (예: 44K -> 11개 페이지 -> unsigned long 하나)
 */
	pcpu_chunk_struct_size = sizeof(struct pcpu_chunk) +
		BITS_TO_LONGS(pcpu_unit_pages) * sizeof(unsigned long);

	/*
	 * Allocate chunk slots.  The additional last slot is for
	 * empty chunks.
	 */

/* IAMROOT-12AB:
 * -------------
 * unit 사이즈로 슬롯 크기를 결정하고 마지막 슬롯은 empty chunk 용도이다.
 * unit_size가 32K~64K-1인 경우 13+2=15개의 슬롯이 만들어진다. 
 *
 * pcpu_slot[] 배열은 per-cpu 할당된 공간의 파편화를 최소화하기 위해 
 * 각 chunk의 free_size의 변동에 따라 slot을 옮겨다니며 dynamic per-cpu 
 * 할당이 필요할 때 마다 작은 사이즈부터 큰 사이즈로 옮기면서 할당할 
 * free size 및 contig_hint를 확인하여 적절한 chunk를 찾게되어 있다.
 *
 * rpi2: 아래와 같이 총 15개의 slot이 생성되어 관리된다.
 * pcpu_slot[0] ->  not used
 * pcpu_slot[1] ->         ~ 0x000f
 * pcpu_slot[2] ->  0x0010 ~ 0x001f 
 * pcpu_slot[3] ->  0x0020 ~ 0x003f
 * ...
 * pcpu_slot[12] -> 0x4000 ~ 0x7fff
 * pcpu_slot[13] -> 0x8000 ~ 0xffff
 * pcpu_slot[14] -> empty chunk가 미리 대기되어 있다.
 */
	pcpu_nr_slots = __pcpu_size_to_slot(pcpu_unit_size) + 2;
	pcpu_slot = memblock_virt_alloc(
			pcpu_nr_slots * sizeof(pcpu_slot[0]), 0);
	for (i = 0; i < pcpu_nr_slots; i++)
		INIT_LIST_HEAD(&pcpu_slot[i]);

	/*
	 * Initialize static chunk.  If reserved_size is zero, the
	 * static chunk covers static area + dynamic allocation area
	 * in the first chunk.  If reserved_size is not zero, it
	 * covers static area + reserved area (mostly used for module
	 * static percpu allocation).
	 */

/* IAMROOT-12AB:
 * -------------
 * chunk 관리 매커니즘은 두 가지로 나뉜다.
 *	- schunk: static chunk
 *		  모듈이 없을 때 dynamic 영역을 관리 
 *		  모듈이 있을 때 reserve 영역을 관리 (모듈이 사용하는 static)
 *	- dchunk: dynamic chunk 
 *		  모듈이 없을 때 사용안함
 *		  모듈이 있을 때 dynamic 영역을 관리
 */
	schunk = memblock_virt_alloc(pcpu_chunk_struct_size, 0);
	INIT_LIST_HEAD(&schunk->list);

/* IAMROOT-12AB:
 * -------------
 * 관리 map이 처음 static으로 128개 사용되다 모자라는 경우 확장을 위해 
 * map 확장 함수를 등록해둔다.
 */
	INIT_WORK(&schunk->map_extend_work, pcpu_map_extend_workfn);
	schunk->base_addr = base_addr;

/* IAMROOT-12AB:
 * -------------
 * 처음에는 128개의 static 엔트리로 관리
 */
	schunk->map = smap;
	schunk->map_alloc = ARRAY_SIZE(smap);
	schunk->immutable = true;

/* IAMROOT-12AB:
 * -------------
 * 각 unit 페이지들을 활성화된 상태로 비트맵을 초기화한다 
 * (first chunk를 만들 때에는 이미 매핑된 lowmem 메모리를 사용했으므로 
 * 항상 populated 되어 있는 것으로 설정한다. 추가 chunk를 만드는 경우에는 
 * populate되어 있지 않게 초기화한다.)
 */
	bitmap_fill(schunk->populated, pcpu_unit_pages);
	schunk->nr_populated = pcpu_unit_pages;

	if (ai->reserved_size) {

/* IAMROOT-12AB:
 * -------------
 * 모듈을 사용하는 경우
 *	- pcpu_first_chunk에 dchunk 사용
 *	- pcpu_reserved_chunk에 schunk 사용 
 */
		schunk->free_size = ai->reserved_size;
		pcpu_reserved_chunk = schunk;
		pcpu_reserved_chunk_limit = ai->static_size + ai->reserved_size;
	} else {

/* IAMROOT-12AB:
 * -------------
 * 모듈을 사용하지 않는 경우 
 *	- pcpu_first_chunk에 schunk 사용 
 *	- pcpu_reserved_chunk에 null
 */
		schunk->free_size = dyn_size;
		dyn_size = 0;			/* dynamic area covered */
	}
	schunk->contig_hint = schunk->free_size;

	schunk->map[0] = 1;
	schunk->map[1] = ai->static_size;
	schunk->map_used = 1;
	if (schunk->free_size)
		schunk->map[++schunk->map_used] = 1 | (ai->static_size + schunk->free_size);
	else
		schunk->map[1] |= 1;

	/* init dynamic chunk if necessary */
	if (dyn_size) {
		dchunk = memblock_virt_alloc(pcpu_chunk_struct_size, 0);
		INIT_LIST_HEAD(&dchunk->list);
		INIT_WORK(&dchunk->map_extend_work, pcpu_map_extend_workfn);
		dchunk->base_addr = base_addr;
		dchunk->map = dmap;
		dchunk->map_alloc = ARRAY_SIZE(dmap);
		dchunk->immutable = true;
		bitmap_fill(dchunk->populated, pcpu_unit_pages);
		dchunk->nr_populated = pcpu_unit_pages;

/* IAMROOT-12AB:
 * -------------
 * first chunk의 dynamic 영역을 관리하기 위한 맵을 준비한다.
 * 기본적으로 3개의 엔트리를 준비하며(그래도 2개의 엔트리를 사용한 것으로 표기)
 * 첫 번째 엔트리에는 static+reserved 영역이 used(1)로 설정되고,
 * 두 번째 엔트리에는 dynamic 영역이 free(0)로 설정된다.
 * 세 번째 엔트리에는 dynamic 영역이 끝나는 limit 값이 설정된다.
 */
		dchunk->contig_hint = dchunk->free_size = dyn_size;
		dchunk->map[0] = 1;
		dchunk->map[1] = pcpu_reserved_chunk_limit;
		dchunk->map[2] = (pcpu_reserved_chunk_limit + dchunk->free_size) | 1;
		dchunk->map_used = 2;
	}

	/* link the first chunk in */
	pcpu_first_chunk = dchunk ?: schunk;

/* IAMROOT-12AB:
 * -------------
 * first chunk의 dynamic 영역에서 할당 가능한 온전한 페이지의 수를 알아온다.
 */
	pcpu_nr_empty_pop_pages +=
		pcpu_count_occupied_pages(pcpu_first_chunk, 1);

/* IAMROOT-12AB:
 * -------------
 * first chunk를 적절한 slot으로 배치한다.
 */
	pcpu_chunk_relocate(pcpu_first_chunk, -1);

	/* we're done */
	pcpu_base_addr = base_addr;
	return 0;
}

#ifdef CONFIG_SMP

const char * const pcpu_fc_names[PCPU_FC_NR] __initconst = {
	[PCPU_FC_AUTO]	= "auto",
	[PCPU_FC_EMBED]	= "embed",
	[PCPU_FC_PAGE]	= "page",
};

enum pcpu_fc pcpu_chosen_fc __initdata = PCPU_FC_AUTO;

static int __init percpu_alloc_setup(char *str)
{
	if (!str)
		return -EINVAL;

	if (0)
		/* nada */;
#ifdef CONFIG_NEED_PER_CPU_EMBED_FIRST_CHUNK
	else if (!strcmp(str, "embed"))
		pcpu_chosen_fc = PCPU_FC_EMBED;
#endif
#ifdef CONFIG_NEED_PER_CPU_PAGE_FIRST_CHUNK
	else if (!strcmp(str, "page"))
		pcpu_chosen_fc = PCPU_FC_PAGE;
#endif
	else
		pr_warning("PERCPU: unknown allocator %s specified\n", str);

	return 0;
}
early_param("percpu_alloc", percpu_alloc_setup);

/*
 * pcpu_embed_first_chunk() is used by the generic percpu setup.
 * Build it if needed by the arch config or the generic setup is going
 * to be used.
 */
#if defined(CONFIG_NEED_PER_CPU_EMBED_FIRST_CHUNK) || \
	!defined(CONFIG_HAVE_SETUP_PER_CPU_AREA)
#define BUILD_EMBED_FIRST_CHUNK
#endif

/* build pcpu_page_first_chunk() iff needed by the arch config */
#if defined(CONFIG_NEED_PER_CPU_PAGE_FIRST_CHUNK)
#define BUILD_PAGE_FIRST_CHUNK
#endif

/* pcpu_build_alloc_info() is used by both embed and page first chunk */
#if defined(BUILD_EMBED_FIRST_CHUNK) || defined(BUILD_PAGE_FIRST_CHUNK)
/**
 * pcpu_build_alloc_info - build alloc_info considering distances between CPUs
 * @reserved_size: the size of reserved percpu area in bytes
 * @dyn_size: minimum free size for dynamic allocation in bytes
 * @atom_size: allocation atom size
 * @cpu_distance_fn: callback to determine distance between cpus, optional
 *
 * This function determines grouping of units, their mappings to cpus
 * and other parameters considering needed percpu size, allocation
 * atom size and distances between CPUs.
 *
 * Groups are always mutliples of atom size and CPUs which are of
 * LOCAL_DISTANCE both ways are grouped together and share space for
 * units in the same group.  The returned configuration is guaranteed
 * to have CPUs on different nodes on different groups and >=75% usage
 * of allocated virtual address space.
 *
 * RETURNS:
 * On success, pointer to the new allocation_info is returned.  On
 * failure, ERR_PTR value is returned.
 */
/* IAMROOT-12 fehead (2016-11-24):
 * --------------------------
 * PERCPU_MODULE_RESERVE = 8 << 10, PERCPU_DYNAMIC_RESERVE = 20 << 10
<<<<<<< HEAD
 * (PERCPU_MODULE_RESERVE, PERCPU_DYNAMIC_RESERVE, PAGE_SIZE, NULL)
=======
 * (PERCPU_MODULE_RESERVE, PERCPU_DYNAMIC_RESERVE, PAGE_SIZE, pcpu_dfl_fc_alloc)
 * pcpu_build_alloc_info(8k, 20k, 4k, pcpu_dfl_fc_alloc);
>>>>>>> 82ee6ae9
 */
static struct pcpu_alloc_info * __init pcpu_build_alloc_info(
				size_t reserved_size, size_t dyn_size,
				size_t atom_size,
				pcpu_fc_cpu_distance_fn_t cpu_distance_fn)
{
	static int group_map[NR_CPUS] __initdata;
	static int group_cnt[NR_CPUS] __initdata;

/* IAMROOT-12AB:
 * -------------
 * static_size: per_cpu 섹션 영역 크기
 *	rpi2: 0x3ec0으로 계산을 시도
 */
	const size_t static_size = __per_cpu_end - __per_cpu_start;
	int nr_groups = 1, nr_units = 0;
	size_t size_sum, min_unit_size, alloc_size;
	int upa, max_upa, uninitialized_var(best_upa);	/* units_per_alloc */
	int last_allocs, group, unit;
	unsigned int cpu, tcpu;
	struct pcpu_alloc_info *ai;
	unsigned int *cpu_map;

	/* this function may be called multiple times */
	memset(group_map, 0, sizeof(group_map));
	memset(group_cnt, 0, sizeof(group_cnt));

	/* calculate size_sum and ensure dyn_size is enough for early alloc */

/* IAMROOT-12AB:
 * -------------
 * rpi2: size_sum = 0x3ec0 + 0x2000 + 0x5000 = 0xb000 (0xaec0를 4k align)
 */
	size_sum = PFN_ALIGN(static_size + reserved_size +
			    max_t(size_t, dyn_size, PERCPU_DYNAMIC_EARLY_SIZE));

/* IAMROOT-12AB:
 * -------------
 * rpi2: dyn_size = 0xb000 - 0x3ec0 - 0x2000 = 0x5140
 */
	dyn_size = size_sum - static_size - reserved_size;

	/*
	 * Determine min_unit_size, alloc_size and max_upa such that
	 * alloc_size is multiple of atom_size and is the smallest
	 * which can accommodate 4k aligned segments which are equal to
	 * or larger than min_unit_size.
	 */

/* IAMROOT-12AB:
 * -------------
 * rpi2: min_unit_size = 0xb000
 */
	min_unit_size = max_t(size_t, size_sum, PCPU_MIN_UNIT_SIZE);

/* IAMROOT-12AB:
 * -------------
 * rpi2: alloc_size = 0xb000
 */
	alloc_size = roundup(min_unit_size, atom_size);

/* IAMROOT-12AB:
 * -------------
 * 할당 사이즈를 upa로 나누어서 남는 공간이 없도록 upa를 줄여나간다.
 * 또한 할당 사이즈를 upa로 나누어서 페이지 정렬이 안되면 upa를 줄여나간다.
 *
 * rpi2: upa(Unit Per Alloc) = 1
 */
	upa = alloc_size / min_unit_size;
	while (alloc_size % upa || ((alloc_size / upa) & ~PAGE_MASK))
		upa--;
	max_upa = upa;

/* IAMROOT-12AB:
 * -------------
 * cpu간에 같은 노드에 속하는지 distance를 확인하여 같은 노드에 있을 때 
 * 노드(그룹) 카운터를 증가시키고, 각 cpu가 속한 노드(그룹)을 파악한다.
 */
	/* group cpus according to their proximity */
	for_each_possible_cpu(cpu) {
		group = 0;
	next_group:
		for_each_possible_cpu(tcpu) {
			if (cpu == tcpu)
				break;
			if (group_map[tcpu] == group && cpu_distance_fn &&
			    (cpu_distance_fn(cpu, tcpu) > LOCAL_DISTANCE ||
			     cpu_distance_fn(tcpu, cpu) > LOCAL_DISTANCE)) {
				group++;
				nr_groups = max(nr_groups, group + 1);
				goto next_group;
			}
		}

/* IAMROOT-12AB:
 * -------------
 * group_map[]:	cpu -> 노드(그룹) 변환 테이블
 * group_cnt[]:	노드(그룹)별로 -> cpu 수 
 */
		group_map[cpu] = group;
		group_cnt[group]++;
	}

	/*
	 * Expand unit size until address space usage goes over 75%
	 * and then as much as possible without using more address
	 * space.
	 */

/* IAMROOT-12AB:
 * -------------
 * atom_size가 큰 아키텍처에서 unit이 여러 개 산출되는데 불필요한 공간을
 * 줄여서 각 노드(그룹)에 필요한 만큼의 unit 수로 줄인다.
 *
 * 예) rpi2: 여전히 upa=1을 사용한다.
 * 예) rpi2의 요건과 같이하여 8 cpu, 2 node, atom_size=2M를 사용하는 경우 
 *     upa가 46 -> 32 -> 8로 줄어든다.
 */
	last_allocs = INT_MAX;
	for (upa = max_upa; upa; upa--) {
		int allocs = 0, wasted = 0;

		if (alloc_size % upa || ((alloc_size / upa) & ~PAGE_MASK))
			continue;

		for (group = 0; group < nr_groups; group++) {
			int this_allocs = DIV_ROUND_UP(group_cnt[group], upa);
			allocs += this_allocs;
			wasted += this_allocs * upa - group_cnt[group];
		}

		/*
		 * Don't accept if wastage is over 1/3.  The
		 * greater-than comparison ensures upa==1 always
		 * passes the following check.
		 */
		if (wasted > num_possible_cpus() / 3)
			continue;

		/* and then don't consume more memory */
		if (allocs > last_allocs)
			break;
		last_allocs = allocs;
		best_upa = upa;
	}
	upa = best_upa;

	/* allocate and fill alloc_info */

/* IAMROOT-12AB:
 * -------------
 * nr_units: 각 그룹(노드)에 속한 cpu 수를 산출
 */
	for (group = 0; group < nr_groups; group++)
		nr_units += roundup(group_cnt[group], upa);

/* IAMROOT-12AB:
 * -------------
 * ai와 그 서브 구조체에 대한 공간을 할당해온다.
 */
	ai = pcpu_alloc_alloc_info(nr_groups, nr_units);
	if (!ai)
		return ERR_PTR(-ENOMEM);
	cpu_map = ai->groups[0].cpu_map;

	for (group = 0; group < nr_groups; group++) {
		ai->groups[group].cpu_map = cpu_map;
		cpu_map += roundup(group_cnt[group], upa);
	}

/* IAMROOT-12AB:
 * -------------
 * 할당 받은 구조체 pcpu_alloc_info에 산출된 값들을 설정한다.
 */
	ai->static_size = static_size;
	ai->reserved_size = reserved_size;
	ai->dyn_size = dyn_size;
	ai->unit_size = alloc_size / upa;
	ai->atom_size = atom_size;
	ai->alloc_size = alloc_size;

	for (group = 0, unit = 0; group_cnt[group]; group++) {
		struct pcpu_group_info *gi = &ai->groups[group];

		/*
		 * Initialize base_offset as if all groups are located
		 * back-to-back.  The caller should update this to
		 * reflect actual allocation.
		 */

/* IAMROOT-12AB:
 * -------------
 * unit별 offset를 결정한다.
 */
		gi->base_offset = unit * ai->unit_size;

/* IAMROOT-12AB:
 * -------------
 * unit->cpu 매핑을 한다.
 */
		for_each_possible_cpu(cpu)
			if (group_map[cpu] == group)
				gi->cpu_map[gi->nr_units++] = cpu;
		gi->nr_units = roundup(gi->nr_units, upa);
		unit += gi->nr_units;
	}
	BUG_ON(unit != nr_units);

	return ai;
}
#endif /* BUILD_EMBED_FIRST_CHUNK || BUILD_PAGE_FIRST_CHUNK */

#if defined(BUILD_EMBED_FIRST_CHUNK)
/**
 * pcpu_embed_first_chunk - embed the first percpu chunk into bootmem
 * @reserved_size: the size of reserved percpu area in bytes
 * @dyn_size: minimum free size for dynamic allocation in bytes
 * @atom_size: allocation atom size
 * @cpu_distance_fn: callback to determine distance between cpus, optional
 * @alloc_fn: function to allocate percpu page
 * @free_fn: function to free percpu page
 *
 * This is a helper to ease setting up embedded first percpu chunk and
 * can be called where pcpu_setup_first_chunk() is expected.
 *
 * If this function is used to setup the first chunk, it is allocated
 * by calling @alloc_fn and used as-is without being mapped into
 * vmalloc area.  Allocations are always whole multiples of @atom_size
 * aligned to @atom_size.
 *
 * This enables the first chunk to piggy back on the linear physical
 * mapping which often uses larger page size.  Please note that this
 * can result in very sparse cpu->unit mapping on NUMA machines thus
 * requiring large vmalloc address space.  Don't use this allocator if
 * vmalloc space is not orders of magnitude larger than distances
 * between node memory addresses (ie. 32bit NUMA machines).
 *
 * @dyn_size specifies the minimum dynamic area size.
 *
 * If the needed size is smaller than the minimum or specified unit
 * size, the leftover is returned using @free_fn.
 *
 * RETURNS:
 * 0 on success, -errno on failure.
 */
/* IAMROOT-12 fehead (2016-11-24):
 * --------------------------
<<<<<<< HEAD
=======
 * per-cpu 데이터 영역 할당에 필요한 구성정보를 준비한다.
 *
>>>>>>> 82ee6ae9
 * PERCPU_MODULE_RESERVE = 8 << 10, PERCPU_DYNAMIC_RESERVE = 20 << 10
 * rc = pcpu_embed_first_chunk(PERCPU_MODULE_RESERVE,
 *      	    PERCPU_DYNAMIC_RESERVE, PAGE_SIZE, NULL,
 *      	    pcpu_dfl_fc_alloc, pcpu_dfl_fc_free);
<<<<<<< HEAD
=======
 * pcpu_embed_first_chunk(8k, 20k, 4k, NULL, pcpu_dfl_fc_alloc, pcpu_dfl_fc_free);
>>>>>>> 82ee6ae9
 */
int __init pcpu_embed_first_chunk(size_t reserved_size, size_t dyn_size,
				  size_t atom_size,
				  pcpu_fc_cpu_distance_fn_t cpu_distance_fn,
				  pcpu_fc_alloc_fn_t alloc_fn,
				  pcpu_fc_free_fn_t free_fn)
{
	void *base = (void *)ULONG_MAX;
	void **areas = NULL;
	struct pcpu_alloc_info *ai;
	size_t size_sum, areas_size, max_distance;
	int group, i, rc;

/* IAMROOT-12AB:
 * -------------
 * pcpu_alloc_info 구조체 및 그 서브 구조체 정보를 할당하고 구성해온다.
 * (내부에 그룹별로 unit->cpu 매핑을 구성한다)
 */
/* IAMROOT-12 fehead (2016-11-28):
 * --------------------------
 * pcpu_build_alloc_info(8k, 20k, 4k, pcpu_dfl_fc_alloc);
 */
	ai = pcpu_build_alloc_info(reserved_size, dyn_size, atom_size,
				   cpu_distance_fn);
	if (IS_ERR(ai))
		return PTR_ERR(ai);

	size_sum = ai->static_size + ai->reserved_size + ai->dyn_size;
	areas_size = PFN_ALIGN(ai->nr_groups * sizeof(void *));

/* IAMROOT-12AB:
 * -------------
 * 그룹 수 만큼 임시로 void * areas[] 배열 할당.
 */
	areas = memblock_virt_alloc_nopanic(areas_size, 0);
	if (!areas) {
		rc = -ENOMEM;
		goto out_free;
	}

	/* allocate, copy and determine base address */

/* IAMROOT-12AB:
 * -------------
 * per-cpu 공간을 그룹(노드)별로 할당한다.
 * (각 그룹(노드)별 upa 단위로 정렬된 gi->nu_units x ai->unit_size 만큼
 * 공간을 할당받는다.)
 */
	for (group = 0; group < ai->nr_groups; group++) {
		struct pcpu_group_info *gi = &ai->groups[group];
		unsigned int cpu = NR_CPUS;
		void *ptr;

		for (i = 0; i < gi->nr_units && cpu == NR_CPUS; i++)
			cpu = gi->cpu_map[i];
		BUG_ON(cpu == NR_CPUS);

		/* allocate space for the whole group */

/* IAMROOT-12AB:
 * -------------
 * local 노드의 메모리를 access하여 성능을 높이게 하기 위해 그룹(노드)별로
 * 메모리를 구분하여 할당한다. (arm의 mainline 코드는 메모리 할당을 누마
 * 그룹과 관계없이 할당한다.)
 */
		ptr = alloc_fn(cpu, gi->nr_units * ai->unit_size, atom_size);
		if (!ptr) {
			rc = -ENOMEM;
			goto out_free_areas;
		}
		/* kmemleak tracks the percpu allocations separately */
		kmemleak_free(ptr);
		areas[group] = ptr;

		base = min(ptr, base);
	}

	/*
	 * Copy data and free unused parts.  This should happen after all
	 * allocations are complete; otherwise, we may end up with
	 * overlapping groups.
	 */

/* IAMROOT-12AB:
 * -------------
 * 할당 받은 공간에 per-cpu static 값들을 복사하고,
 * 사용하지 않는 유닛 공간은 free 시킨다.
 * 또한 dynamic 위의 사용하지 않는 공간도 free 시킨다.
 */
	for (group = 0; group < ai->nr_groups; group++) {
		struct pcpu_group_info *gi = &ai->groups[group];
		void *ptr = areas[group];

		for (i = 0; i < gi->nr_units; i++, ptr += ai->unit_size) {
			if (gi->cpu_map[i] == NR_CPUS) {
				/* unused unit, free whole */
				free_fn(ptr, ai->unit_size);
				continue;
			}
			/* copy and return the unused part */
			memcpy(ptr, __per_cpu_load, ai->static_size);
			free_fn(ptr + size_sum, ai->unit_size - size_sum);
		}
	}

	/* base address is now known, determine group base offsets */

/* IAMROOT-12AB:
 * -------------
 * 최초 offset부터 가장 멀리 떨어진 그룹(노드)의 offset와의 최대 거리를
 * 산출한다.
 */
	max_distance = 0;
	for (group = 0; group < ai->nr_groups; group++) {
		ai->groups[group].base_offset = areas[group] - base;
		max_distance = max_t(size_t, max_distance,
				     ai->groups[group].base_offset);
	}
	max_distance += ai->unit_size;

	/* warn if maximum distance is further than 75% of vmalloc space */

/* IAMROOT-12AB:
 * -------------
 * 최대 거리가 vmalloc 공간의 75%를 초과하는 경우 경고 메시지를 출력한다.
 * PAGE_FIRST_CHUNK가 지원되는 x86등의 아키텍처에서 PAGE 방식으로 다시
 * 준비하게 한다. (sparc64에서 문제가 발견되어 workaroung 패치하여 사용)
 */
	if (max_distance > VMALLOC_TOTAL * 3 / 4) {
		pr_warning("PERCPU: max_distance=0x%zx too large for vmalloc "
			   "space 0x%lx\n", max_distance,
			   VMALLOC_TOTAL);
#ifdef CONFIG_NEED_PER_CPU_PAGE_FIRST_CHUNK
		/* and fail if we have fallback */
		rc = -EINVAL;
		goto out_free;
#endif
	}

	pr_info("PERCPU: Embedded %zu pages/cpu @%p s%zu r%zu d%zu u%zu\n",
		PFN_DOWN(size_sum), base, ai->static_size, ai->reserved_size,
		ai->dyn_size, ai->unit_size);

	rc = pcpu_setup_first_chunk(ai, base);
	goto out_free;

out_free_areas:
	for (group = 0; group < ai->nr_groups; group++)
		if (areas[group])
			free_fn(areas[group],
				ai->groups[group].nr_units * ai->unit_size);
out_free:

/* IAMROOT-12AB:
 * -------------
 * ai 구조체와 areas[] 배열을 다 사용하였으므로 free 한다.
 */
	pcpu_free_alloc_info(ai);
	if (areas)
		memblock_free_early(__pa(areas), areas_size);
	return rc;
}
#endif /* BUILD_EMBED_FIRST_CHUNK */

#ifdef BUILD_PAGE_FIRST_CHUNK
/**
 * pcpu_page_first_chunk - map the first chunk using PAGE_SIZE pages
 * @reserved_size: the size of reserved percpu area in bytes
 * @alloc_fn: function to allocate percpu page, always called with PAGE_SIZE
 * @free_fn: function to free percpu page, always called with PAGE_SIZE
 * @populate_pte_fn: function to populate pte
 *
 * This is a helper to ease setting up page-remapped first percpu
 * chunk and can be called where pcpu_setup_first_chunk() is expected.
 *
 * This is the basic allocator.  Static percpu area is allocated
 * page-by-page into vmalloc area.
 *
 * RETURNS:
 * 0 on success, -errno on failure.
 */
int __init pcpu_page_first_chunk(size_t reserved_size,
				 pcpu_fc_alloc_fn_t alloc_fn,
				 pcpu_fc_free_fn_t free_fn,
				 pcpu_fc_populate_pte_fn_t populate_pte_fn)
{
	static struct vm_struct vm;
	struct pcpu_alloc_info *ai;
	char psize_str[16];
	int unit_pages;
	size_t pages_size;
	struct page **pages;
	int unit, i, j, rc;

	snprintf(psize_str, sizeof(psize_str), "%luK", PAGE_SIZE >> 10);

	ai = pcpu_build_alloc_info(reserved_size, 0, PAGE_SIZE, NULL);
	if (IS_ERR(ai))
		return PTR_ERR(ai);
	BUG_ON(ai->nr_groups != 1);
	BUG_ON(ai->groups[0].nr_units != num_possible_cpus());

	unit_pages = ai->unit_size >> PAGE_SHIFT;

	/* unaligned allocations can't be freed, round up to page size */
	pages_size = PFN_ALIGN(unit_pages * num_possible_cpus() *
			       sizeof(pages[0]));
	pages = memblock_virt_alloc(pages_size, 0);

	/* allocate pages */
	j = 0;
	for (unit = 0; unit < num_possible_cpus(); unit++)
		for (i = 0; i < unit_pages; i++) {
			unsigned int cpu = ai->groups[0].cpu_map[unit];
			void *ptr;

			ptr = alloc_fn(cpu, PAGE_SIZE, PAGE_SIZE);
			if (!ptr) {
				pr_warning("PERCPU: failed to allocate %s page "
					   "for cpu%u\n", psize_str, cpu);
				goto enomem;
			}
			/* kmemleak tracks the percpu allocations separately */
			kmemleak_free(ptr);
			pages[j++] = virt_to_page(ptr);
		}

	/* allocate vm area, map the pages and copy static data */
	vm.flags = VM_ALLOC;
	vm.size = num_possible_cpus() * ai->unit_size;
	vm_area_register_early(&vm, PAGE_SIZE);

	for (unit = 0; unit < num_possible_cpus(); unit++) {
		unsigned long unit_addr =
			(unsigned long)vm.addr + unit * ai->unit_size;

		for (i = 0; i < unit_pages; i++)
			populate_pte_fn(unit_addr + (i << PAGE_SHIFT));

		/* pte already populated, the following shouldn't fail */
		rc = __pcpu_map_pages(unit_addr, &pages[unit * unit_pages],
				      unit_pages);
		if (rc < 0)
			panic("failed to map percpu area, err=%d\n", rc);

		/*
		 * FIXME: Archs with virtual cache should flush local
		 * cache for the linear mapping here - something
		 * equivalent to flush_cache_vmap() on the local cpu.
		 * flush_cache_vmap() can't be used as most supporting
		 * data structures are not set up yet.
		 */

		/* copy static data */
		memcpy((void *)unit_addr, __per_cpu_load, ai->static_size);
	}

	/* we're ready, commit */
	pr_info("PERCPU: %d %s pages/cpu @%p s%zu r%zu d%zu\n",
		unit_pages, psize_str, vm.addr, ai->static_size,
		ai->reserved_size, ai->dyn_size);

	rc = pcpu_setup_first_chunk(ai, vm.addr);
	goto out_free_ar;

enomem:
	while (--j >= 0)
		free_fn(page_address(pages[j]), PAGE_SIZE);
	rc = -ENOMEM;
out_free_ar:
	memblock_free_early(__pa(pages), pages_size);
	pcpu_free_alloc_info(ai);
	return rc;
}
#endif /* BUILD_PAGE_FIRST_CHUNK */

#ifndef	CONFIG_HAVE_SETUP_PER_CPU_AREA
/*
 * Generic SMP percpu area setup.
 *
 * The embedding helper is used because its behavior closely resembles
 * the original non-dynamic generic percpu area setup.  This is
 * important because many archs have addressing restrictions and might
 * fail if the percpu area is located far away from the previous
 * location.  As an added bonus, in non-NUMA cases, embedding is
 * generally a good idea TLB-wise because percpu area can piggy back
 * on the physical linear memory mapping which uses large page
 * mappings on applicable archs.
 */
unsigned long __per_cpu_offset[NR_CPUS] __read_mostly;
EXPORT_SYMBOL(__per_cpu_offset);

static void * __init pcpu_dfl_fc_alloc(unsigned int cpu, size_t size,
				       size_t align)
{

/* IAMROOT-12AB:
 * -------------
 * DMA 공간을 제외한 공간을 할당받아온다.
 */
	return  memblock_virt_alloc_from_nopanic(
			size, align, __pa(MAX_DMA_ADDRESS));
}

static void __init pcpu_dfl_fc_free(void *ptr, size_t size)
{
	memblock_free_early(__pa(ptr), size);
}

/* IAMROOT-12 fehead (2016-11-24):
 * --------------------------
<<<<<<< HEAD
 * pi2
=======
 * pi2 :  per-cpu 데이터를 사용할 수 있도록 준비한다.
>>>>>>> 82ee6ae9
 */
void __init setup_per_cpu_areas(void)
{
	unsigned long delta;
	unsigned int cpu;
	int rc;

	/*
	 * Always reserve area for module percpu variables.  That's
	 * what the legacy allocator did.
	 */

/* IAMROOT-12AB:
 * -------------
 * Embed 방식으로 first chunk를 생성한다.
 *
 * PERCPU_MODULE_RESERVE(8K)
 *	- 모듈에서 사용하는 static per-cpu 공간이 8K 밖에 제공되지 않으므로 
 *	  모듈에서 사용량이 많은 경우 추가하여 사용해야 한다.
 * PERCPU_DYNAMIC_RESERVE(32bit=20K, 64bit=28K)
 */
/* IAMROOT-12 fehead (2016-11-24):
 * --------------------------
 * PERCPU_MODULE_RESERVE = 8 << 10, PERCPU_DYNAMIC_RESERVE = 20 << 10
<<<<<<< HEAD
=======
 * (8k, 20k, 4k, NULL, pcpu_dfl_fc_alloc, pcpu_dfl_fc_free);
>>>>>>> 82ee6ae9
 */
	rc = pcpu_embed_first_chunk(PERCPU_MODULE_RESERVE,
				    PERCPU_DYNAMIC_RESERVE, PAGE_SIZE, NULL,
				    pcpu_dfl_fc_alloc, pcpu_dfl_fc_free);
	if (rc < 0)
		panic("Failed to initialize percpu areas.");

/* IAMROOT-12AB:
 * -------------
 * percpu 섹션의 시작 주소와 할당 받은 first chunk의 주소의 차를 delta로 
 * 얻어와서 각 cpu별 유니트의 offset에 더해준다.
 *
 * delta:
 *	DEFINE_PER_CPU()로 만든 static per-cpu 데이터와 
 *	alloc_percpu()로 만든 dynamic per-cpu 데이터에 대해 
 *	this_cpu_ptr()등의 공통 인터페이스를 사용하여 접근하기 위해 
 *	first chunk를 만들 때 계산된 delta 값을 구하여 이 값을 
 *	__per_cpu_offset[]에 미리 더해 저장한 후 이 함수 다음에서 TPIDRPRW에도
 *	저장해 둔다. alloc_percpu() 함수로 만든 per-cpu 포인터는 만들어진 
 *	per-cpu 데이터에서 미리 delta 만큼 감소 시킨 주소를 제공한다.
 */
	delta = (unsigned long)pcpu_base_addr - (unsigned long)__per_cpu_start;
	for_each_possible_cpu(cpu)
		__per_cpu_offset[cpu] = delta + pcpu_unit_offsets[cpu];
}
#endif	/* CONFIG_HAVE_SETUP_PER_CPU_AREA */

#else	/* CONFIG_SMP */

/*
 * UP percpu area setup.
 *
 * UP always uses km-based percpu allocator with identity mapping.
 * Static percpu variables are indistinguishable from the usual static
 * variables and don't require any special preparation.
 */
void __init setup_per_cpu_areas(void)
{
	const size_t unit_size =
		roundup_pow_of_two(max_t(size_t, PCPU_MIN_UNIT_SIZE,
					 PERCPU_DYNAMIC_RESERVE));
	struct pcpu_alloc_info *ai;
	void *fc;

	ai = pcpu_alloc_alloc_info(1, 1);
	fc = memblock_virt_alloc_from_nopanic(unit_size,
					      PAGE_SIZE,
					      __pa(MAX_DMA_ADDRESS));
	if (!ai || !fc)
		panic("Failed to allocate memory for percpu areas.");
	/* kmemleak tracks the percpu allocations separately */
	kmemleak_free(fc);

	ai->dyn_size = unit_size;
	ai->unit_size = unit_size;
	ai->atom_size = unit_size;
	ai->alloc_size = unit_size;
	ai->groups[0].nr_units = 1;
	ai->groups[0].cpu_map[0] = 0;

	if (pcpu_setup_first_chunk(ai, fc) < 0)
		panic("Failed to initialize percpu areas.");
}

#endif	/* CONFIG_SMP */

/*
 * First and reserved chunks are initialized with temporary allocation
 * map in initdata so that they can be used before slab is online.
 * This function is called after slab is brought up and replaces those
 * with properly allocated maps.
 */
void __init percpu_init_late(void)
{
	struct pcpu_chunk *target_chunks[] =
		{ pcpu_first_chunk, pcpu_reserved_chunk, NULL };
	struct pcpu_chunk *chunk;
	unsigned long flags;
	int i;

	for (i = 0; (chunk = target_chunks[i]); i++) {
		int *map;
		const size_t size = PERCPU_DYNAMIC_EARLY_SLOTS * sizeof(map[0]);

		BUILD_BUG_ON(size > PAGE_SIZE);

		map = pcpu_mem_zalloc(size);
		BUG_ON(!map);

		spin_lock_irqsave(&pcpu_lock, flags);
		memcpy(map, chunk->map, size);
		chunk->map = map;
		spin_unlock_irqrestore(&pcpu_lock, flags);
	}
}

/*
 * Percpu allocator is initialized early during boot when neither slab or
 * workqueue is available.  Plug async management until everything is up
 * and running.
 */
static int __init percpu_enable_async(void)
{
	pcpu_async_enabled = true;
	return 0;
}
subsys_initcall(percpu_enable_async);<|MERGE_RESOLUTION|>--- conflicted
+++ resolved
@@ -2269,12 +2269,8 @@
 /* IAMROOT-12 fehead (2016-11-24):
  * --------------------------
  * PERCPU_MODULE_RESERVE = 8 << 10, PERCPU_DYNAMIC_RESERVE = 20 << 10
-<<<<<<< HEAD
- * (PERCPU_MODULE_RESERVE, PERCPU_DYNAMIC_RESERVE, PAGE_SIZE, NULL)
-=======
  * (PERCPU_MODULE_RESERVE, PERCPU_DYNAMIC_RESERVE, PAGE_SIZE, pcpu_dfl_fc_alloc)
  * pcpu_build_alloc_info(8k, 20k, 4k, pcpu_dfl_fc_alloc);
->>>>>>> 82ee6ae9
  */
 static struct pcpu_alloc_info * __init pcpu_build_alloc_info(
 				size_t reserved_size, size_t dyn_size,
@@ -2522,19 +2518,13 @@
  */
 /* IAMROOT-12 fehead (2016-11-24):
  * --------------------------
-<<<<<<< HEAD
-=======
  * per-cpu 데이터 영역 할당에 필요한 구성정보를 준비한다.
  *
->>>>>>> 82ee6ae9
  * PERCPU_MODULE_RESERVE = 8 << 10, PERCPU_DYNAMIC_RESERVE = 20 << 10
  * rc = pcpu_embed_first_chunk(PERCPU_MODULE_RESERVE,
  *      	    PERCPU_DYNAMIC_RESERVE, PAGE_SIZE, NULL,
  *      	    pcpu_dfl_fc_alloc, pcpu_dfl_fc_free);
-<<<<<<< HEAD
-=======
  * pcpu_embed_first_chunk(8k, 20k, 4k, NULL, pcpu_dfl_fc_alloc, pcpu_dfl_fc_free);
->>>>>>> 82ee6ae9
  */
 int __init pcpu_embed_first_chunk(size_t reserved_size, size_t dyn_size,
 				  size_t atom_size,
@@ -2846,11 +2836,7 @@
 
 /* IAMROOT-12 fehead (2016-11-24):
  * --------------------------
-<<<<<<< HEAD
- * pi2
-=======
  * pi2 :  per-cpu 데이터를 사용할 수 있도록 준비한다.
->>>>>>> 82ee6ae9
  */
 void __init setup_per_cpu_areas(void)
 {
@@ -2875,10 +2861,7 @@
 /* IAMROOT-12 fehead (2016-11-24):
  * --------------------------
  * PERCPU_MODULE_RESERVE = 8 << 10, PERCPU_DYNAMIC_RESERVE = 20 << 10
-<<<<<<< HEAD
-=======
  * (8k, 20k, 4k, NULL, pcpu_dfl_fc_alloc, pcpu_dfl_fc_free);
->>>>>>> 82ee6ae9
  */
 	rc = pcpu_embed_first_chunk(PERCPU_MODULE_RESERVE,
 				    PERCPU_DYNAMIC_RESERVE, PAGE_SIZE, NULL,
